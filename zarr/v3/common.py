from __future__ import annotations

import asyncio
import contextvars
import functools
from typing import (
    Any,
    Awaitable,
    Callable,
    Dict,
    List,
    Literal,
    Optional,
    Tuple,
    TypeVar,
    Union,
)

import numpy as np
from cattr import Converter

ZARR_JSON = "zarr.json"
ZARRAY_JSON = ".zarray"
ZGROUP_JSON = ".zgroup"
ZATTRS_JSON = ".zattrs"

BytesLike = Union[bytes, bytearray, memoryview]
ChunkCoords = Tuple[int, ...]
SliceSelection = Tuple[slice, ...]
Selection = Union[slice, SliceSelection]


def make_cattr():
<<<<<<< HEAD
    from zarr.v3.array.base import (
        BloscCodecMetadata,
        BytesCodecMetadata,
=======
    from zarr.v3.metadata import (
>>>>>>> 9749f255
        ChunkKeyEncodingMetadata,
        CodecMetadata,
        DefaultChunkKeyEncodingMetadata,
        V2ChunkKeyEncodingMetadata,
    )
    from zarr.v3.codecs.registry import get_codec_metadata_class

    converter = Converter()

    def _structure_chunk_key_encoding_metadata(d: Dict[str, Any], _t) -> ChunkKeyEncodingMetadata:
        if d["name"] == "default":
            return converter.structure(d, DefaultChunkKeyEncodingMetadata)
        if d["name"] == "v2":
            return converter.structure(d, V2ChunkKeyEncodingMetadata)
        raise KeyError

    converter.register_structure_hook(
        ChunkKeyEncodingMetadata, _structure_chunk_key_encoding_metadata
    )

    def _structure_codec_metadata(d: Dict[str, Any], _t=None) -> CodecMetadata:
        codec_metadata_cls = get_codec_metadata_class(d["name"])
        return converter.structure(d, codec_metadata_cls)

    converter.register_structure_hook(CodecMetadata, _structure_codec_metadata)

    converter.register_structure_hook_factory(
        lambda t: str(t) == "ForwardRef('CodecMetadata')",
        lambda t: _structure_codec_metadata,
    )

    def _structure_order(d: Any, _t=None) -> Union[Literal["C", "F"], Tuple[int, ...]]:
        if d == "C":
            return "C"
        if d == "F":
            return "F"
        if isinstance(d, list):
            return tuple(d)
        raise KeyError

    converter.register_structure_hook_factory(
        lambda t: str(t) == "typing.Union[typing.Literal['C', 'F'], typing.Tuple[int, ...]]",
        lambda t: _structure_order,
    )

    # Needed for v2 fill_value
    def _structure_fill_value(d: Any, _t=None) -> Union[None, int, float]:
        if d is None:
            return None
        try:
            return int(d)
        except ValueError:
            pass
        try:
            return float(d)
        except ValueError:
            pass
        raise ValueError

    converter.register_structure_hook_factory(
        lambda t: str(t) == "typing.Union[NoneType, int, float]",
        lambda t: _structure_fill_value,
    )

    # Needed for v2 dtype
    converter.register_structure_hook(
        np.dtype,
        lambda d, _: np.dtype(d),
    )

    return converter


def product(tup: ChunkCoords) -> int:
    return functools.reduce(lambda x, y: x * y, tup, 1)


T = TypeVar("T", bound=Tuple)
V = TypeVar("V")


async def concurrent_map(
    items: List[T], func: Callable[..., Awaitable[V]], limit: Optional[int] = None
) -> List[V]:
    if limit is None:
        return await asyncio.gather(*[func(*item) for item in items])

    else:
        sem = asyncio.Semaphore(limit)

        async def run(item):
            async with sem:
                return await func(*item)

        return await asyncio.gather(*[asyncio.ensure_future(run(item)) for item in items])


async def to_thread(func, /, *args, **kwargs):
    loop = asyncio.get_running_loop()
    ctx = contextvars.copy_context()
    func_call = functools.partial(ctx.run, func, *args, **kwargs)
    return await loop.run_in_executor(None, func_call)<|MERGE_RESOLUTION|>--- conflicted
+++ resolved
@@ -31,13 +31,7 @@
 
 
 def make_cattr():
-<<<<<<< HEAD
-    from zarr.v3.array.base import (
-        BloscCodecMetadata,
-        BytesCodecMetadata,
-=======
     from zarr.v3.metadata import (
->>>>>>> 9749f255
         ChunkKeyEncodingMetadata,
         CodecMetadata,
         DefaultChunkKeyEncodingMetadata,
