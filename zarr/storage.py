--- conflicted
+++ resolved
@@ -1226,13 +1226,9 @@
                         for file_name in file_names:
                             file_path = os.path.join(dir_path, file_name)
                             rel_path = file_path.split(root_path + os.path.sep)[1]
-<<<<<<< HEAD
-                            new_children.append(rel_path.replace(os.path.sep, "."))
-=======
-                            new_children.append(rel_path.replace(
-                                os.path.sep,
-                                self._dimension_separator or '.'))
->>>>>>> 4dc6f1f5
+                            new_children.append(
+                                rel_path.replace(os.path.sep, self._dimension_separator or ".")
+                            )
                 else:
                     new_children.append(entry)
             return sorted(new_children)
