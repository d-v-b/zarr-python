--- conflicted
+++ resolved
@@ -82,7 +82,7 @@
     path = ""
     compressor = Zlib(level=1)
     filters = None
-    dimension_separator: Optional[Literal["/", "."]] = None
+    dimension_separator: Literal["/", ".", None] = None
     cache_metadata = True
     cache_attrs = True
     write_empty_chunks = True
@@ -116,9 +116,7 @@
             "chunk_store": chunk_store,
             "cache_metadata": kwargs.pop("cache_metadata", self.cache_metadata),
             "cache_attrs": kwargs.pop("cache_attrs", self.cache_attrs),
-            "write_empty_chunks": kwargs.pop(
-                "write_empty_chunks", self.write_empty_chunks
-            ),
+            "write_empty_chunks": kwargs.pop("write_empty_chunks", self.write_empty_chunks),
         }
         init_array(store, shape, **{**init_array_kwargs, **kwargs})
 
@@ -185,15 +183,11 @@
     def test_store_has_binary_values(self):
         # Initialize array
         np.random.seed(42)
-<<<<<<< HEAD
-        z = self.create_array(shape=(1050,), chunks=100, dtype="f8", compressor=[])
-=======
         z = self.create_array(
             shape=(1050,),
             chunks=100,
             dtype="f8",
         )
->>>>>>> cf369dbb
         z[:] = np.random.random(z.shape)
 
         for v in z.chunk_store.values():
@@ -211,15 +205,11 @@
 
         # Initialize array
         np.random.seed(42)
-<<<<<<< HEAD
-        z = self.create_array(shape=(1050,), chunks=100, dtype="f8", compressor=[])
-=======
         z = self.create_array(
             shape=(1050,),
             chunks=100,
             dtype="f8",
         )
->>>>>>> cf369dbb
         z[:] = np.random.random(z.shape)
 
         # Check in-memory array only contains `bytes`
@@ -355,16 +345,12 @@
             a = np.arange(1050)
             f = np.empty_like(a)
             f.fill(fill_value)
-<<<<<<< HEAD
-            z = self.create_array(shape=a.shape, chunks=100, dtype=a.dtype, fill_value=fill_value)
-=======
             z = self.create_array(
                 shape=a.shape,
                 chunks=100,
                 dtype=a.dtype,
                 fill_value=fill_value,
             )
->>>>>>> cf369dbb
             z[190:310] = a[190:310]
 
             assert_array_equal(f[:190], z[:190])
@@ -564,15 +550,11 @@
         shape = 1000, 10
         chunks = 300, 30
         dtype = "i8"
-<<<<<<< HEAD
-        z = self.create_array(shape=shape, dtype=dtype, chunks=chunks)
-=======
         z = self.create_array(
             shape=shape,
             dtype=dtype,
             chunks=chunks,
         )
->>>>>>> cf369dbb
         z[:] = 0
         expect = np.zeros(shape, dtype=dtype)
         actual = z[:]
@@ -737,8 +719,7 @@
         z.store.close()
 
         # Check basic 1-D array with attributes
-        z = self.create_array(
-            shape=(1050,), chunks=100, dtype="<i4")
+        z = self.create_array(shape=(1050,), chunks=100, dtype="<i4")
         z.attrs["foo"] = "bar"
         found.append(z.hexdigest())
         z.store.close()
@@ -1026,9 +1007,7 @@
         assert np.mean(a) == np.mean(z)
         assert_array_equal(np.mean(a, axis=1), np.mean(z, axis=1))
         condition = np.random.randint(0, 2, size=100, dtype=bool)
-        assert_array_equal(
-            np.compress(condition, a, axis=0), np.compress(condition, z, axis=0)
-        )
+        assert_array_equal(np.compress(condition, a, axis=0), np.compress(condition, z, axis=0))
         indices = np.random.choice(100, size=50, replace=True)
         assert_array_equal(np.take(a, indices, axis=1), np.take(z, indices, axis=1))
 
@@ -1042,14 +1021,10 @@
             filters=None,
         )
         zc[:] = condition
-        assert_array_equal(
-            np.compress(condition, a, axis=0), np.compress(zc, a, axis=0)
-        )
+        assert_array_equal(np.compress(condition, a, axis=0), np.compress(zc, a, axis=0))
         zc.store.close()
 
-        zi = self.create_array(
-            shape=indices.shape, dtype=indices.dtype, chunks=10, filters=None
-        )
+        zi = self.create_array(shape=indices.shape, dtype=indices.dtype, chunks=10, filters=None)
         zi[:] = indices
         # this triggers __array__() call with dtype argument
         assert_array_equal(np.take(a, indices, axis=1), np.take(a, zi, axis=1))
@@ -1255,9 +1230,7 @@
                 if fill_value is not None:
                     if fill_value == b"":
                         # numpy 1.14 compatibility
-                        np_fill_value = np.array(fill_value, dtype=a.dtype.str).view(
-                            a.dtype
-                        )[()]
+                        np_fill_value = np.array(fill_value, dtype=a.dtype.str).view(a.dtype)[()]
                     else:
                         np_fill_value = np.array(fill_value, dtype=a.dtype)[()]
                     assert np_fill_value == z.fill_value
@@ -1699,9 +1672,7 @@
             )
 
         # create zarr-array by np-array
-        za = self.create_array(
-            shape=a.shape, dtype=structured_dtype, object_codec=Pickle()
-        )
+        za = self.create_array(shape=a.shape, dtype=structured_dtype, object_codec=Pickle())
         za[:] = a
 
         # must be equal
@@ -1712,18 +1683,12 @@
         assert za[0] == a[0]
 
         za[0] = (b"ccc", 3)
-        za[1:2] = np.array(
-            [(b"ddd", 4)], dtype=structured_dtype
-        )  # ToDo: not work with list
-        assert_array_equal(
-            za[:], np.array([(b"ccc", 3), (b"ddd", 4)], dtype=structured_dtype)
-        )
+        za[1:2] = np.array([(b"ddd", 4)], dtype=structured_dtype)  # ToDo: not work with list
+        assert_array_equal(za[:], np.array([(b"ccc", 3), (b"ddd", 4)], dtype=structured_dtype))
 
         za["c_obj"] = [b"eee", b"fff"]
         za["c_obj", 0] = b"ggg"
-        assert_array_equal(
-            za[:], np.array([(b"ggg", 3), (b"fff", 4)], dtype=structured_dtype)
-        )
+        assert_array_equal(za[:], np.array([(b"ggg", 3), (b"fff", 4)], dtype=structured_dtype))
         assert za["c_obj", 0] == b"ggg"
         assert za[1, "c_int"] == 4
 
@@ -1996,9 +1961,7 @@
     def test_nbytes_stored(self):
         return super().test_nbytes_stored()
 
-    @pytest.mark.skipif(
-        sys.version_info < (3, 7), reason="attr not serializable in py36"
-    )
+    @pytest.mark.skipif(sys.version_info < (3, 7), reason="attr not serializable in py36")
     def test_pickle(self):
         # internal attribute on ContainerClient isn't serializable for py36 and earlier
         super().test_pickle()
@@ -2081,9 +2044,7 @@
             a = np.arange(nvalues, dtype=dtype)
             f = np.empty_like(a)
             f.fill(fill_value or 0)
-            z = self.create_array(
-                shape=a.shape, chunks=100, dtype=a.dtype, fill_value=fill_value
-            )
+            z = self.create_array(shape=a.shape, chunks=100, dtype=a.dtype, fill_value=fill_value)
             z[190:310] = a[190:310]
 
             assert_array_equal(f[:190], z[:190])
@@ -2091,9 +2052,7 @@
             assert_array_equal(f[310:], z[310:])
 
         with pytest.raises(ValueError):
-            z = self.create_array(
-                shape=(nvalues,), chunks=100, dtype=dtype, fill_value=1
-            )
+            z = self.create_array(shape=(nvalues,), chunks=100, dtype=dtype, fill_value=1)
 
     def test_nchunks_initialized(self):
         fill_value = 0
@@ -2309,9 +2268,7 @@
 
         compressors_warn = [Blosc()]
         if LZMA:
-            compressors_warn.append(
-                LZMA(2)
-            )  # Try lzma.FORMAT_ALONE, which N5 doesn't support.
+            compressors_warn.append(LZMA(2))  # Try lzma.FORMAT_ALONE, which N5 doesn't support.
         for compressor in compressors_warn:
             with pytest.warns(RuntimeWarning):
                 a2 = self.create_array(shape=1000, chunks=100, compressor=compressor)
@@ -2354,10 +2311,6 @@
     def create_store(self):
         bsddb3 = pytest.importorskip("bsddb3")
         path = mktemp(suffix=".dbm")
-<<<<<<< HEAD
-        path = mktemp(suffix=".dbm")
-=======
->>>>>>> cf369dbb
         atexit.register(os.remove, path)
         store = DBMStore(path, flag="n", open=bsddb3.btopen)
         return store
@@ -2370,10 +2323,6 @@
     def create_store(self):
         pytest.importorskip("lmdb")
         path = mktemp(suffix=".lmdb")
-<<<<<<< HEAD
-        path = mktemp(suffix=".lmdb")
-=======
->>>>>>> cf369dbb
         atexit.register(atexit_rmtree, path)
         store = LMDBStore(path, buffers=True)
         return store
@@ -2498,9 +2447,7 @@
             "chunk_store": chunk_store,
             "cache_metadata": kwargs.pop("cache_metadata", self.cache_metadata),
             "cache_attrs": kwargs.pop("cache_attrs", self.cache_attrs),
-            "write_empty_chunks": kwargs.pop(
-                "write_empty_chunks", self.write_empty_chunks
-            ),
+            "write_empty_chunks": kwargs.pop("write_empty_chunks", self.write_empty_chunks),
         }
         init_array(store, shape, **{**init_array_kwargs, **kwargs})
 
@@ -2641,10 +2588,6 @@
 class TestArrayNoCache(TestArray):
     def test_cache_metadata(self):
         a1 = self.create_array(shape=100, chunks=10, dtype="i1", cache_metadata=False)
-<<<<<<< HEAD
-        a1 = self.create_array(shape=100, chunks=10, dtype="i1", cache_metadata=False)
-=======
->>>>>>> cf369dbb
         path = None if self.version == 2 else a1.path
         a2 = Array(a1.store, path=path, cache_metadata=True)
         assert a1.shape == a2.shape
@@ -2720,15 +2663,13 @@
 @pytest.mark.skipif(have_fsspec is False, reason="needs fsspec")
 class TestArrayWithFSStore(TestArray):
     compressor = Blosc()
-    dimension_separator = "."
+    dimension_separator: Literal[".", "/"] = "."
 
     def create_store(self):
         path = mkdtemp()
         atexit.register(shutil.rmtree, path)
         key_separator = self.dimension_separator
-        store = FSStore(
-            path, key_separator=key_separator, auto_mkdir=True, **fsspec_mapper_kwargs
-        )
+        store = FSStore(path, key_separator=key_separator, auto_mkdir=True, **fsspec_mapper_kwargs)
         return store
 
     def expected(self):
@@ -2753,9 +2694,7 @@
         path = mkdtemp()
         atexit.register(shutil.rmtree, path)
         key_separator = self.dimension_separator
-        store = FSStore(
-            path, fs=fs, key_separator=key_separator, **fsspec_mapper_kwargs
-        )
+        store = FSStore(path, fs=fs, key_separator=key_separator, **fsspec_mapper_kwargs)
         return store
 
     def expected(self):
@@ -2879,7 +2818,7 @@
 class TestArrayV3(TestArray):
     version = 3
     root = meta_root
-    path = 'arr1'
+    path = "arr1"
 
     def create_store(self):
         return KVStoreV3(dict())
@@ -2970,14 +2909,10 @@
 
         # dict as store
         z = self.create_array(shape=1000, chunks=100)
-        expect_nbytes_stored = sum(
-            buffer_size(v) for k, v in z.store.items() if k != "zarr.json"
-        )
+        expect_nbytes_stored = sum(buffer_size(v) for k, v in z.store.items() if k != "zarr.json")
         assert expect_nbytes_stored == z.nbytes_stored
         z[:] = 42
-        expect_nbytes_stored = sum(
-            buffer_size(v) for k, v in z.store.items() if k != "zarr.json"
-        )
+        expect_nbytes_stored = sum(buffer_size(v) for k, v in z.store.items() if k != "zarr.json")
         assert expect_nbytes_stored == z.nbytes_stored
         assert z.nchunks_initialized == 10
 
@@ -3053,17 +2988,13 @@
     def test_nbytes_stored(self):
 
         z = self.create_array(shape=1000, chunks=100)
-        expect_nbytes_stored = sum(
-            buffer_size(v) for k, v in z.store.items() if k != "zarr.json"
-        )
+        expect_nbytes_stored = sum(buffer_size(v) for k, v in z.store.items() if k != "zarr.json")
         expect_nbytes_stored += sum(
             buffer_size(v) for k, v in z.chunk_store.items() if k != "zarr.json"
         )
         assert expect_nbytes_stored == z.nbytes_stored
         z[:] = 42
-        expect_nbytes_stored = sum(
-            buffer_size(v) for k, v in z.store.items() if k != "zarr.json"
-        )
+        expect_nbytes_stored = sum(buffer_size(v) for k, v in z.store.items() if k != "zarr.json")
         expect_nbytes_stored += sum(
             buffer_size(v) for k, v in z.chunk_store.items() if k != "zarr.json"
         )
@@ -3076,7 +3007,6 @@
 
 @pytest.mark.skipif(not v3_api_available, reason="V3 is disabled")
 class TestArrayWithDirectoryStoreV3(TestArrayV3):
-
     def create_store(self) -> BaseStore:
         path = mkdtemp()
         atexit.register(shutil.rmtree, path)
@@ -3085,21 +3015,16 @@
     def test_nbytes_stored(self):
         # dict as store
         z = self.create_array(shape=1000, chunks=100)
-        expect_nbytes_stored = sum(
-            buffer_size(v) for k, v in z.store.items() if k != "zarr.json"
-        )
+        expect_nbytes_stored = sum(buffer_size(v) for k, v in z.store.items() if k != "zarr.json")
         assert expect_nbytes_stored == z.nbytes_stored
         z[:] = 42
-        expect_nbytes_stored = sum(
-            buffer_size(v) for k, v in z.store.items() if k != "zarr.json"
-        )
+        expect_nbytes_stored = sum(buffer_size(v) for k, v in z.store.items() if k != "zarr.json")
         assert expect_nbytes_stored == z.nbytes_stored
 
 
 @skip_test_env_var("ZARR_TEST_ABS")
 @pytest.mark.skipif(not v3_api_available, reason="V3 is disabled")
 class TestArrayWithABSStoreV3(TestArrayV3):
-
     def create_store(self) -> ABSStoreV3:
         client = abs_container()
         store = ABSStoreV3(client=client)
@@ -3113,7 +3038,6 @@
 
 @pytest.mark.skipif(not v3_api_available, reason="V3 is disabled")
 class TestArrayWithDBMStoreV3(TestArrayV3):
-
     def create_store(self) -> DBMStoreV3:
         path = mktemp(suffix=".anydbm")
         atexit.register(atexit_rmglob, path + "*")
@@ -3126,7 +3050,6 @@
 
 @pytest.mark.skipif(not v3_api_available, reason="V3 is disabled")
 class TestArrayWithDBMStoreV3BerkeleyDB(TestArrayV3):
-
     def create_store(self) -> DBMStoreV3:
         bsddb3 = pytest.importorskip("bsddb3")
         path = mktemp(suffix=".dbm")
@@ -3160,9 +3083,9 @@
 class TestArrayWithLMDBStoreV3NoBuffers(TestArrayWithLMDBStoreV3):
     lmdb_buffers = False
 
+
 @pytest.mark.skipif(not v3_api_available, reason="V3 is disabled")
 class TestArrayWithSQLiteStoreV3(TestArrayV3):
-
     def create_store(self):
         pytest.importorskip("sqlite3")
         path = mktemp(suffix=".db")
@@ -3189,11 +3112,7 @@
 #       v3 spec (e.g. erase), but they aren't needed here.
 
 
-<<<<<<< HEAD
 class CustomMappingV3(RmdirV3, StoreV3):
-=======
-class CustomMappingV3(StoreV3):
->>>>>>> cf369dbb
     def __init__(self):
         self.inner = KVStoreV3(dict())
 
@@ -3230,21 +3149,16 @@
 
 @pytest.mark.skipif(not v3_api_available, reason="V3 is disabled")
 class TestArrayWithCustomMappingV3(TestArrayV3):
-
     def create_store(self):
         store = CustomMappingV3()
         return store
 
     def test_nbytes_stored(self):
         z = self.create_array(shape=1000, chunks=100)
-        expect_nbytes_stored = sum(
-            buffer_size(v) for k, v in z.store.items() if k != "zarr.json"
-        )
+        expect_nbytes_stored = sum(buffer_size(v) for k, v in z.store.items() if k != "zarr.json")
         assert expect_nbytes_stored == z.nbytes_stored
         z[:] = 42
-        expect_nbytes_stored = sum(
-            buffer_size(v) for k, v in z.store.items() if k != "zarr.json"
-        )
+        expect_nbytes_stored = sum(buffer_size(v) for k, v in z.store.items() if k != "zarr.json")
         assert expect_nbytes_stored == z.nbytes_stored
 
     def test_len(self):
@@ -3256,7 +3170,6 @@
 
 @pytest.mark.skipif(not v3_api_available, reason="V3 is disabled")
 class TestArrayNoCacheV3(TestArrayWithPathV3):
-
     def create_store(self):
         store = KVStoreV3(dict())
         return store
@@ -3311,9 +3224,7 @@
         path = mkdtemp()
         atexit.register(shutil.rmtree, path)
         key_separator = self.dimension_separator
-        store = FSStoreV3(
-            path, fs=fs, key_separator=key_separator, **fsspec_mapper_kwargs
-        )
+        store = FSStoreV3(path, fs=fs, key_separator=key_separator, **fsspec_mapper_kwargs)
         return store
 
     def expected(self):
@@ -3329,7 +3240,6 @@
 @pytest.mark.skipif(have_fsspec is False, reason="needs fsspec")
 @pytest.mark.skipif(not v3_api_available, reason="V3 is disabled")
 class TestArrayWithFSStoreV3PartialRead(TestArrayWithFSStoreV3):
-<<<<<<< HEAD
     def expected(self):
         return [
             "1509abec4285494b61cd3e8d21f44adc3cf8ddf6",
@@ -3345,8 +3255,6 @@
 class TestArrayWithFSStoreV3Nested(TestArrayWithFSStoreV3):
     dimension_separator = "/"
 
-=======
->>>>>>> cf369dbb
     def expected(self):
         return [
             "1509abec4285494b61cd3e8d21f44adc3cf8ddf6",
@@ -3359,11 +3267,7 @@
 
 @pytest.mark.skipif(have_fsspec is False, reason="needs fsspec")
 @pytest.mark.skipif(not v3_api_available, reason="V3 is disabled")
-<<<<<<< HEAD
 class TestArrayWithFSStoreV3NestedPartialRead(TestArrayWithFSStoreV3):
-=======
-class TestArrayWithFSStoreV3Nested(TestArrayWithFSStoreV3):
->>>>>>> cf369dbb
     dimension_separator = "/"
 
     def expected(self):
@@ -3377,7 +3281,6 @@
 
 
 @pytest.mark.skipif(not v3_api_available, reason="V3 is disabled")
-<<<<<<< HEAD
 class TestArrayWithStorageTransformersV3(TestArrayWithChunkStoreV3):
     @staticmethod
     def create_array(array_path="arr1", read_only=False, **kwargs):
@@ -3406,10 +3309,6 @@
             cache_attrs=cache_attrs,
             write_empty_chunks=write_empty_chunks,
         )
-=======
-class TestArrayWithFSStoreV3NestedPartialRead(TestArrayWithFSStoreV3):
-    dimension_separator = "/"
->>>>>>> cf369dbb
 
     def expected(self):
         return [
