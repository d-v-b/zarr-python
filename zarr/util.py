--- conflicted
+++ resolved
@@ -636,7 +636,25 @@
         return self.chunk_store[self.store_key]
 
 
-<<<<<<< HEAD
+class UncompressedPartialReadBufferV3:
+    def __init__(self, store_key, chunk_store, itemsize):
+        assert chunk_store.supports_efficient_get_partial_values
+        self.chunk_store = chunk_store
+        self.store_key = store_key
+        self.itemsize = itemsize
+
+    def prepare_chunk(self):
+        pass
+
+    def read_part(self, start, nitems):
+        return self.chunk_store.get_partial_values(
+            [(self.store_key, (start * self.itemsize, nitems * self.itemsize))]
+        )[0]
+
+    def read_full(self):
+        return self.chunk_store[self.store_key]
+
+
 def retry_call(
     callabl: Callable,
     args=None,
@@ -645,33 +663,6 @@
     retries: int = 10,
     wait: float = 0.1,
 ) -> Any:
-=======
-class UncompressedPartialReadBufferV3:
-    def __init__(self, store_key, chunk_store, itemsize):
-        assert chunk_store.supports_efficient_get_partial_values
-        self.chunk_store = chunk_store
-        self.store_key = store_key
-        self.itemsize = itemsize
-
-    def prepare_chunk(self):
-        pass
-
-    def read_part(self, start, nitems):
-        return self.chunk_store.get_partial_values(
-            [(self.store_key, (start * self.itemsize, nitems * self.itemsize))]
-        )[0]
-
-    def read_full(self):
-        return self.chunk_store[self.store_key]
-
-
-def retry_call(callabl: Callable,
-               args=None,
-               kwargs=None,
-               exceptions: Tuple[Any, ...] = (),
-               retries: int = 10,
-               wait: float = 0.1) -> Any:
->>>>>>> 4dc6f1f5
     """
     Make several attempts to invoke the callable. If one of the given exceptions
     is raised, wait the given period of time and retry up to the given number of
