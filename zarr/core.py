--- conflicted
+++ resolved
@@ -1934,13 +1934,6 @@
                     out[out_select] = fill_value
 
     def _chunk_setitems(self, lchunk_coords, lchunk_selection, values, fields=None):
-<<<<<<< HEAD
-        ckeys = [self._chunk_key(co) for co in lchunk_coords]
-        cdatas = [self._process_for_setitem(ccoords, key, sel, val, fields=fields)
-                  for ccoords, key, sel, val in zip(lchunk_coords, ckeys, lchunk_selection, values)]
-        values = {k: v for k, v in zip(ckeys, cdatas)}
-        self.chunk_store.setitems(values)
-=======
         ckeys = map(self._chunk_key, lchunk_coords)
         cdatas = {key: self._process_for_setitem(key, sel, val, fields=fields)
                   for key, sel, val in zip(ckeys, lchunk_selection, values)}
@@ -1973,7 +1966,6 @@
             return
         except KeyError:
             return
->>>>>>> 5c71212c
 
     def _chunk_setitem(self, chunk_coords, chunk_selection, value, fields=None):
         """Replace part or whole of a chunk.
@@ -2003,11 +1995,6 @@
 
     def _chunk_setitem_nosync(self, chunk_coords, chunk_selection, value, fields=None):
         ckey = self._chunk_key(chunk_coords)
-<<<<<<< HEAD
-        cdata = self._process_for_setitem(chunk_coords, ckey, chunk_selection, value, fields=fields)
-        # store
-        self.chunk_store[ckey] = cdata
-=======
         cdata = self._process_for_setitem(ckey, chunk_selection, value, fields=fields)
 
         # attempt to delete chunk if it only contains the fill value
@@ -2015,7 +2002,6 @@
             self._chunk_delitem(ckey)
         else:
             self.chunk_store[ckey] = self._encode_chunk(cdata)
->>>>>>> 5c71212c
 
     def _process_for_setitem(self, chunk_coords, ckey, chunk_selection, value, fields=None):
         chunks_trimmed = trim_chunks(self._chunks, chunk_coords, self.shape)
