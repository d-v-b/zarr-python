# -*- coding: utf-8 -*-
"""Convenience functions for storing and loading data."""
from __future__ import absolute_import, print_function, division
from collections import Mapping
import io
import re
import itertools


from zarr.core import Array
from zarr.creation import (open_array, normalize_store_arg,
                           array as _create_array)
from zarr.hierarchy import open_group, group as _create_group, Group
from zarr.storage import contains_array, contains_group
from zarr.errors import err_path_not_found, CopyError
from zarr.util import normalize_storage_path, TreeViewer, buffer_size
from zarr.compat import PY2, text_type


# noinspection PyShadowingBuiltins
def open(store=None, mode='a', **kwargs):
    """Convenience function to open a group or array using file-mode-like semantics.

    Parameters
    ----------
    store : MutableMapping or string, optional
        Store or path to directory in file system or name of zip file.
    mode : {'r', 'r+', 'a', 'w', 'w-'}, optional
        Persistence mode: 'r' means read only (must exist); 'r+' means
        read/write (must exist); 'a' means read/write (create if doesn't
        exist); 'w' means create (overwrite if exists); 'w-' means create
        (fail if exists).
    **kwargs
        Additional parameters are passed through to :func:`zarr.open_array` or
        :func:`zarr.open_group`.

    See Also
    --------
    zarr.open_array, zarr.open_group

    Examples
    --------

    Storing data in a directory 'data/example.zarr' on the local file system::

        >>> import zarr
        >>> store = 'data/example.zarr'
        >>> zw = zarr.open(store, mode='w', shape=100, dtype='i4')  # open new array
        >>> zw
        <zarr.core.Array (100,) int32>
        >>> za = zarr.open(store, mode='a')  # open existing array for reading and writing
        >>> za
        <zarr.core.Array (100,) int32>
        >>> zr = zarr.open(store, mode='r')  # open existing array read-only
        >>> zr
        <zarr.core.Array (100,) int32 read-only>
        >>> gw = zarr.open(store, mode='w')  # open new group, overwriting previous data
        >>> gw
        <zarr.hierarchy.Group '/'>
        >>> ga = zarr.open(store, mode='a')  # open existing group for reading and writing
        >>> ga
        <zarr.hierarchy.Group '/'>
        >>> gr = zarr.open(store, mode='r')  # open existing group read-only
        >>> gr
        <zarr.hierarchy.Group '/' read-only>

    """

    path = kwargs.get('path', None)
    # handle polymorphic store arg
    clobber = mode == 'w'
    store = normalize_store_arg(store, clobber=clobber)
    path = normalize_storage_path(path)

    if mode in {'w', 'w-', 'x'}:
        if 'shape' in kwargs:
            return open_array(store, mode=mode, **kwargs)
        else:
            return open_group(store, mode=mode, **kwargs)

    elif mode == 'a':
        if contains_array(store, path):
            return open_array(store, mode=mode, **kwargs)
        elif contains_group(store, path):
            return open_group(store, mode=mode, **kwargs)
        elif 'shape' in kwargs:
            return open_array(store, mode=mode, **kwargs)
        else:
            return open_group(store, mode=mode, **kwargs)

    else:
        if contains_array(store, path):
            return open_array(store, mode=mode, **kwargs)
        elif contains_group(store, path):
            return open_group(store, mode=mode, **kwargs)
        else:
            err_path_not_found(path)


def save_array(store, arr, **kwargs):
    """Convenience function to save a NumPy array to the local file system, following a
    similar API to the NumPy save() function.

    Parameters
    ----------
    store : MutableMapping or string
        Store or path to directory in file system or name of zip file.
    arr : ndarray
        NumPy array with data to save.
    kwargs
        Passed through to :func:`create`, e.g., compressor.

    Examples
    --------
    Save an array to a directory on the file system (uses a :class:`DirectoryStore`)::

        >>> import zarr
        >>> import numpy as np
        >>> arr = np.arange(10000)
        >>> zarr.save_array('data/example.zarr', arr)
        >>> zarr.load('data/example.zarr')
        array([   0,    1,    2, ..., 9997, 9998, 9999])

    Save an array to a single file (uses a :class:`ZipStore`)::

        >>> zarr.save_array('data/example.zip', arr)
        >>> zarr.load('data/example.zip')
        array([   0,    1,    2, ..., 9997, 9998, 9999])

    """
    may_need_closing = isinstance(store, str)
    store = normalize_store_arg(store, clobber=True)
    try:
        _create_array(arr, store=store, overwrite=True, **kwargs)
    finally:
        if may_need_closing and hasattr(store, 'close'):
            # needed to ensure zip file records are written
            store.close()


def save_group(store, *args, **kwargs):
    """Convenience function to save several NumPy arrays to the local file system, following a
    similar API to the NumPy savez()/savez_compressed() functions.

    Parameters
    ----------
    store : MutableMapping or string
        Store or path to directory in file system or name of zip file.
    args : ndarray
        NumPy arrays with data to save.
    kwargs
        NumPy arrays with data to save.

    Examples
    --------
    Save several arrays to a directory on the file system (uses a
    :class:`DirectoryStore`):

        >>> import zarr
        >>> import numpy as np
        >>> a1 = np.arange(10000)
        >>> a2 = np.arange(10000, 0, -1)
        >>> zarr.save_group('data/example.zarr', a1, a2)
        >>> loader = zarr.load('data/example.zarr')
        >>> loader
        <LazyLoader: arr_0, arr_1>
        >>> loader['arr_0']
        array([   0,    1,    2, ..., 9997, 9998, 9999])
        >>> loader['arr_1']
        array([10000,  9999,  9998, ...,     3,     2,     1])

    Save several arrays using named keyword arguments::

        >>> zarr.save_group('data/example.zarr', foo=a1, bar=a2)
        >>> loader = zarr.load('data/example.zarr')
        >>> loader
        <LazyLoader: bar, foo>
        >>> loader['foo']
        array([   0,    1,    2, ..., 9997, 9998, 9999])
        >>> loader['bar']
        array([10000,  9999,  9998, ...,     3,     2,     1])

    Store several arrays in a single zip file (uses a :class:`ZipStore`)::

        >>> zarr.save_group('data/example.zip', foo=a1, bar=a2)
        >>> loader = zarr.load('data/example.zip')
        >>> loader
        <LazyLoader: bar, foo>
        >>> loader['foo']
        array([   0,    1,    2, ..., 9997, 9998, 9999])
        >>> loader['bar']
        array([10000,  9999,  9998, ...,     3,     2,     1])

    Notes
    -----
    Default compression options will be used.

    """
    if len(args) == 0 and len(kwargs) == 0:
        raise ValueError('at least one array must be provided')
    # handle polymorphic store arg
    may_need_closing = isinstance(store, str)
    store = normalize_store_arg(store, clobber=True)
    try:
        grp = _create_group(store, overwrite=True)
        for i, arr in enumerate(args):
            k = 'arr_{}'.format(i)
            grp.create_dataset(k, data=arr, overwrite=True)
        for k, arr in kwargs.items():
            grp.create_dataset(k, data=arr, overwrite=True)
    finally:
        if may_need_closing and hasattr(store, 'close'):
            # needed to ensure zip file records are written
            store.close()


def save(store, *args, **kwargs):
    """Convenience function to save an array or group of arrays to the local file system.

    Parameters
    ----------
    store : MutableMapping or string
        Store or path to directory in file system or name of zip file.
    args : ndarray
        NumPy arrays with data to save.
    kwargs
        NumPy arrays with data to save.

    Examples
    --------
    Save an array to a directory on the file system (uses a :class:`DirectoryStore`)::

        >>> import zarr
        >>> import numpy as np
        >>> arr = np.arange(10000)
        >>> zarr.save('data/example.zarr', arr)
        >>> zarr.load('data/example.zarr')
        array([   0,    1,    2, ..., 9997, 9998, 9999])

    Save an array to a Zip file (uses a :class:`ZipStore`)::

        >>> zarr.save('data/example.zip', arr)
        >>> zarr.load('data/example.zip')
        array([   0,    1,    2, ..., 9997, 9998, 9999])

    Save several arrays to a directory on the file system (uses a
    :class:`DirectoryStore` and stores arrays in a group)::

        >>> import zarr
        >>> import numpy as np
        >>> a1 = np.arange(10000)
        >>> a2 = np.arange(10000, 0, -1)
        >>> zarr.save('data/example.zarr', a1, a2)
        >>> loader = zarr.load('data/example.zarr')
        >>> loader
        <LazyLoader: arr_0, arr_1>
        >>> loader['arr_0']
        array([   0,    1,    2, ..., 9997, 9998, 9999])
        >>> loader['arr_1']
        array([10000,  9999,  9998, ...,     3,     2,     1])

    Save several arrays using named keyword arguments::

        >>> zarr.save('data/example.zarr', foo=a1, bar=a2)
        >>> loader = zarr.load('data/example.zarr')
        >>> loader
        <LazyLoader: bar, foo>
        >>> loader['foo']
        array([   0,    1,    2, ..., 9997, 9998, 9999])
        >>> loader['bar']
        array([10000,  9999,  9998, ...,     3,     2,     1])

    Store several arrays in a single zip file (uses a :class:`ZipStore`)::

        >>> zarr.save('data/example.zip', foo=a1, bar=a2)
        >>> loader = zarr.load('data/example.zip')
        >>> loader
        <LazyLoader: bar, foo>
        >>> loader['foo']
        array([   0,    1,    2, ..., 9997, 9998, 9999])
        >>> loader['bar']
        array([10000,  9999,  9998, ...,     3,     2,     1])

    See Also
    --------
    save_array, save_group

    """
    if len(args) == 0 and len(kwargs) == 0:
        raise ValueError('at least one array must be provided')
    if len(args) == 1 and len(kwargs) == 0:
        save_array(store, args[0])
    else:
        save_group(store, *args, **kwargs)


class LazyLoader(Mapping):

    def __init__(self, grp):
        self.grp = grp
        self.cache = dict()

    def __getitem__(self, item):
        try:
            return self.cache[item]
        except KeyError:
            arr = self.grp[item][...]
            self.cache[item] = arr
            return arr

    def __len__(self):
        return len(self.grp)

    def __iter__(self):
        return iter(self.grp)

    def __contains__(self, item):
        return item in self.grp

    def __repr__(self):
        r = '<LazyLoader: '
        r += ', '.join(sorted(self.grp.array_keys()))
        r += '>'
        return r


def load(store):
    """Load data from an array or group into memory.

    Parameters
    ----------
    store : MutableMapping or string
        Store or path to directory in file system or name of zip file.

    Returns
    -------
    out
        If the store contains an array, out will be a numpy array. If the store contains
        a group, out will be a dict-like object where keys are array names and values
        are numpy arrays.

    See Also
    --------
    save, savez

    Notes
    -----
    If loading data from a group of arrays, data will not be immediately loaded into
    memory. Rather, arrays will be loaded into memory as they are requested.

    """
    # handle polymorphic store arg
    store = normalize_store_arg(store)
    if contains_array(store, path=None):
        return Array(store=store, path=None)[...]
    elif contains_group(store, path=None):
        grp = Group(store=store, path=None)
        return LazyLoader(grp)


def tree(grp, expand=False, level=None):
    """Provide a ``print``-able display of the hierarchy. This function is provided
    mainly as a convenience for obtaining a tree view of an h5py group - zarr groups
    have a ``.tree()`` method.

    Parameters
    ----------
    grp : Group
        Zarr or h5py group.
    expand : bool, optional
        Only relevant for HTML representation. If True, tree will be fully expanded.
    level : int, optional
        Maximum depth to descend into hierarchy.

    Examples
    --------
    >>> import zarr
    >>> g1 = zarr.group()
    >>> g2 = g1.create_group('foo')
    >>> g3 = g1.create_group('bar')
    >>> g4 = g3.create_group('baz')
    >>> g5 = g3.create_group('qux')
    >>> d1 = g5.create_dataset('baz', shape=100, chunks=10)
    >>> g1.tree()
    /
     ├── bar
     │   ├── baz
     │   └── qux
     │       └── baz (100,) float64
     └── foo
    >>> import h5py
    >>> h5f = h5py.File('data/example.h5', mode='w')
    >>> zarr.copy_all(g1, h5f)
    (5, 0, 800)
    >>> zarr.tree(h5f)
    /
     ├── bar
     │   ├── baz
     │   └── qux
     │       └── baz (100,) float64
     └── foo

    See Also
    --------
    zarr.hierarchy.Group.tree

    Notes
    -----
    Please note that this is an experimental feature. The behaviour of this
    function is still evolving and the default output and/or parameters may change
    in future versions.

    """

    return TreeViewer(grp, expand=expand, level=level)


class _LogWriter(object):

    def __init__(self, log):
        self.log_func = None
        self.log_file = None
        self.needs_closing = False
        if log is None:
            # don't do any logging
            pass
        elif callable(log):
            self.log_func = log
        elif isinstance(log, str):
            self.log_file = io.open(log, mode='w')
            self.needs_closing = True
        else:
            if not hasattr(log, 'write'):
                raise TypeError('log must be a callable function, file path or '
                                'file-like object, found %r' % log)
            self.log_file = log
            self.needs_closing = False

    def __enter__(self):
        return self

    def __exit__(self, *args):
        if self.log_file is not None and self.needs_closing:
            self.log_file.close()

    def __call__(self, *args, **kwargs):
        if self.log_file is not None:
            kwargs['file'] = self.log_file
            if PY2:  # pragma: py3 no cover
                # expect file opened in text mode, need to adapt message
                args = [text_type(a) for a in args]
            print(*args, **kwargs)
            if hasattr(self.log_file, 'flush'):
                # get immediate feedback
                self.log_file.flush()
        elif self.log_func is not None:
            self.log_func(*args, **kwargs)


def _log_copy_summary(log, dry_run, n_copied, n_skipped, n_bytes_copied):
    # log a final message with a summary of what happened
    if dry_run:
        message = 'dry run: '
    else:
        message = 'all done: '
    message += '{:,} copied, {:,} skipped'.format(n_copied, n_skipped)
    if not dry_run:
        message += ', {:,} bytes copied'.format(n_bytes_copied)
    log(message)


def copy_store(source, dest, source_path='', dest_path='', excludes=None,
               includes=None, flags=0, if_exists='raise', dry_run=False,
               log=None):
    """Copy data directly from the `source` store to the `dest` store. Use this
    function when you want to copy a group or array in the most efficient way,
    preserving all configuration and attributes. This function is more efficient
    than the copy() or copy_all() functions because it avoids de-compressing and
    re-compressing data, rather the compressed chunk data for each array are
    copied directly between stores.

    Parameters
    ----------
    source : Mapping
        Store to copy data from.
    dest : MutableMapping
        Store to copy data into.
    source_path : str, optional
        Only copy data from under this path in the source store.
    dest_path : str, optional
        Copy data into this path in the destination store.
    excludes : sequence of str, optional
        One or more regular expressions which will be matched against keys in
        the source store. Any matching key will not be copied.
    includes : sequence of str, optional
        One or more regular expressions which will be matched against keys in
        the source store and will override any excludes also matching.
    flags : int, optional
        Regular expression flags used for matching excludes and includes.
    if_exists : {'raise', 'replace', 'skip'}, optional
        How to handle keys that already exist in the destination store. If
        'raise' then a CopyError is raised on the first key already present
        in the destination store. If 'replace' then any data will be replaced in
        the destination. If 'skip' then any existing keys will not be copied.
    dry_run : bool, optional
        If True, don't actually copy anything, just log what would have
        happened.
    log : callable, file path or file-like object, optional
        If provided, will be used to log progress information.

    Returns
    -------
    n_copied : int
        Number of items copied.
    n_skipped : int
        Number of items skipped.
    n_bytes_copied : int
        Number of bytes of data that were actually copied.

    Examples
    --------

    >>> import zarr
    >>> store1 = zarr.DirectoryStore('data/example.zarr')
    >>> root = zarr.group(store1, overwrite=True)
    >>> foo = root.create_group('foo')
    >>> bar = foo.create_group('bar')
    >>> baz = bar.create_dataset('baz', shape=100, chunks=50, dtype='i8')
    >>> import numpy as np
    >>> baz[:] = np.arange(100)
    >>> root.tree()
    /
     └── foo
         └── bar
             └── baz (100,) int64
    >>> from sys import stdout
    >>> store2 = zarr.ZipStore('data/example.zip', mode='w')
    >>> zarr.copy_store(store1, store2, log=stdout)
    copy .zgroup
    copy foo/.zgroup
    copy foo/bar/.zgroup
    copy foo/bar/baz/.zarray
    copy foo/bar/baz/0
    copy foo/bar/baz/1
    all done: 6 copied, 0 skipped, 566 bytes copied
    (6, 0, 566)
    >>> new_root = zarr.group(store2)
    >>> new_root.tree()
    /
     └── foo
         └── bar
             └── baz (100,) int64
    >>> new_root['foo/bar/baz'][:]
    array([ 0,  1,  2,  ..., 97, 98, 99])
    >>> store2.close()  # zip stores need to be closed

    Notes
    -----
    Please note that this is an experimental feature. The behaviour of this
    function is still evolving and the default behaviour and/or parameters may change
    in future versions.

    """

    # normalize paths
    source_path = normalize_storage_path(source_path)
    dest_path = normalize_storage_path(dest_path)
    if source_path:
        source_path = source_path + '/'
    if dest_path:
        dest_path = dest_path + '/'

    # normalize excludes and includes
    if excludes is None:
        excludes = []
    elif isinstance(excludes, str):
        excludes = [excludes]
    if includes is None:
        includes = []
    elif isinstance(includes, str):
        includes = [includes]
    excludes = [re.compile(e, flags) for e in excludes]
    includes = [re.compile(i, flags) for i in includes]

    # check if_exists parameter
    valid_if_exists = ['raise', 'replace', 'skip']
    if if_exists not in valid_if_exists:
        raise ValueError('if_exists must be one of {!r}; found {!r}'
                         .format(valid_if_exists, if_exists))

    # setup counting variables
    n_copied = n_skipped = n_bytes_copied = 0

    # setup logging
    with _LogWriter(log) as log:

        # iterate over source keys
        for source_key in sorted(source.keys()):

            # filter to keys under source path
            if source_key.startswith(source_path):

                # process excludes and includes
                exclude = False
                for prog in excludes:
                    if prog.search(source_key):
                        exclude = True
                        break
                if exclude:
                    for prog in includes:
                        if prog.search(source_key):
                            exclude = False
                            break
                if exclude:
                    continue

                # map key to destination path
                key_suffix = source_key[len(source_path):]
                dest_key = dest_path + key_suffix

                # create a descriptive label for this operation
                descr = source_key
                if dest_key != source_key:
                    descr = descr + ' -> ' + dest_key

                # decide what to do
                do_copy = True
                if if_exists != 'replace':
                    if dest_key in dest:
                        if if_exists == 'raise':
                            raise CopyError('key {!r} exists in destination'
                                            .format(dest_key))
                        elif if_exists == 'skip':
                            do_copy = False

                # take action
                if do_copy:
                    log('copy {}'.format(descr))
                    if not dry_run:
                        data = source[source_key]
                        n_bytes_copied += buffer_size(data)
                        dest[dest_key] = data
                    n_copied += 1
                else:
                    log('skip {}'.format(descr))
                    n_skipped += 1

        # log a final message with a summary of what happened
        _log_copy_summary(log, dry_run, n_copied, n_skipped, n_bytes_copied)

    return n_copied, n_skipped, n_bytes_copied


def _check_dest_is_group(dest):
    if not hasattr(dest, 'create_dataset'):
        raise ValueError('dest must be a group, got {!r}'.format(dest))


def copy(source, dest, name=None, shallow=False, without_attrs=False, log=None,
         if_exists='raise', dry_run=False, **create_kws):
    """Copy the `source` array or group into the `dest` group.

    Parameters
    ----------
    source : group or array/dataset
        A zarr group or array, or an h5py group or dataset.
    dest : group
        A zarr or h5py group.
    name : str, optional
        Name to copy the object to.
    shallow : bool, optional
        If True, only copy immediate children of `source`.
    without_attrs : bool, optional
        Do not copy user attributes.
    log : callable, file path or file-like object, optional
        If provided, will be used to log progress information.
    if_exists : {'raise', 'replace', 'skip', 'skip_initialized'}, optional
        How to handle arrays that already exist in the destination group. If
        'raise' then a CopyError is raised on the first array already present
        in the destination group. If 'replace' then any array will be
        replaced in the destination. If 'skip' then any existing arrays will
        not be copied. If 'skip_initialized' then any existing arrays with
        all chunks initialized will not be copied (not available when copying to
        h5py).
    dry_run : bool, optional
        If True, don't actually copy anything, just log what would have
        happened.
    **create_kws
        Passed through to the create_dataset method when copying an array/dataset.

    Returns
    -------
    n_copied : int
        Number of items copied.
    n_skipped : int
        Number of items skipped.
    n_bytes_copied : int
        Number of bytes of data that were actually copied.

    Examples
    --------
    Here's an example of copying a group named 'foo' from an HDF5 file to a
    Zarr group::

        >>> import h5py
        >>> import zarr
        >>> import numpy as np
        >>> source = h5py.File('data/example.h5', mode='w')
        >>> foo = source.create_group('foo')
        >>> baz = foo.create_dataset('bar/baz', data=np.arange(100), chunks=(50,))
        >>> spam = source.create_dataset('spam', data=np.arange(100, 200), chunks=(30,))
        >>> zarr.tree(source)
        /
         ├── foo
         │   └── bar
         │       └── baz (100,) int64
         └── spam (100,) int64
        >>> dest = zarr.group()
        >>> from sys import stdout
        >>> zarr.copy(source['foo'], dest, log=stdout)
        copy /foo
        copy /foo/bar
        copy /foo/bar/baz (100,) int64
        all done: 3 copied, 0 skipped, 800 bytes copied
        (3, 0, 800)
        >>> dest.tree()  # N.B., no spam
        /
         └── foo
             └── bar
                 └── baz (100,) int64
        >>> source.close()

    The ``if_exists`` parameter provides options for how to handle pre-existing data in
    the destination. Here are some examples of these options, also using
    ``dry_run=True`` to find out what would happen without actually copying anything::

        >>> source = zarr.group()
        >>> dest = zarr.group()
        >>> baz = source.create_dataset('foo/bar/baz', data=np.arange(100))
        >>> spam = source.create_dataset('foo/spam', data=np.arange(1000))
        >>> existing_spam = dest.create_dataset('foo/spam', data=np.arange(1000))
        >>> from sys import stdout
        >>> try:
        ...     zarr.copy(source['foo'], dest, log=stdout, dry_run=True)
        ... except zarr.CopyError as e:
        ...     print(e)
        ...
        copy /foo
        copy /foo/bar
        copy /foo/bar/baz (100,) int64
        an object 'spam' already exists in destination '/foo'
        >>> zarr.copy(source['foo'], dest, log=stdout, if_exists='replace', dry_run=True)
        copy /foo
        copy /foo/bar
        copy /foo/bar/baz (100,) int64
        copy /foo/spam (1000,) int64
        dry run: 4 copied, 0 skipped
        (4, 0, 0)
        >>> zarr.copy(source['foo'], dest, log=stdout, if_exists='skip', dry_run=True)
        copy /foo
        copy /foo/bar
        copy /foo/bar/baz (100,) int64
        skip /foo/spam (1000,) int64
        dry run: 3 copied, 1 skipped
        (3, 1, 0)

    Notes
    -----
    Please note that this is an experimental feature. The behaviour of this
    function is still evolving and the default behaviour and/or parameters may change
    in future versions.

    """

    # value checks
    _check_dest_is_group(dest)

    # setup logging
    with _LogWriter(log) as log:

        # do the copying
        n_copied, n_skipped, n_bytes_copied = _copy(
            log, source, dest, name=name, root=True, shallow=shallow,
            without_attrs=without_attrs, if_exists=if_exists, dry_run=dry_run,
            **create_kws
        )

        # log a final message with a summary of what happened
        _log_copy_summary(log, dry_run, n_copied, n_skipped, n_bytes_copied)

        return n_copied, n_skipped, n_bytes_copied


def _copy(log, source, dest, name, root, shallow, without_attrs, if_exists,
          dry_run, **create_kws):
    # N.B., if this is a dry run, dest may be None

    # setup counting variables
    n_copied = n_skipped = n_bytes_copied = 0

    # are we copying to/from h5py?
    source_h5py = source.__module__.startswith('h5py.')
    dest_h5py = dest is not None and dest.__module__.startswith('h5py.')

    # check if_exists parameter
    valid_if_exists = ['raise', 'replace', 'skip', 'skip_initialized']
    if if_exists not in valid_if_exists:
        raise ValueError('if_exists must be one of {!r}; found {!r}'
                         .format(valid_if_exists, if_exists))
    if dest_h5py and if_exists == 'skip_initialized':
        raise ValueError('{!r} can only be used when copying to zarr'
                         .format(if_exists))

    # determine name to copy to
    if name is None:
        name = source.name.split('/')[-1]
        if not name:
            # this can happen if source is the root group
            raise TypeError('source has no name, please provide the `name` '
                            'parameter to indicate a name to copy to')

    if hasattr(source, 'shape'):
        # copy a dataset/array

        # check if already exists, decide what to do
        do_copy = True
        exists = dest is not None and name in dest
        if exists:
            if if_exists == 'raise':
                raise CopyError('an object {!r} already exists in destination '
                                '{!r}'.format(name, dest.name))
            elif if_exists == 'skip':
                do_copy = False
            elif if_exists == 'skip_initialized':
                ds = dest[name]
                if ds.nchunks_initialized == ds.nchunks:
                    do_copy = False

        # take action
        if do_copy:

            # log a message about what we're going to do
            log('copy {} {} {}'.format(source.name, source.shape, source.dtype))

            if not dry_run:

                # clear the way
                if exists:
                    del dest[name]

                # setup creation keyword arguments
                kws = create_kws.copy()

                # setup chunks option, preserve by default
                kws.setdefault('chunks', source.chunks)

                # setup compression options
                if source_h5py:
                    if dest_h5py:
                        # h5py -> h5py; preserve compression options by default
                        kws.setdefault('compression', source.compression)
                        kws.setdefault('compression_opts', source.compression_opts)
                        kws.setdefault('shuffle', source.shuffle)
                        kws.setdefault('fletcher32', source.fletcher32)
                        kws.setdefault('fillvalue', source.fillvalue)
                    else:
                        # h5py -> zarr; use zarr default compression options
                        kws.setdefault('fill_value', source.fillvalue)
                else:
                    if dest_h5py:
                        # zarr -> h5py; use some vaguely sensible defaults
                        kws.setdefault('chunks', True)
                        kws.setdefault('compression', 'gzip')
                        kws.setdefault('compression_opts', 1)
                        kws.setdefault('shuffle', False)
                        kws.setdefault('fillvalue', source.fill_value)
                    else:
                        # zarr -> zarr; preserve compression options by default
                        kws.setdefault('compressor', source.compressor)
                        kws.setdefault('filters', source.filters)
                        kws.setdefault('order', source.order)
                        kws.setdefault('fill_value', source.fill_value)

                # create new dataset in destination
                ds = dest.create_dataset(name, shape=source.shape,
                                         dtype=source.dtype, **kws)

                # copy data - N.B., go chunk by chunk to avoid loading
                # everything into memory
                shape = ds.shape
                chunks = ds.chunks
                chunk_offsets = [range(0, s, c) for s, c in zip(shape, chunks)]
                for offset in itertools.product(*chunk_offsets):
                    sel = tuple(slice(o, min(s, o + c))
                                for o, s, c in zip(offset, shape, chunks))
                    ds[sel] = source[sel]
                n_bytes_copied += ds.size * ds.dtype.itemsize

                # copy attributes
                if not without_attrs:
                    ds.attrs.update(source.attrs)

            n_copied += 1

        else:
            log('skip {} {} {}'.format(source.name, source.shape, source.dtype))
            n_skipped += 1

    elif root or not shallow:
        # copy a group

        # check if an array is in the way
        do_copy = True
        exists_array = (dest is not None and
                        name in dest and
                        hasattr(dest[name], 'shape'))
        if exists_array:
            if if_exists == 'raise':
                raise CopyError('an array {!r} already exists in destination '
                                '{!r}'.format(name, dest.name))
            elif if_exists == 'skip':
                do_copy = False

        # take action
        if do_copy:

            # log action
            log('copy {}'.format(source.name))

            if not dry_run:

                # clear the way
                if exists_array:
                    del dest[name]

                # require group in destination
                grp = dest.require_group(name)

                # copy attributes
                if not without_attrs:
                    grp.attrs.update(source.attrs)

            else:

                # setup for dry run without creating any groups in the
                # destination
                if dest is not None:
                    grp = dest.get(name, None)
                else:
                    grp = None

            # recurse
            for k in source.keys():
                c, s, b = _copy(
                    log, source[k], grp, name=k, root=False, shallow=shallow,
                    without_attrs=without_attrs, if_exists=if_exists,
                    dry_run=dry_run, **create_kws)
                n_copied += c
                n_skipped += s
                n_bytes_copied += b

            n_copied += 1

        else:
            log('skip {}'.format(source.name))
            n_skipped += 1

    return n_copied, n_skipped, n_bytes_copied


def copy_all(source, dest, shallow=False, without_attrs=False, log=None,
             if_exists='raise', dry_run=False, **create_kws):
    """Copy all children of the `source` group into the `dest` group.

    Parameters
    ----------
    source : group or array/dataset
        A zarr group or array, or an h5py group or dataset.
    dest : group
        A zarr or h5py group.
    shallow : bool, optional
        If True, only copy immediate children of `source`.
    without_attrs : bool, optional
        Do not copy user attributes.
    log : callable, file path or file-like object, optional
        If provided, will be used to log progress information.
    if_exists : {'raise', 'replace', 'skip', 'skip_initialized'}, optional
        How to handle arrays that already exist in the destination group. If
        'raise' then a CopyError is raised on the first array already present
        in the destination group. If 'replace' then any array will be
        replaced in the destination. If 'skip' then any existing arrays will
        not be copied. If 'skip_initialized' then any existing arrays with
        all chunks initialized will not be copied (not available when copying to
        h5py).
    dry_run : bool, optional
        If True, don't actually copy anything, just log what would have
        happened.
    **create_kws
        Passed through to the create_dataset method when copying an
        array/dataset.

    Returns
    -------
    n_copied : int
        Number of items copied.
    n_skipped : int
        Number of items skipped.
    n_bytes_copied : int
        Number of bytes of data that were actually copied.

    Examples
    --------
    >>> import h5py
    >>> import zarr
    >>> import numpy as np
    >>> source = h5py.File('data/example.h5', mode='w')
    >>> foo = source.create_group('foo')
    >>> baz = foo.create_dataset('bar/baz', data=np.arange(100), chunks=(50,))
    >>> spam = source.create_dataset('spam', data=np.arange(100, 200), chunks=(30,))
    >>> zarr.tree(source)
    /
     ├── foo
     │   └── bar
     │       └── baz (100,) int64
     └── spam (100,) int64
    >>> dest = zarr.group()
    >>> import sys
    >>> zarr.copy_all(source, dest, log=sys.stdout)
    copy /foo
    copy /foo/bar
    copy /foo/bar/baz (100,) int64
    copy /spam (100,) int64
    all done: 4 copied, 0 skipped, 1,600 bytes copied
    (4, 0, 1600)
    >>> dest.tree()
    /
     ├── foo
     │   └── bar
     │       └── baz (100,) int64
     └── spam (100,) int64
    >>> source.close()

    Notes
    -----
    Please note that this is an experimental feature. The behaviour of this
    function is still evolving and the default behaviour and/or parameters may change
    in future versions.

    """

    # value checks
    _check_dest_is_group(dest)

    # setup counting variables
    n_copied = n_skipped = n_bytes_copied = 0

    # setup logging
    with _LogWriter(log) as log:

        for k in source.keys():
            c, s, b = _copy(
                log, source[k], dest, name=k, root=False, shallow=shallow,
                without_attrs=without_attrs, if_exists=if_exists,
                dry_run=dry_run, **create_kws)
            n_copied += c
            n_skipped += s
            n_bytes_copied += b

        # log a final message with a summary of what happened
        _log_copy_summary(log, dry_run, n_copied, n_skipped, n_bytes_copied)

    return n_copied, n_skipped, n_bytes_copied


<<<<<<< HEAD
def consolidate_metadata(mapping, out_key='.zmetadata'):
    """
    Store all the metadata in the files within the given dataset in one key

    This produces a single file in the backend store, containing all the
=======
def consolidate_metadata(store, metadata_key='.zmetadata'):
    """
    Consolidate all metadata for groups and arrays within the given store
    into a single resource and put it under the given key.

    This produces a single object in the backend store, containing all the
>>>>>>> 0cbda153
    metadata read from all the zarr-related keys that can be found. This
    should be used in conjunction with ``storage.ConsolidatedMetadataStore``
    to reduce the number of operations on the backend store at read time.

<<<<<<< HEAD
    Note, however, that if the dataset is changed after this consolidation,
    then the metadata read by ``storage.ConsolidatedMetadataStore`` would
    be out of sync with reality unless this function is called again.

    Parameters
    ----------
    mapping : MutableMapping instance
        Containing metadata and data keys of a zarr dataset
    out_key : str
        Key to place the consolidated data into
=======
    Note, however, that if any metadata in the store is changed after this
    consolidation, then the metadata read by ``storage.ConsolidatedMetadataStore``
    would be out of sync with reality unless this function is called again.

    Parameters
    ----------
    store : MutableMapping or string
        Store or path to directory in file system or name of zip file.
    metadata_key : str
        Key to put the consolidated metadata under.
>>>>>>> 0cbda153

    Returns
    -------
    ConsolidatedMetadataStore instance, based on the same base store.
<<<<<<< HEAD
=======

>>>>>>> 0cbda153
    """
    import json
    from .storage import ConsolidatedMetadataStore

<<<<<<< HEAD
=======
    store = normalize_store_arg(store)

>>>>>>> 0cbda153
    def is_zarr_key(key):
        return (key.endswith('.zarray') or key.endswith('.zgroup') or
                key.endswith('.zattrs'))

<<<<<<< HEAD
    out = {key: mapping[key].decode() for key in mapping if is_zarr_key(key)}
    mapping[out_key] = json.dumps(out).encode()
    return ConsolidatedMetadataStore(mapping, out_key)
=======
    out = {key: store[key].decode() for key in store if is_zarr_key(key)}
    store[metadata_key] = json.dumps(out).encode()
    return ConsolidatedMetadataStore(store, metadata_key=metadata_key)


def open_consolidated(store, metadata_key='.zmetadata', mode='a'):
    """TODO doc me"""

    from .storage import ConsolidatedMetadataStore

    # normalize parameters
    store = normalize_store_arg(store)
    if mode not in 'ra':
        raise ValueError("invalid mode, expected either 'r' or 'a'; found {!r}"
                         .format(mode))

    # setup metadata sotre
    meta_store = ConsolidatedMetadataStore(store, metadata_key=metadata_key)

    # pass through
    return open(store=meta_store, chunk_store=store, mode=mode)
>>>>>>> 0cbda153
<|MERGE_RESOLUTION|>--- conflicted
+++ resolved
@@ -1072,36 +1072,16 @@
     return n_copied, n_skipped, n_bytes_copied
 
 
-<<<<<<< HEAD
-def consolidate_metadata(mapping, out_key='.zmetadata'):
-    """
-    Store all the metadata in the files within the given dataset in one key
-
-    This produces a single file in the backend store, containing all the
-=======
 def consolidate_metadata(store, metadata_key='.zmetadata'):
     """
     Consolidate all metadata for groups and arrays within the given store
     into a single resource and put it under the given key.
 
     This produces a single object in the backend store, containing all the
->>>>>>> 0cbda153
     metadata read from all the zarr-related keys that can be found. This
     should be used in conjunction with ``storage.ConsolidatedMetadataStore``
     to reduce the number of operations on the backend store at read time.
 
-<<<<<<< HEAD
-    Note, however, that if the dataset is changed after this consolidation,
-    then the metadata read by ``storage.ConsolidatedMetadataStore`` would
-    be out of sync with reality unless this function is called again.
-
-    Parameters
-    ----------
-    mapping : MutableMapping instance
-        Containing metadata and data keys of a zarr dataset
-    out_key : str
-        Key to place the consolidated data into
-=======
     Note, however, that if any metadata in the store is changed after this
     consolidation, then the metadata read by ``storage.ConsolidatedMetadataStore``
     would be out of sync with reality unless this function is called again.
@@ -1112,33 +1092,21 @@
         Store or path to directory in file system or name of zip file.
     metadata_key : str
         Key to put the consolidated metadata under.
->>>>>>> 0cbda153
 
     Returns
     -------
     ConsolidatedMetadataStore instance, based on the same base store.
-<<<<<<< HEAD
-=======
-
->>>>>>> 0cbda153
+
     """
     import json
     from .storage import ConsolidatedMetadataStore
 
-<<<<<<< HEAD
-=======
     store = normalize_store_arg(store)
 
->>>>>>> 0cbda153
     def is_zarr_key(key):
         return (key.endswith('.zarray') or key.endswith('.zgroup') or
                 key.endswith('.zattrs'))
 
-<<<<<<< HEAD
-    out = {key: mapping[key].decode() for key in mapping if is_zarr_key(key)}
-    mapping[out_key] = json.dumps(out).encode()
-    return ConsolidatedMetadataStore(mapping, out_key)
-=======
     out = {key: store[key].decode() for key in store if is_zarr_key(key)}
     store[metadata_key] = json.dumps(out).encode()
     return ConsolidatedMetadataStore(store, metadata_key=metadata_key)
@@ -1159,5 +1127,4 @@
     meta_store = ConsolidatedMetadataStore(store, metadata_key=metadata_key)
 
     # pass through
-    return open(store=meta_store, chunk_store=store, mode=mode)
->>>>>>> 0cbda153
+    return open(store=meta_store, chunk_store=store, mode=mode)