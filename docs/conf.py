#!/usr/bin/env python3
#
# zarr documentation build configuration file, created by
# sphinx-quickstart on Mon May  2 21:40:09 2016.
#
# This file is execfile()d with the current directory set to its
# containing dir.
#
# Note that not all possible configuration values are present in this
# autogenerated file.
#
# All configuration values have a default; values that are commented out
# serve to show the default.


import os
import sys

# The version info for the project you're documenting, acts as replacement for
# |version| and |release|, also used in various other places throughout the
# built documents.
#
# The short X.Y version.
import zarr

# If extensions (or modules to document with autodoc) are in another directory,
# add these directories to sys.path here. If the directory is relative to the
# documentation root, use os.path.abspath to make it absolute, like shown here.
sys.path.append(os.path.abspath(".."))


# -- General configuration ------------------------------------------------

# If your documentation needs a minimal Sphinx version, state it here.
# needs_sphinx = '1.0'

# Add any Sphinx extension module names here, as strings. They can be
# extensions coming with Sphinx (named 'sphinx.ext.*') or your custom
# ones.
extensions = [
    "sphinx.ext.autodoc",
    "sphinx.ext.autosummary",
    "sphinx.ext.viewcode",
    "sphinx.ext.intersphinx",
    "numpydoc",
    "sphinx_issues",
    "sphinx_copybutton",
    "sphinx_design"
]

numpydoc_show_class_members = False
numpydoc_class_members_toctree = False
issues_github_path = "zarr-developers/zarr-python"

# Add any paths that contain templates here, relative to this directory.
templates_path = ["_templates"]

# The suffix(es) of source filenames.
# You can specify multiple suffix as a list of string:
# source_suffix = ['.rst', '.md']
source_suffix = ".rst"

# The encoding of source files.
# source_encoding = 'utf-8-sig'

# The main toctree document.
main_doc = "index"

# General information about the project.
project = "zarr"
copyright = "2022, Zarr Developers"
author = "Zarr Developers"

version = zarr.__version__
# The full version, including alpha/beta/rc tags.
release = zarr.__version__

# The language for content autogenerated by Sphinx. Refer to documentation
# for a list of supported languages.
#
# This is also used if you do content translation via gettext catalogs.
# Usually you set "language" from the command line for these cases.
language = "en"

# There are two options for replacing |today|: either, you set today to some
# non-false value, then it is used:
# today = ''
# Else, today_fmt is used as the format for a strftime call.
# today_fmt = '%B %d, %Y'

# List of patterns, relative to source directory, that match files and
# directories to ignore when looking for source files.
# This patterns also effect to html_static_path and html_extra_path
exclude_patterns = ["_build", "Thumbs.db", ".DS_Store", "talks"]

# The reST default role (used for this markup: `text`) to use for all
# documents.
# default_role = None

# If true, '()' will be appended to :func: etc. cross-reference text.
# add_function_parentheses = True

# If true, the current module name will be prepended to all description
# unit titles (such as .. function::).
# add_module_names = True

# If true, sectionauthor and moduleauthor directives will be shown in the
# output. They are ignored by default.
# show_authors = False

# The name of the Pygments (syntax highlighting) style to use.
pygments_style = "sphinx"

# A list of ignored prefixes for module index sorting.
# modindex_common_prefix = []

# If true, keep warnings as "system message" paragraphs in the built documents.
# keep_warnings = False

# If true, `todo` and `todoList` produce output, else they produce nothing.
todo_include_todos = False


# -- Options for HTML output ----------------------------------------------

# The theme to use for HTML and HTML Help pages.  See the documentation for
# a list of builtin themes.
<<<<<<< HEAD
html_theme = "sphinx_rtd_theme"
=======
html_theme = 'pydata_sphinx_theme'

html_favicon = '_static/logo1.png'
>>>>>>> 4dc6f1f5

# Theme options are theme-specific and customize the look and feel of a theme
# further.  For a list of options available for each theme, see the
# documentation.
<<<<<<< HEAD
html_theme_options = {"logo_only": True}
=======
html_theme_options = {
  "github_url": "https://github.com/zarr-developers/zarr-python",
  "twitter_url": "https://twitter.com/zarr_dev",
  "icon_links": [
    {
        "name": "Zarr Dev",
        "url": "https://zarr.dev/",
        "icon": "_static/logo1.png",
        "type": "local"
    },
  ],
  "collapse_navigation": True
}
>>>>>>> 4dc6f1f5

# Add any paths that contain custom themes here, relative to this directory.
# html_theme_path = []

# The name for this set of Sphinx documents.
# "<project> v<release> documentation" by default.
# html_title = 'zarr v@@'

# A shorter title for the navigation bar.  Default is the same as html_title.
# html_short_title = None

# The name of an image file (relative to this directory) to place at the top
# of the sidebar.
html_logo = "_static/logo1.png"


# Add custom css
def setup(app):
    app.add_css_file("custom.css")


# The name of an image file (relative to this directory) to use as a favicon of
# the docs.  This file should be a Windows icon file (.ico) being 16x16 or 32x32
# pixels large.
# html_favicon = None

# Add any paths that contain custom static files (such as style sheets) here,
# relative to this directory. They are copied after the builtin static files,
# so a file named "default.css" will overwrite the builtin "default.css".
<<<<<<< HEAD
html_static_path = ["_static"]
=======
html_static_path = ['_static']
html_js_files = [
    'custom.js',
]
>>>>>>> 4dc6f1f5

# Add any extra paths that contain custom files (such as robots.txt or
# .htaccess) here, relative to this directory. These files are copied
# directly to the root of the documentation.
# html_extra_path = []

# If not None, a 'Last updated on:' timestamp is inserted at every page
# bottom, using the given strftime format.
# The empty string is equivalent to '%b %d, %Y'.
# html_last_updated_fmt = None

# If true, SmartyPants will be used to convert quotes and dashes to
# typographically correct entities.
# html_use_smartypants = True

# Custom sidebar templates, maps document names to template names.
# html_sidebars = {}

# Additional templates that should be rendered to pages, maps page names to
# template names.
# html_additional_pages = {}

# If false, no module index is generated.
# html_domain_indices = True

# If false, no index is generated.
# html_use_index = True

# If true, the index is split into individual pages for each letter.
# html_split_index = False

# If true, links to the reST sources are added to the pages.
# html_show_sourcelink = True

# If true, "Created using Sphinx" is shown in the HTML footer. Default is True.
# html_show_sphinx = True

# If true, "(C) Copyright ..." is shown in the HTML footer. Default is True.
# html_show_copyright = True

# If true, an OpenSearch description file will be output, and all pages will
# contain a <link> tag referring to it.  The value of this option must be the
# base URL from which the finished HTML is served.
# html_use_opensearch = ''

# This is the file name suffix for HTML files (e.g. ".xhtml").
# html_file_suffix = None

# Language to be used for generating the HTML full-text search index.
# Sphinx supports the following languages:
#   'da', 'de', 'en', 'es', 'fi', 'fr', 'h', 'it', 'ja'
#   'nl', 'no', 'pt', 'ro', 'r', 'sv', 'tr', 'zh'
# html_search_language = 'en'

# A dictionary with options for the search language support, empty by default.
# 'ja' uses this config value.
# 'zh' user can custom change `jieba` dictionary path.
# html_search_options = {'type': 'default'}

# The name of a javascript file (relative to the configuration directory) that
# implements a search results scorer. If empty, the default will be used.
# html_search_scorer = 'scorer.js'

# Output file base name for HTML help builder.
htmlhelp_basename = "zarrdoc"

# -- Options for LaTeX output ---------------------------------------------

latex_elements = {
    # The paper size ('letterpaper' or 'a4paper').
    #'papersize': 'letterpaper',
    # The font size ('10pt', '11pt' or '12pt').
    #'pointsize': '10pt',
    # Additional stuff for the LaTeX preamble.
    #'preamble': '',
    # Latex figure (float) alignment
    #'figure_align': 'htbp',
}

# Grouping the document tree into LaTeX files. List of tuples
# (source start file, target name, title,
#  author, documentclass [howto, manual, or own class]).
latex_documents = [
<<<<<<< HEAD
    (main_doc, "zarr.tex", "zarr Documentation", author, "manual"),
=======
    (main_doc, 'zarr.tex', 'Zarr-Python',
     author, 'manual'),
>>>>>>> 4dc6f1f5
]

# The name of an image file (relative to this directory) to place at the top of
# the title page.
# latex_logo = None

# For "manual" documents, if this is true, then toplevel headings are parts,
# not chapters.
# latex_use_parts = False

# If true, show page references after internal links.
# latex_show_pagerefs = False

# If true, show URL addresses after external links.
# latex_show_urls = False

# Documents to append as an appendix to all manuals.
# latex_appendices = []

# If false, no module index is generated.
# latex_domain_indices = True


# -- Options for manual page output ---------------------------------------

# One entry per manual page. List of tuples
# (source start file, name, description, authors, manual section).
<<<<<<< HEAD
man_pages = [(main_doc, "zarr", "zarr Documentation", [author], 1)]
=======
man_pages = [
    (main_doc, 'zarr', 'Zarr-Python',
     [author], 1)
]
>>>>>>> 4dc6f1f5

# If true, show URL addresses after external links.
# man_show_urls = False


# -- Options for Texinfo output -------------------------------------------

# Grouping the document tree into Texinfo files. List of tuples
# (source start file, target name, title, author,
#  dir menu entry, description, category)
texinfo_documents = [
<<<<<<< HEAD
    (
        main_doc,
        "zarr",
        "zarr Documentation",
        author,
        "zarr",
        "One line description of project.",
        "Miscellaneous",
    ),
=======
    (main_doc, 'zarr', 'Zarr-Python',
     author, 'zarr', 'One line description of project.',
     'Miscellaneous'),
>>>>>>> 4dc6f1f5
]

# Documents to append as an appendix to all manuals.
# texinfo_appendices = []

# If false, no module index is generated.
# texinfo_domain_indices = True

# How to display URL addresses: 'footnote', 'no', or 'inline'.
# texinfo_show_urls = 'footnote'

# If true, do not generate a @detailmenu in the "Top" node's menu.
# texinfo_no_detailmenu = False


# Example configuration for intersphinx: refer to the Python standard library.
# use in refs e.g:
# :ref:`comparison manual <python:comparisons>`
intersphinx_mapping = {
    "python": ("https://docs.python.org/", None),
    "numpy": ("https://numpy.org/doc/stable/", None),
}


# sphinx-copybutton configuration
copybutton_prompt_text = r">>> |\.\.\. |\$ |In \[\d*\]: | {2,5}\.\.\.: | {5,8}: "
copybutton_line_continuation_character = "\\"
copybutton_prompt_is_regexp = True<|MERGE_RESOLUTION|>--- conflicted
+++ resolved
@@ -45,7 +45,7 @@
     "numpydoc",
     "sphinx_issues",
     "sphinx_copybutton",
-    "sphinx_design"
+    "sphinx_design",
 ]
 
 numpydoc_show_class_members = False
@@ -125,34 +125,26 @@
 
 # The theme to use for HTML and HTML Help pages.  See the documentation for
 # a list of builtin themes.
-<<<<<<< HEAD
-html_theme = "sphinx_rtd_theme"
-=======
-html_theme = 'pydata_sphinx_theme'
-
-html_favicon = '_static/logo1.png'
->>>>>>> 4dc6f1f5
+html_theme = "pydata_sphinx_theme"
+
+html_favicon = "_static/logo1.png"
 
 # Theme options are theme-specific and customize the look and feel of a theme
 # further.  For a list of options available for each theme, see the
 # documentation.
-<<<<<<< HEAD
-html_theme_options = {"logo_only": True}
-=======
 html_theme_options = {
-  "github_url": "https://github.com/zarr-developers/zarr-python",
-  "twitter_url": "https://twitter.com/zarr_dev",
-  "icon_links": [
-    {
-        "name": "Zarr Dev",
-        "url": "https://zarr.dev/",
-        "icon": "_static/logo1.png",
-        "type": "local"
-    },
-  ],
-  "collapse_navigation": True
+    "github_url": "https://github.com/zarr-developers/zarr-python",
+    "twitter_url": "https://twitter.com/zarr_dev",
+    "icon_links": [
+        {
+            "name": "Zarr Dev",
+            "url": "https://zarr.dev/",
+            "icon": "_static/logo1.png",
+            "type": "local",
+        },
+    ],
+    "collapse_navigation": True,
 }
->>>>>>> 4dc6f1f5
 
 # Add any paths that contain custom themes here, relative to this directory.
 # html_theme_path = []
@@ -182,14 +174,10 @@
 # Add any paths that contain custom static files (such as style sheets) here,
 # relative to this directory. They are copied after the builtin static files,
 # so a file named "default.css" will overwrite the builtin "default.css".
-<<<<<<< HEAD
 html_static_path = ["_static"]
-=======
-html_static_path = ['_static']
 html_js_files = [
-    'custom.js',
+    "custom.js",
 ]
->>>>>>> 4dc6f1f5
 
 # Add any extra paths that contain custom files (such as robots.txt or
 # .htaccess) here, relative to this directory. These files are copied
@@ -273,12 +261,7 @@
 # (source start file, target name, title,
 #  author, documentclass [howto, manual, or own class]).
 latex_documents = [
-<<<<<<< HEAD
-    (main_doc, "zarr.tex", "zarr Documentation", author, "manual"),
-=======
-    (main_doc, 'zarr.tex', 'Zarr-Python',
-     author, 'manual'),
->>>>>>> 4dc6f1f5
+    (main_doc, "zarr.tex", "Zarr-Python", author, "manual"),
 ]
 
 # The name of an image file (relative to this directory) to place at the top of
@@ -306,14 +289,7 @@
 
 # One entry per manual page. List of tuples
 # (source start file, name, description, authors, manual section).
-<<<<<<< HEAD
-man_pages = [(main_doc, "zarr", "zarr Documentation", [author], 1)]
-=======
-man_pages = [
-    (main_doc, 'zarr', 'Zarr-Python',
-     [author], 1)
-]
->>>>>>> 4dc6f1f5
+man_pages = [(main_doc, "zarr", "Zarr-Python", [author], 1)]
 
 # If true, show URL addresses after external links.
 # man_show_urls = False
@@ -325,21 +301,15 @@
 # (source start file, target name, title, author,
 #  dir menu entry, description, category)
 texinfo_documents = [
-<<<<<<< HEAD
     (
         main_doc,
         "zarr",
-        "zarr Documentation",
+        "Zarr-Python",
         author,
         "zarr",
         "One line description of project.",
         "Miscellaneous",
     ),
-=======
-    (main_doc, 'zarr', 'Zarr-Python',
-     author, 'zarr', 'One line description of project.',
-     'Miscellaneous'),
->>>>>>> 4dc6f1f5
 ]
 
 # Documents to append as an appendix to all manuals.
