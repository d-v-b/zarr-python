--- conflicted
+++ resolved
@@ -1,10 +1,12 @@
 from __future__ import annotations
+from typing import TYPE_CHECKING, Literal, Union
 from dataclasses import asdict, dataclass, field
 
 import json
-from enum import Enum
-from typing import Any, Dict, Iterable, List, Literal, Optional, Tuple, Union
-from typing_extensions import Self
+if TYPE_CHECKING:
+    from typing import Any, Dict, Iterable, List, Optional, Tuple
+    from typing_extensions import Self
+    
 from warnings import warn
 
 import numpy as np
@@ -16,21 +18,16 @@
 
 ShardingCodecIndexLocation = Literal["start", "end"]
 
-
 def runtime_configuration(
     order: Literal["C", "F"], concurrency: Optional[int] = None
 ) -> RuntimeConfiguration:
     return RuntimeConfiguration(order=order, concurrency=concurrency)
 
 
-<<<<<<< HEAD
-""" 
-=======
 # For type checking
 _bool = bool
 
-
->>>>>>> 5e855002
+"""
 class DataType(Enum):
     bool = "bool"
     int8 = "int8"
@@ -173,18 +170,11 @@
 ChunkKeyEncodingMetadata = Union[DefaultChunkKeyEncodingMetadata, V2ChunkKeyEncodingMetadata]
 
 
-<<<<<<< HEAD
-@dataclass(frozen=True)
-class CoreArrayMetadata:
+@dataclass(frozen=True)
+class ArraySpec:
     shape: ChunkCoords
     chunk_shape: ChunkCoords
     dtype: np.dtype
-=======
-@frozen
-class ArraySpec:
-    shape: ChunkCoords
-    data_type: DataType
->>>>>>> 5e855002
     fill_value: Any
 
     def __init__(self, shape, chunk_shape, dtype, fill_value):
@@ -240,7 +230,7 @@
         attributes_parsed = parse_attributes(attributes)
         codecs_parsed = parse_codecs(
             codecs,
-            array_metadata=CoreArrayMetadata(
+            array_metadata=ArraySpec(
                 shape=shape_parsed,
                 chunk_shape=chunk_grid_parsed.configuration.chunk_shape,
                 dtype=data_type_parsed,
@@ -265,21 +255,13 @@
     def ndim(self) -> int:
         return len(self.shape)
 
-<<<<<<< HEAD
-    def get_core_metadata(self) -> CoreArrayMetadata:
-        return CoreArrayMetadata(
-            shape=self.shape,
-            chunk_shape=self.chunk_grid.configuration.chunk_shape,
-            dtype=self.data_type,
-=======
     def get_chunk_spec(self, _chunk_coords: ChunkCoords) -> ArraySpec:
         assert isinstance(
             self.chunk_grid, RegularChunkGridMetadata
         ), "Currently, only regular chunk grid is supported"
         return ArraySpec(
             shape=self.chunk_grid.configuration.chunk_shape,
-            data_type=self.data_type,
->>>>>>> 5e855002
+            dtype=self.dtype,
             fill_value=self.fill_value,
         )
 
@@ -288,7 +270,7 @@
             if isinstance(o, np.dtype):
                 return str(o)
             # this serializes numcodecs compressors
-            # todo: wrap implement to_dict for codecs
+            # todo: implement to_dict for codecs
             elif hasattr(o, "get_config"):
                 return o.get_config()
             raise TypeError
@@ -494,20 +476,20 @@
 
 def parse_codecs(
     data: Iterable[NamedConfig],
-    array_metadata: CoreArrayMetadata,
+    array_metadata: ArraySpec,
 ) -> List[Codec]:
     out: List[Codec] = []
 
     for codec_metadata in data or []:
         codec_cls = get_codec_class(codec_metadata.name)
-        codec = codec_cls.from_metadata(codec_metadata, array_metadata)
+        codec = codec_cls.from_metadata(codec_metadata)
         out.append(codec)
-        array_metadata = codec.resolve_metadata()
+        array_metadata = codec.resolve_metadata(array_metadata)
     out = _validate_codecs(out, array_metadata)
     return out
 
 
-def _validate_codecs(codecs: List[Codec], array_metadata: CoreArrayMetadata) -> None:
+def _validate_codecs(codecs: List[Codec], array_metadata: ArraySpec) -> None:
     from zarr.v3.codecs.sharding import ShardingCodec
 
     assert any(
