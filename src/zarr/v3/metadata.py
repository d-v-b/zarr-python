--- conflicted
+++ resolved
@@ -1,14 +1,9 @@
 from __future__ import annotations
-<<<<<<< HEAD
 from enum import Enum
 from typing import TYPE_CHECKING
-from dataclasses import asdict, dataclass, field
-=======
-from typing import TYPE_CHECKING, Literal, Union
 from dataclasses import dataclass, field
->>>>>>> e756d625
-
 import json
+import numpy as np
 
 from zarr.v3.chunk_grids import ChunkGrid, RegularChunkGrid
 from zarr.v3.chunk_key_encodings import ChunkKeyEncoding
@@ -20,7 +15,6 @@
     from zarr.v3.codecs.pipeline import CodecPipeline
 
 
-import numpy as np
 from zarr.v3.abc.codec import Codec
 from zarr.v3.abc.metadata import Metadata
 
@@ -181,7 +175,6 @@
             shape=self.chunk_grid.chunk_shape,
             dtype=self.dtype,
             fill_value=self.fill_value,
-            chunk_shape=self.chunk_grid.configuration.chunk_shape,
         )
 
     def to_bytes(self) -> bytes:
@@ -213,19 +206,7 @@
         return cls(**data, dimension_names=dimension_names)
 
     def to_dict(self) -> Dict[str, Any]:
-<<<<<<< HEAD
-        out_dict = {"zarr_format": self.zarr_format, "node_type": self.node_type}
-        for key, value in self.__dict__.items():
-            if not key.startswith("_"):
-                if isinstance(value, Metadata):
-                    out_dict[key] = value.to_dict()
-                elif isinstance(value, np.dtype):
-                    out_dict[key] = DataType.from_dtype(value).name
-                else:
-                    out_dict[key] = value
-=======
         out_dict = super().to_dict()
->>>>>>> e756d625
 
         # if `dimension_names` is `None`, we do not include it in
         # the metadata document
