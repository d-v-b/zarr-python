# Notes on what I've changed here:
# 1. Split Array into AsyncArray and Array
# 3. Added .size and .attrs methods
# 4. Temporarily disabled the creation of ArrayV2
# 5. Added from_dict to AsyncArray

# Questions to consider:
# 1. Was splitting the array into two classes really necessary?
# 2. Do we really need runtime_configuration? Specifically, the asyncio_loop seems problematic

from __future__ import annotations

from dataclasses import dataclass, replace

import json
from typing import Any, Dict, Iterable, Literal, Optional, Tuple, Union

import numpy as np


# from zarr.v3.array_v2 import ArrayV2
from zarr.v3.codecs.common import decode, encode

# from zarr.v3.array_v2 import ArrayV2
from zarr.v3.codecs import BytesCodec
from zarr.v3.common import (
    ZARR_JSON,
    ArraySpec,
    ChunkCoords,
    NamedConfig,
    RuntimeConfiguration,
    Selection,
    SliceSelection,
    concurrent_map,
)
from zarr.v3.indexing import BasicIndexer, all_chunk_coords, is_total_slice
from zarr.v3.chunk_grids import RegularChunkGrid
from zarr.v3.chunk_key_encodings import DefaultChunkKeyEncoding, V2ChunkKeyEncoding
from zarr.v3.metadata import ArrayMetadata
from zarr.v3.store import StoreLike, StorePath, make_store_path
from zarr.v3.sync import sync


def parse_array_metadata(data: Any):
    if isinstance(data, ArrayMetadata):
        return data
    elif isinstance(data, dict):
        return ArrayMetadata.from_dict(data)
    else:
        raise TypeError


@dataclass(frozen=True)
class AsyncArray:
    metadata: ArrayMetadata
    store_path: StorePath
    runtime_configuration: RuntimeConfiguration

    @property
    def codecs(self):
        return self.metadata.codecs

    def __init__(
        self,
        metadata: ArrayMetadata,
        store_path: StorePath,
        runtime_configuration: RuntimeConfiguration,
    ):
        metadata_parsed = parse_array_metadata(metadata)

        object.__setattr__(self, "metadata", metadata_parsed)
        object.__setattr__(self, "store_path", store_path)
        object.__setattr__(self, "runtime_configuration", runtime_configuration)

    async def encode_chunk(self, data: np.ndarray):
        """
        Encode a numpy array using the codec pipeline
        """
        return await encode(self.codecs, data, self.runtime_configuration)

    async def decode_chunk(self, data: bytes):
        return await decode(self.codecs, data, self.runtime_configuration)

    @classmethod
    async def create(
        cls,
        store: StoreLike,
        *,
        shape: ChunkCoords,
        dtype: Union[str, np.dtype],
        chunk_shape: ChunkCoords,
        fill_value: Optional[Any] = None,
        chunk_key_encoding: Union[
            Tuple[Literal["default"], Literal[".", "/"]],
            Tuple[Literal["v2"], Literal[".", "/"]],
        ] = ("default", "/"),
        codecs: Optional[Iterable[NamedConfig]] = None,
        dimension_names: Optional[Iterable[str]] = None,
        attributes: Optional[Dict[str, Any]] = None,
        runtime_configuration: RuntimeConfiguration = RuntimeConfiguration(),
        exists_ok: bool = False,
    ) -> AsyncArray:
        store_path = make_store_path(store)
        if not exists_ok:
            assert not await (store_path / ZARR_JSON).exists()

        codecs = list(codecs) if codecs is not None else [BytesCodec()]

        if fill_value is None:
            if dtype == np.dtype("bool"):
                fill_value = False
            else:
                fill_value = 0

        metadata = ArrayMetadata(
            shape=shape,
            data_type=dtype,
            chunk_grid=RegularChunkGrid(chunk_shape=chunk_shape),
            chunk_key_encoding=(
                V2ChunkKeyEncoding(separator=chunk_key_encoding[1])
                if chunk_key_encoding[0] == "v2"
                else DefaultChunkKeyEncoding(separator=chunk_key_encoding[1])
            ),
            fill_value=fill_value,
            codecs=codecs,
            dimension_names=tuple(dimension_names) if dimension_names else None,
            attributes=attributes or {},
        )
        runtime_configuration = runtime_configuration or RuntimeConfiguration()

        array = cls(
            metadata=metadata,
            store_path=store_path,
            runtime_configuration=runtime_configuration,
        )

        await array._save_metadata()
        return array

    @classmethod
    def from_dict(
        cls,
        store_path: StorePath,
        data: Dict[str, Any],
        runtime_configuration: RuntimeConfiguration,
    ) -> AsyncArray:
        metadata = ArrayMetadata.from_dict(data)
        async_array = cls(
            metadata=metadata, store_path=store_path, runtime_configuration=runtime_configuration
        )
        # todo: remove this, pushing the logic down to the array metadata creation
        async_array._validate_metadata()
        return async_array

    @classmethod
    async def open(
        cls,
        store: StoreLike,
        runtime_configuration: RuntimeConfiguration = RuntimeConfiguration(),
    ) -> AsyncArray:
        store_path = make_store_path(store)
        zarr_json_bytes = await (store_path / ZARR_JSON).get()
        assert zarr_json_bytes is not None
        return cls.from_dict(
            store_path,
            json.loads(zarr_json_bytes),
            runtime_configuration=runtime_configuration,
        )

    @classmethod
    async def open_auto(
        cls,
        store: StoreLike,
        runtime_configuration: RuntimeConfiguration = RuntimeConfiguration(),
    ) -> AsyncArray:  # TODO: Union[AsyncArray, ArrayV2]
        store_path = make_store_path(store)
        v3_metadata_bytes = await (store_path / ZARR_JSON).get()
        if v3_metadata_bytes is not None:
            return cls.from_dict(
                store_path,
                json.loads(v3_metadata_bytes),
                runtime_configuration=runtime_configuration or RuntimeConfiguration(),
            )
        else:
            raise ValueError("no v2 support yet")
            # return await ArrayV2.open(store_path)

    @property
    def ndim(self) -> int:
        return len(self.metadata.shape)

    @property
    def shape(self) -> ChunkCoords:
        return self.metadata.shape

    @property
    def size(self) -> int:
        return np.prod(self.metadata.shape)

    @property
    def dtype(self) -> np.dtype:
        return self.metadata.dtype

    @property
    def attrs(self) -> dict:
        return self.metadata.attributes

    async def getitem(self, selection: Selection):
        indexer = BasicIndexer(
            selection,
            shape=self.metadata.shape,
            chunk_shape=self.metadata.chunk_grid.chunk_shape,
        )

        # setup output array
        out = np.zeros(
            indexer.shape,
            dtype=self.metadata.dtype,
            order=self.runtime_configuration.order,
        )

        # reading chunks and decoding them
        await concurrent_map(
            [
                (chunk_coords, chunk_selection, out_selection, out)
                for chunk_coords, chunk_selection, out_selection in indexer
            ],
            self._read_chunk,
            self.runtime_configuration.concurrency,
        )

        if out.shape:
            return out
        else:
            return out[()]

    async def _save_metadata(self) -> None:
        self._validate_metadata()

        await (self.store_path / ZARR_JSON).set(self.metadata.to_bytes())

    def _validate_metadata(self) -> None:
        assert len(self.metadata.shape) == len(
            self.metadata.chunk_grid.chunk_shape
        ), "`chunk_shape` and `shape` need to have the same number of dimensions."
        assert self.metadata.dimension_names is None or len(self.metadata.shape) == len(
            self.metadata.dimension_names
        ), "`dimension_names` and `shape` need to have the same number of dimensions."
        assert self.metadata.fill_value is not None, "`fill_value` is required."
        self.codecs.validate(self.metadata)

    async def _read_chunk(
        self,
        chunk_coords: ChunkCoords,
        chunk_selection: SliceSelection,
        out_selection: SliceSelection,
        out: np.ndarray,
    ):
        chunk_spec = self.metadata.get_chunk_spec(chunk_coords)
        chunk_key_encoding = self.metadata.chunk_key_encoding
        chunk_key = chunk_key_encoding.encode_chunk_key(chunk_coords)
        store_path = self.store_path / chunk_key

        if self.codecs.supports_partial_decode:
            chunk_array = await self.codecs.decode_partial(
                store_path, chunk_selection, chunk_spec, self.runtime_configuration
            )
            if chunk_array is not None:
                out[out_selection] = chunk_array
            else:
                out[out_selection] = self.metadata.fill_value
        else:
            chunk_bytes = await store_path.get()
            if chunk_bytes is not None:
                chunk_array = await self.codecs.decode(
                    chunk_bytes, chunk_spec, self.runtime_configuration
                )
                tmp = chunk_array[chunk_selection]
                out[out_selection] = tmp
            else:
                out[out_selection] = self.metadata.fill_value

    async def setitem(self, selection: Selection, value: np.ndarray) -> None:
        chunk_shape = self.metadata.chunk_grid.chunk_shape
        indexer = BasicIndexer(
            selection,
            shape=self.metadata.shape,
            chunk_shape=chunk_shape,
        )

        sel_shape = indexer.shape

        # check value shape
        if np.isscalar(value):
            # setting a scalar value
            pass
        else:
            if not hasattr(value, "shape"):
                value = np.asarray(value, self.metadata.dtype)
            assert value.shape == sel_shape
            if value.dtype.name != self.metadata.dtype.name:
                value = value.astype(self.metadata.dtype, order="A")

        # merging with existing data and encoding chunks
        await concurrent_map(
            [
                (
                    value,
                    chunk_shape,
                    chunk_coords,
                    chunk_selection,
                    out_selection,
                )
                for chunk_coords, chunk_selection, out_selection in indexer
            ],
            self._write_chunk,
            self.runtime_configuration.concurrency,
        )

    async def _write_chunk(
        self,
        value: np.ndarray,
        chunk_shape: ChunkCoords,
        chunk_coords: ChunkCoords,
        chunk_selection: SliceSelection,
        out_selection: SliceSelection,
    ):
        chunk_spec = self.metadata.get_chunk_spec(chunk_coords)
        chunk_key_encoding = self.metadata.chunk_key_encoding
        chunk_key = chunk_key_encoding.encode_chunk_key(chunk_coords)
        store_path = self.store_path / chunk_key

        if is_total_slice(chunk_selection, chunk_shape):
            # write entire chunks
            if np.isscalar(value):
                chunk_array = np.empty(
                    chunk_shape,
                    dtype=self.metadata.dtype,
                )
                chunk_array.fill(value)
            else:
                chunk_array = value[out_selection]
            await self._write_chunk_to_store(store_path, chunk_array, chunk_spec)

        elif self.codecs.supports_partial_encode:
            # print("encode_partial", chunk_coords, chunk_selection, repr(self))
            await self.codecs.encode_partial(
                store_path,
                value[out_selection],
                chunk_selection,
                chunk_spec,
                self.runtime_configuration,
            )
        else:
            # writing partial chunks
            # read chunk first
            chunk_bytes = await store_path.get()

            # merge new value
            if chunk_bytes is None:
                chunk_array = np.empty(
                    chunk_shape,
                    dtype=self.metadata.dtype,
                )
                chunk_array.fill(self.metadata.fill_value)
            else:
                chunk_array = (
                    await self.codecs.decode(chunk_bytes, chunk_spec, self.runtime_configuration)
                ).copy()  # make a writable copy
            chunk_array[chunk_selection] = value[out_selection]

            await self._write_chunk_to_store(store_path, chunk_array, chunk_spec)

    async def _write_chunk_to_store(
        self, store_path: StorePath, chunk_array: np.ndarray, chunk_spec: ArraySpec
    ):
        if np.all(chunk_array == self.metadata.fill_value):
            # chunks that only contain fill_value will be removed
            await store_path.delete()
        else:
<<<<<<< HEAD
            chunk_bytes = await self.codecs.encode(
                chunk_array, chunk_spec, self.runtime_configuration
            )
=======
            chunk_bytes = await encode(self.codecs, chunk_array, self.runtime_configuration)
>>>>>>> e756d625
            if chunk_bytes is None:
                await store_path.delete()
            else:
                await store_path.set(chunk_bytes)

    async def resize(self, new_shape: ChunkCoords) -> AsyncArray:
        assert len(new_shape) == len(self.metadata.shape)
        new_metadata = replace(self.metadata, shape=new_shape)

        # Remove all chunks outside of the new shape
        chunk_shape = self.metadata.chunk_grid.chunk_shape
        chunk_key_encoding = self.metadata.chunk_key_encoding
        old_chunk_coords = set(all_chunk_coords(self.metadata.shape, chunk_shape))
        new_chunk_coords = set(all_chunk_coords(new_shape, chunk_shape))

        async def _delete_key(key: str) -> None:
            await (self.store_path / key).delete()

        await concurrent_map(
            [
                (chunk_key_encoding.encode_chunk_key(chunk_coords),)
                for chunk_coords in old_chunk_coords.difference(new_chunk_coords)
            ],
            _delete_key,
            self.runtime_configuration.concurrency,
        )

        # Write new metadata
        await (self.store_path / ZARR_JSON).set(new_metadata.to_bytes())
        return replace(self, metadata=new_metadata)

    async def update_attributes(self, new_attributes: Dict[str, Any]) -> Array:
        new_metadata = replace(self.metadata, attributes=new_attributes)

        # Write new metadata
        await (self.store_path / ZARR_JSON).set(new_metadata.to_bytes())
        return replace(self, metadata=new_metadata)

    def __repr__(self):
        return f"<AsyncArray {self.store_path} shape={self.shape} dtype={self.dtype}>"

    async def info(self):
        return NotImplemented


@dataclass(frozen=True)
class Array:
    _async_array: AsyncArray

    @classmethod
    def create(
        cls,
        store: StoreLike,
        *,
        shape: ChunkCoords,
        dtype: Union[str, np.dtype],
        chunk_shape: ChunkCoords,
        fill_value: Optional[Any] = None,
        chunk_key_encoding: Union[
            Tuple[Literal["default"], Literal[".", "/"]],
            Tuple[Literal["v2"], Literal[".", "/"]],
        ] = ("default", "/"),
        codecs: Optional[Iterable[NamedConfig]] = None,
        dimension_names: Optional[Iterable[str]] = None,
        attributes: Optional[Dict[str, Any]] = None,
        runtime_configuration: RuntimeConfiguration = RuntimeConfiguration(),
        exists_ok: bool = False,
    ) -> Array:
        async_array = sync(
            AsyncArray.create(
                store=store,
                shape=shape,
                dtype=dtype,
                chunk_shape=chunk_shape,
                fill_value=fill_value,
                chunk_key_encoding=chunk_key_encoding,
                codecs=codecs,
                dimension_names=dimension_names,
                attributes=attributes,
                runtime_configuration=runtime_configuration,
                exists_ok=exists_ok,
            ),
            runtime_configuration.asyncio_loop,
        )
        return cls(async_array)

    @classmethod
    def from_dict(
        cls,
        store_path: StorePath,
        data: Dict[str, Any],
        runtime_configuration: RuntimeConfiguration,
    ) -> Array:
        async_array = AsyncArray.from_dict(
            store_path=store_path, data=data, runtime_configuration=runtime_configuration
        )
        return cls(async_array)

    @classmethod
    def open(
        cls,
        store: StoreLike,
        runtime_configuration: RuntimeConfiguration = RuntimeConfiguration(),
    ) -> Array:
        async_array = sync(
            AsyncArray.open(store, runtime_configuration=runtime_configuration),
            runtime_configuration.asyncio_loop,
        )
        async_array._validate_metadata()
        return cls(async_array)

    @classmethod
    def open_auto(
        cls,
        store: StoreLike,
        runtime_configuration: RuntimeConfiguration = RuntimeConfiguration(),
    ) -> Array:  # TODO: Union[Array, ArrayV2]:
        async_array = sync(
            AsyncArray.open_auto(store, runtime_configuration),
            runtime_configuration.asyncio_loop,
        )
        return cls(async_array)

    @property
    def ndim(self) -> int:
        return self._async_array.ndim

    @property
    def shape(self) -> ChunkCoords:
        return self._async_array.shape

    @property
    def size(self) -> int:
        return self._async_array.size

    @property
    def dtype(self) -> np.dtype:
        return self._async_array.dtype

    @property
    def attrs(self) -> dict:
        return self._async_array.attrs

    @property
    def metadata(self) -> ArrayMetadata:
        return self._async_array.metadata

    @property
    def store_path(self) -> str:
        return self._async_array.store_path

    def __getitem__(self, selection: Selection):
        return sync(
            self._async_array.getitem(selection),
            self._async_array.runtime_configuration.asyncio_loop,
        )

    def __setitem__(self, selection: Selection, value: np.ndarray) -> None:
        sync(
            self._async_array.setitem(selection, value),
            self._async_array.runtime_configuration.asyncio_loop,
        )

    def resize(self, new_shape: ChunkCoords) -> Array:
        return sync(
            self._async_array.resize(new_shape),
            self._async_array.runtime_configuration.asyncio_loop,
        )

    def update_attributes(self, new_attributes: Dict[str, Any]) -> Array:
        return sync(
            self._async_array.update_attributes(new_attributes),
            self._async_array.runtime_configuration.asyncio_loop,
        )

    def __repr__(self):
        return f"<Array {self.store_path} shape={self.shape} dtype={self.dtype}>"

    def info(self):
        return sync(
            self._async_array.info(),
            self._async_array.runtime_configuration.asyncio_loop,
        )<|MERGE_RESOLUTION|>--- conflicted
+++ resolved
@@ -17,9 +17,6 @@
 
 import numpy as np
 
-
-# from zarr.v3.array_v2 import ArrayV2
-from zarr.v3.codecs.common import decode, encode
 
 # from zarr.v3.array_v2 import ArrayV2
 from zarr.v3.codecs import BytesCodec
@@ -71,15 +68,6 @@
         object.__setattr__(self, "metadata", metadata_parsed)
         object.__setattr__(self, "store_path", store_path)
         object.__setattr__(self, "runtime_configuration", runtime_configuration)
-
-    async def encode_chunk(self, data: np.ndarray):
-        """
-        Encode a numpy array using the codec pipeline
-        """
-        return await encode(self.codecs, data, self.runtime_configuration)
-
-    async def decode_chunk(self, data: bytes):
-        return await decode(self.codecs, data, self.runtime_configuration)
 
     @classmethod
     async def create(
@@ -378,13 +366,9 @@
             # chunks that only contain fill_value will be removed
             await store_path.delete()
         else:
-<<<<<<< HEAD
             chunk_bytes = await self.codecs.encode(
                 chunk_array, chunk_spec, self.runtime_configuration
             )
-=======
-            chunk_bytes = await encode(self.codecs, chunk_array, self.runtime_configuration)
->>>>>>> e756d625
             if chunk_bytes is None:
                 await store_path.delete()
             else:
