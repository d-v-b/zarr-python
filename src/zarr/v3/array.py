# Notes on what I've changed here:
# 1. Split Array into AsyncArray and Array
# 3. Added .size and .attrs methods
# 4. Temporarily disabled the creation of ArrayV2
# 5. Added from_dict to AsyncArray

# Questions to consider:
# 1. Was splitting the array into two classes really necessary?
# 2. Do we really need runtime_configuration? Specifically, the asyncio_loop seems problematic

from __future__ import annotations

from dataclasses import dataclass, replace

import json
from typing import Any, Dict, Iterable, List, Literal, Optional, Tuple, Union

import numpy as np

<<<<<<< HEAD
from zarr.v3.abc.array import SynchronousArray, AsynchronousArray
from zarr.v3.abc.codec import ArrayBytesCodecPartialDecodeMixin, Codec

# from zarr.v3.array_v2 import ArrayV2
from zarr.v3.codecs import bytes_codec
from zarr.v3.codecs.common import decode, encode
=======

# from zarr.v3.array_v2 import ArrayV2
from zarr.v3.codecs import CodecMetadata, CodecPipeline, bytes_codec
from zarr.v3.codecs.registry import get_codec_from_metadata
>>>>>>> 5e855002
from zarr.v3.common import (
    ZARR_JSON,
    ChunkCoords,
    NamedConfig,
    RuntimeConfiguration,
    Selection,
    SliceSelection,
    concurrent_map,
)
from zarr.v3.indexing import BasicIndexer, all_chunk_coords, is_total_slice
from zarr.v3.metadata import (
    ArrayMetadata,
<<<<<<< HEAD
=======
    ArraySpec,
    DataType,
>>>>>>> 5e855002
    DefaultChunkKeyEncodingConfigurationMetadata,
    DefaultChunkKeyEncodingMetadata,
    RegularChunkGridConfigurationMetadata,
    RegularChunkGridMetadata,
    V2ChunkKeyEncodingConfigurationMetadata,
    V2ChunkKeyEncodingMetadata,
)
from zarr.v3.store import StoreLike, StorePath, make_store_path
from zarr.v3.sync import sync


<<<<<<< HEAD
def parse_array_metadata(data: Any):
    if isinstance(data, ArrayMetadata):
        return data
    elif isinstance(data, dict):
        return ArrayMetadata.from_dict(data)
    else:
        raise TypeError


class AsyncArray(AsynchronousArray):
=======
@frozen
class AsyncArray:
>>>>>>> 5e855002
    metadata: ArrayMetadata
    store_path: StorePath
    runtime_configuration: RuntimeConfiguration
    codecs: List[Codec]

    @property
    def codecs(self):
        return self.metadata.codecs

    @property
    def store_path(self):
        return self._store_path

    def __init__(
        self,
        metadata: ArrayMetadata,
        store_path: StorePath,
        runtime_configuration: RuntimeConfiguration,
    ):
        self.metadata = parse_array_metadata(metadata)
        self._store_path = store_path
        self.runtime_configuration = runtime_configuration

    async def encode_chunk(self, data: np.ndarray):
        """
        Encode a numpy array using the codec pipeline
        """
        return await encode(self.codecs, data, self.runtime_configuration)

    async def decode_chunk(self, data: bytes):
        return await decode(self.codecs, data, self.runtime_configuration)

    @classmethod
    async def create(
        cls,
        store: StoreLike,
        *,
        shape: ChunkCoords,
        dtype: Union[str, np.dtype],
        chunk_shape: ChunkCoords,
        fill_value: Optional[Any] = None,
        chunk_key_encoding: Union[
            Tuple[Literal["default"], Literal[".", "/"]],
            Tuple[Literal["v2"], Literal[".", "/"]],
        ] = ("default", "/"),
        codecs: Optional[Iterable[NamedConfig]] = None,
        dimension_names: Optional[Iterable[str]] = None,
        attributes: Optional[Dict[str, Any]] = None,
        runtime_configuration: RuntimeConfiguration = RuntimeConfiguration(),
        exists_ok: bool = False,
    ) -> AsyncArray:
        store_path = make_store_path(store)
        if not exists_ok:
            assert not await (store_path / ZARR_JSON).exists()

        codecs = list(codecs) if codecs is not None else [bytes_codec()]

        if fill_value is None:
            if dtype == np.bool:
                fill_value = False
            else:
                fill_value = 0

        metadata = ArrayMetadata(
            shape=shape,
            data_type=dtype,
            chunk_grid=RegularChunkGridMetadata(
                configuration=RegularChunkGridConfigurationMetadata(chunk_shape=chunk_shape)
            ),
            chunk_key_encoding=(
                V2ChunkKeyEncodingMetadata(
                    configuration=V2ChunkKeyEncodingConfigurationMetadata(
                        separator=chunk_key_encoding[1]
                    )
                )
                if chunk_key_encoding[0] == "v2"
                else DefaultChunkKeyEncodingMetadata(
                    configuration=DefaultChunkKeyEncodingConfigurationMetadata(
                        separator=chunk_key_encoding[1]
                    )
                )
            ),
            fill_value=fill_value,
            codecs=codecs,
            dimension_names=tuple(dimension_names) if dimension_names else None,
            attributes=attributes or {},
        )
        runtime_configuration = runtime_configuration or RuntimeConfiguration()

        array = cls(
<<<<<<< HEAD
            metadata=metadata, store_path=store_path, runtime_configuration=runtime_configuration
=======
            metadata=metadata,
            store_path=store_path,
            runtime_configuration=runtime_configuration,
            codec_pipeline=CodecPipeline.create(
                [
                    get_codec_from_metadata(codec).evolve(ndim=len(shape), data_type=data_type)
                    for codec in codecs
                ]
            ),
>>>>>>> 5e855002
        )

        await array._save_metadata()
        return array

    @classmethod
    def from_dict(
        cls,
        store_path: StorePath,
        data: Dict[str, Any],
        runtime_configuration: RuntimeConfiguration,
    ) -> AsyncArray:
<<<<<<< HEAD
        metadata = ArrayMetadata.from_dict(data)
        async_array = cls(
            metadata=metadata, store_path=store_path, runtime_configuration=runtime_configuration
=======
        metadata = ArrayMetadata.from_json(zarr_json)
        codecs = [
            get_codec_from_metadata(codec).evolve(
                ndim=len(metadata.shape), data_type=metadata.data_type
            )
            for codec in metadata.codecs
        ]
        async_array = cls(
            metadata=metadata,
            store_path=store_path,
            runtime_configuration=runtime_configuration,
            codec_pipeline=CodecPipeline.create(codecs),
>>>>>>> 5e855002
        )
        async_array._validate_metadata()
        return async_array

    @classmethod
    async def open(
        cls,
        store: StoreLike,
        runtime_configuration: RuntimeConfiguration = RuntimeConfiguration(),
    ) -> AsyncArray:
        store_path = make_store_path(store)
        zarr_json_bytes = await (store_path / ZARR_JSON).get()
        assert zarr_json_bytes is not None
        return cls.from_dict(
            store_path,
            json.loads(zarr_json_bytes),
            runtime_configuration=runtime_configuration,
        )

    @classmethod
    async def open_auto(
        cls,
        store: StoreLike,
        runtime_configuration: RuntimeConfiguration = RuntimeConfiguration(),
    ) -> AsyncArray:  # TODO: Union[AsyncArray, ArrayV2]
        store_path = make_store_path(store)
        v3_metadata_bytes = await (store_path / ZARR_JSON).get()
        if v3_metadata_bytes is not None:
            return cls.from_dict(
                store_path,
                json.loads(v3_metadata_bytes),
                runtime_configuration=runtime_configuration or RuntimeConfiguration(),
            )
        else:
            raise ValueError("no v2 support yet")
            # return await ArrayV2.open(store_path)

    @property
    def ndim(self) -> int:
        return len(self.metadata.shape)

    @property
    def shape(self) -> ChunkCoords:
        return self.metadata.shape

    @property
    def size(self) -> int:
        return np.prod(self.metadata.shape)

    @property
    def dtype(self) -> np.dtype:
        return self.metadata.dtype

    @property
    def attrs(self) -> dict:
        return self.metadata.attributes

    async def getitem(self, selection: Selection):
        indexer = BasicIndexer(
            selection,
            shape=self.metadata.shape,
            chunk_shape=self.metadata.chunk_grid.configuration.chunk_shape,
        )

        # setup output array
        out = np.zeros(
            indexer.shape,
            dtype=self.metadata.dtype,
            order=self.runtime_configuration.order,
        )

        # reading chunks and decoding them
        await concurrent_map(
            [
                (chunk_coords, chunk_selection, out_selection, out)
                for chunk_coords, chunk_selection, out_selection in indexer
            ],
            self._read_chunk,
            self.runtime_configuration.concurrency,
        )

        if out.shape:
            return out
        else:
            return out[()]

    async def _save_metadata(self) -> None:
        self._validate_metadata()

        await (self.store_path / ZARR_JSON).set(self.metadata.to_bytes())

    def _validate_metadata(self) -> None:
        assert len(self.metadata.shape) == len(
            self.metadata.chunk_grid.configuration.chunk_shape
        ), "`chunk_shape` and `shape` need to have the same number of dimensions."
        assert self.metadata.dimension_names is None or len(self.metadata.shape) == len(
            self.metadata.dimension_names
        ), "`dimension_names` and `shape` need to have the same number of dimensions."
        assert self.metadata.fill_value is not None, "`fill_value` is required."
        self.codec_pipeline.validate(self.metadata)

    async def _read_chunk(
        self,
        chunk_coords: ChunkCoords,
        chunk_selection: SliceSelection,
        out_selection: SliceSelection,
        out: np.ndarray,
    ):
        chunk_spec = self.metadata.get_chunk_spec(chunk_coords)
        chunk_key_encoding = self.metadata.chunk_key_encoding
        chunk_key = chunk_key_encoding.encode_chunk_key(chunk_coords)
        store_path = self.store_path / chunk_key

<<<<<<< HEAD
        if len(self.codecs) == 1 and isinstance(self.codecs[0], ArrayBytesCodecPartialDecodeMixin):
            chunk_array = await self.codecs[0].decode_partial(
                store_path, chunk_selection, runtime_configuration=self.runtime_configuration
=======
        if self.codec_pipeline.supports_partial_decode:
            chunk_array = await self.codec_pipeline.decode_partial(
                store_path, chunk_selection, chunk_spec, self.runtime_configuration
>>>>>>> 5e855002
            )
            if chunk_array is not None:
                out[out_selection] = chunk_array
            else:
                out[out_selection] = self.metadata.fill_value
        else:
            chunk_bytes = await store_path.get()
            if chunk_bytes is not None:
<<<<<<< HEAD
                chunk_array = await self.decode_chunk(chunk_bytes)
=======
                chunk_array = await self.codec_pipeline.decode(
                    chunk_bytes, chunk_spec, self.runtime_configuration
                )
>>>>>>> 5e855002
                tmp = chunk_array[chunk_selection]
                out[out_selection] = tmp
            else:
                out[out_selection] = self.metadata.fill_value

    async def setitem(self, selection: Selection, value: np.ndarray) -> None:
        chunk_shape = self.metadata.chunk_grid.configuration.chunk_shape
        indexer = BasicIndexer(
            selection,
            shape=self.metadata.shape,
            chunk_shape=chunk_shape,
        )

        sel_shape = indexer.shape

        # check value shape
        if np.isscalar(value):
            # setting a scalar value
            pass
        else:
            if not hasattr(value, "shape"):
                value = np.asarray(value, self.metadata.dtype)
            assert value.shape == sel_shape
            if value.dtype.name != self.metadata.dtype.name:
                value = value.astype(self.metadata.dtype, order="A")

        # merging with existing data and encoding chunks
        await concurrent_map(
            [
                (
                    value,
                    chunk_shape,
                    chunk_coords,
                    chunk_selection,
                    out_selection,
                )
                for chunk_coords, chunk_selection, out_selection in indexer
            ],
            self._write_chunk,
            self.runtime_configuration.concurrency,
        )

    async def _write_chunk(
        self,
        value: np.ndarray,
        chunk_shape: ChunkCoords,
        chunk_coords: ChunkCoords,
        chunk_selection: SliceSelection,
        out_selection: SliceSelection,
    ):
        chunk_spec = self.metadata.get_chunk_spec(chunk_coords)
        chunk_key_encoding = self.metadata.chunk_key_encoding
        chunk_key = chunk_key_encoding.encode_chunk_key(chunk_coords)
        store_path = self.store_path / chunk_key

        if is_total_slice(chunk_selection, chunk_shape):
            # write entire chunks
            if np.isscalar(value):
                chunk_array = np.empty(
                    chunk_shape,
                    dtype=self.metadata.dtype,
                )
                chunk_array.fill(value)
            else:
                chunk_array = value[out_selection]
            await self._write_chunk_to_store(store_path, chunk_array, chunk_spec)

<<<<<<< HEAD
        elif len(self.codecs) == 1 and isinstance(self.codecs[0], ShardingCodec):
            sharding_codec = self.codecs[0]
=======
        elif self.codec_pipeline.supports_partial_encode:
>>>>>>> 5e855002
            # print("encode_partial", chunk_coords, chunk_selection, repr(self))
            await self.codec_pipeline.encode_partial(
                store_path,
                value[out_selection],
                chunk_selection,
<<<<<<< HEAD
                runtime_configuration=self.runtime_configuration,
=======
                chunk_spec,
                self.runtime_configuration,
>>>>>>> 5e855002
            )
        else:
            # writing partial chunks
            # read chunk first
            chunk_bytes = await store_path.get()

            # merge new value
            if chunk_bytes is None:
                chunk_array = np.empty(
                    chunk_shape,
                    dtype=self.metadata.dtype,
                )
                chunk_array.fill(self.metadata.fill_value)
            else:
<<<<<<< HEAD
                chunk_array = (await self.decode_chunk(chunk_bytes)).copy()  # make a writable copy
=======
                chunk_array = (
                    await self.codec_pipeline.decode(
                        chunk_bytes, chunk_spec, self.runtime_configuration
                    )
                ).copy()  # make a writable copy
>>>>>>> 5e855002
            chunk_array[chunk_selection] = value[out_selection]

            await self._write_chunk_to_store(store_path, chunk_array, chunk_spec)

    async def _write_chunk_to_store(
        self, store_path: StorePath, chunk_array: np.ndarray, chunk_spec: ArraySpec
    ):
        if np.all(chunk_array == self.metadata.fill_value):
            # chunks that only contain fill_value will be removed
            await store_path.delete()
        else:
<<<<<<< HEAD
            chunk_bytes = await self.encode_chunk(chunk_array)
=======
            chunk_bytes = await self.codec_pipeline.encode(
                chunk_array, chunk_spec, self.runtime_configuration
            )
>>>>>>> 5e855002
            if chunk_bytes is None:
                await store_path.delete()
            else:
                await store_path.set(chunk_bytes)

    async def resize(self, new_shape: ChunkCoords) -> AsyncArray:
        assert len(new_shape) == len(self.metadata.shape)
        new_metadata = replace(self.metadata, shape=new_shape)

        # Remove all chunks outside of the new shape
        chunk_shape = self.metadata.chunk_grid.configuration.chunk_shape
        chunk_key_encoding = self.metadata.chunk_key_encoding
        old_chunk_coords = set(all_chunk_coords(self.metadata.shape, chunk_shape))
        new_chunk_coords = set(all_chunk_coords(new_shape, chunk_shape))

        async def _delete_key(key: str) -> None:
            await (self.store_path / key).delete()

        await concurrent_map(
            [
                (chunk_key_encoding.encode_chunk_key(chunk_coords),)
                for chunk_coords in old_chunk_coords.difference(new_chunk_coords)
            ],
            _delete_key,
            self.runtime_configuration.concurrency,
        )

        # Write new metadata
<<<<<<< HEAD
        await (self.store_path / ZARR_JSON).set_async(new_metadata.to_bytes())
        return replace(self, metadata=new_metadata)
=======
        await (self.store_path / ZARR_JSON).set(new_metadata.to_bytes())
        return evolve(self, metadata=new_metadata)
>>>>>>> 5e855002

    async def update_attributes(self, new_attributes: Dict[str, Any]) -> Array:
        new_metadata = replace(self.metadata, attributes=new_attributes)

        # Write new metadata
<<<<<<< HEAD
        await (self.store_path / ZARR_JSON).set_async(new_metadata.to_bytes())
        return replace(self, metadata=new_metadata)
=======
        await (self.store_path / ZARR_JSON).set(new_metadata.to_bytes())
        return evolve(self, metadata=new_metadata)
>>>>>>> 5e855002

    def __repr__(self):
        return f"<AsyncArray {self.store_path} shape={self.shape} dtype={self.dtype}>"

    async def info(self):
        return NotImplemented


<<<<<<< HEAD
@dataclass(frozen=True)
class Array(SynchronousArray):
=======
@frozen
class Array:
>>>>>>> 5e855002
    _async_array: AsyncArray

    @classmethod
    def create(
        cls,
        store: StoreLike,
        *,
        shape: ChunkCoords,
        dtype: Union[str, np.dtype],
        chunk_shape: ChunkCoords,
        fill_value: Optional[Any] = None,
        chunk_key_encoding: Union[
            Tuple[Literal["default"], Literal[".", "/"]],
            Tuple[Literal["v2"], Literal[".", "/"]],
        ] = ("default", "/"),
        codecs: Optional[Iterable[NamedConfig]] = None,
        dimension_names: Optional[Iterable[str]] = None,
        attributes: Optional[Dict[str, Any]] = None,
        runtime_configuration: RuntimeConfiguration = RuntimeConfiguration(),
        exists_ok: bool = False,
    ) -> Array:
        async_array = sync(
            AsyncArray.create(
                store=store,
                shape=shape,
                dtype=dtype,
                chunk_shape=chunk_shape,
                fill_value=fill_value,
                chunk_key_encoding=chunk_key_encoding,
                codecs=codecs,
                dimension_names=dimension_names,
                attributes=attributes,
                runtime_configuration=runtime_configuration,
                exists_ok=exists_ok,
            ),
            runtime_configuration.asyncio_loop,
        )
        return cls(async_array)

    @classmethod
    def from_dict(
        cls,
        store_path: StorePath,
        data: Dict[str, Any],
        runtime_configuration: RuntimeConfiguration,
    ) -> Array:
        async_array = AsyncArray.from_dict(
            store_path=store_path, data=data, runtime_configuration=runtime_configuration
        )
        return cls(async_array)

    @classmethod
    def open(
        cls,
        store: StoreLike,
        runtime_configuration: RuntimeConfiguration = RuntimeConfiguration(),
    ) -> Array:
        async_array = sync(
            AsyncArray.open(store, runtime_configuration=runtime_configuration),
            runtime_configuration.asyncio_loop,
        )
        async_array._validate_metadata()
        return cls(async_array)

    @classmethod
    def open_auto(
        cls,
        store: StoreLike,
        runtime_configuration: RuntimeConfiguration = RuntimeConfiguration(),
    ) -> Array:  # TODO: Union[Array, ArrayV2]:
        async_array = sync(
            AsyncArray.open_auto(store, runtime_configuration),
            runtime_configuration.asyncio_loop,
        )
        return cls(async_array)

    @property
    def ndim(self) -> int:
        return self._async_array.ndim

    @property
    def shape(self) -> ChunkCoords:
        return self._async_array.shape

    @property
    def size(self) -> int:
        return self._async_array.size

    @property
    def dtype(self) -> np.dtype:
        return self._async_array.dtype

    @property
    def attrs(self) -> dict:
        return self._async_array.attrs

    @property
    def metadata(self) -> ArrayMetadata:
        return self._async_array.metadata

    @property
    def store_path(self) -> str:
        return self._async_array.store_path

    def __getitem__(self, selection: Selection):
        return sync(
            self._async_array.getitem(selection),
            self._async_array.runtime_configuration.asyncio_loop,
        )

    def __setitem__(self, selection: Selection, value: np.ndarray) -> None:
        sync(
            self._async_array.setitem(selection, value),
            self._async_array.runtime_configuration.asyncio_loop,
        )

    def resize(self, new_shape: ChunkCoords) -> Array:
        return sync(
            self._async_array.resize(new_shape),
            self._async_array.runtime_configuration.asyncio_loop,
        )

    def update_attributes(self, new_attributes: Dict[str, Any]) -> Array:
        return sync(
            self._async_array.update_attributes(new_attributes),
            self._async_array.runtime_configuration.asyncio_loop,
        )

    def __repr__(self):
        return f"<Array {self.store_path} shape={self.shape} dtype={self.dtype}>"

    def info(self):
        return sync(
            self._async_array.info(),
            self._async_array.runtime_configuration.asyncio_loop,
        )<|MERGE_RESOLUTION|>--- conflicted
+++ resolved
@@ -17,19 +17,15 @@
 
 import numpy as np
 
-<<<<<<< HEAD
-from zarr.v3.abc.array import SynchronousArray, AsynchronousArray
-from zarr.v3.abc.codec import ArrayBytesCodecPartialDecodeMixin, Codec
+from zarr.v3.abc.codec import Codec
 
 # from zarr.v3.array_v2 import ArrayV2
 from zarr.v3.codecs import bytes_codec
 from zarr.v3.codecs.common import decode, encode
-=======
 
 # from zarr.v3.array_v2 import ArrayV2
-from zarr.v3.codecs import CodecMetadata, CodecPipeline, bytes_codec
+from zarr.v3.codecs import bytes_codec
 from zarr.v3.codecs.registry import get_codec_from_metadata
->>>>>>> 5e855002
 from zarr.v3.common import (
     ZARR_JSON,
     ChunkCoords,
@@ -42,11 +38,7 @@
 from zarr.v3.indexing import BasicIndexer, all_chunk_coords, is_total_slice
 from zarr.v3.metadata import (
     ArrayMetadata,
-<<<<<<< HEAD
-=======
     ArraySpec,
-    DataType,
->>>>>>> 5e855002
     DefaultChunkKeyEncodingConfigurationMetadata,
     DefaultChunkKeyEncodingMetadata,
     RegularChunkGridConfigurationMetadata,
@@ -58,7 +50,6 @@
 from zarr.v3.sync import sync
 
 
-<<<<<<< HEAD
 def parse_array_metadata(data: Any):
     if isinstance(data, ArrayMetadata):
         return data
@@ -68,11 +59,7 @@
         raise TypeError
 
 
-class AsyncArray(AsynchronousArray):
-=======
-@frozen
 class AsyncArray:
->>>>>>> 5e855002
     metadata: ArrayMetadata
     store_path: StorePath
     runtime_configuration: RuntimeConfiguration
@@ -163,19 +150,9 @@
         runtime_configuration = runtime_configuration or RuntimeConfiguration()
 
         array = cls(
-<<<<<<< HEAD
-            metadata=metadata, store_path=store_path, runtime_configuration=runtime_configuration
-=======
             metadata=metadata,
             store_path=store_path,
             runtime_configuration=runtime_configuration,
-            codec_pipeline=CodecPipeline.create(
-                [
-                    get_codec_from_metadata(codec).evolve(ndim=len(shape), data_type=data_type)
-                    for codec in codecs
-                ]
-            ),
->>>>>>> 5e855002
         )
 
         await array._save_metadata()
@@ -188,24 +165,9 @@
         data: Dict[str, Any],
         runtime_configuration: RuntimeConfiguration,
     ) -> AsyncArray:
-<<<<<<< HEAD
         metadata = ArrayMetadata.from_dict(data)
         async_array = cls(
             metadata=metadata, store_path=store_path, runtime_configuration=runtime_configuration
-=======
-        metadata = ArrayMetadata.from_json(zarr_json)
-        codecs = [
-            get_codec_from_metadata(codec).evolve(
-                ndim=len(metadata.shape), data_type=metadata.data_type
-            )
-            for codec in metadata.codecs
-        ]
-        async_array = cls(
-            metadata=metadata,
-            store_path=store_path,
-            runtime_configuration=runtime_configuration,
-            codec_pipeline=CodecPipeline.create(codecs),
->>>>>>> 5e855002
         )
         async_array._validate_metadata()
         return async_array
@@ -305,7 +267,7 @@
             self.metadata.dimension_names
         ), "`dimension_names` and `shape` need to have the same number of dimensions."
         assert self.metadata.fill_value is not None, "`fill_value` is required."
-        self.codec_pipeline.validate(self.metadata)
+        # self.codecs.validate(self.metadata)
 
     async def _read_chunk(
         self,
@@ -319,15 +281,9 @@
         chunk_key = chunk_key_encoding.encode_chunk_key(chunk_coords)
         store_path = self.store_path / chunk_key
 
-<<<<<<< HEAD
-        if len(self.codecs) == 1 and isinstance(self.codecs[0], ArrayBytesCodecPartialDecodeMixin):
-            chunk_array = await self.codecs[0].decode_partial(
-                store_path, chunk_selection, runtime_configuration=self.runtime_configuration
-=======
         if self.codec_pipeline.supports_partial_decode:
             chunk_array = await self.codec_pipeline.decode_partial(
                 store_path, chunk_selection, chunk_spec, self.runtime_configuration
->>>>>>> 5e855002
             )
             if chunk_array is not None:
                 out[out_selection] = chunk_array
@@ -336,13 +292,9 @@
         else:
             chunk_bytes = await store_path.get()
             if chunk_bytes is not None:
-<<<<<<< HEAD
-                chunk_array = await self.decode_chunk(chunk_bytes)
-=======
                 chunk_array = await self.codec_pipeline.decode(
                     chunk_bytes, chunk_spec, self.runtime_configuration
                 )
->>>>>>> 5e855002
                 tmp = chunk_array[chunk_selection]
                 out[out_selection] = tmp
             else:
@@ -410,23 +362,14 @@
                 chunk_array = value[out_selection]
             await self._write_chunk_to_store(store_path, chunk_array, chunk_spec)
 
-<<<<<<< HEAD
-        elif len(self.codecs) == 1 and isinstance(self.codecs[0], ShardingCodec):
-            sharding_codec = self.codecs[0]
-=======
         elif self.codec_pipeline.supports_partial_encode:
->>>>>>> 5e855002
             # print("encode_partial", chunk_coords, chunk_selection, repr(self))
             await self.codec_pipeline.encode_partial(
                 store_path,
                 value[out_selection],
                 chunk_selection,
-<<<<<<< HEAD
-                runtime_configuration=self.runtime_configuration,
-=======
                 chunk_spec,
                 self.runtime_configuration,
->>>>>>> 5e855002
             )
         else:
             # writing partial chunks
@@ -441,15 +384,11 @@
                 )
                 chunk_array.fill(self.metadata.fill_value)
             else:
-<<<<<<< HEAD
-                chunk_array = (await self.decode_chunk(chunk_bytes)).copy()  # make a writable copy
-=======
                 chunk_array = (
                     await self.codec_pipeline.decode(
                         chunk_bytes, chunk_spec, self.runtime_configuration
                     )
                 ).copy()  # make a writable copy
->>>>>>> 5e855002
             chunk_array[chunk_selection] = value[out_selection]
 
             await self._write_chunk_to_store(store_path, chunk_array, chunk_spec)
@@ -461,13 +400,9 @@
             # chunks that only contain fill_value will be removed
             await store_path.delete()
         else:
-<<<<<<< HEAD
-            chunk_bytes = await self.encode_chunk(chunk_array)
-=======
             chunk_bytes = await self.codec_pipeline.encode(
                 chunk_array, chunk_spec, self.runtime_configuration
             )
->>>>>>> 5e855002
             if chunk_bytes is None:
                 await store_path.delete()
             else:
@@ -496,25 +431,15 @@
         )
 
         # Write new metadata
-<<<<<<< HEAD
-        await (self.store_path / ZARR_JSON).set_async(new_metadata.to_bytes())
-        return replace(self, metadata=new_metadata)
-=======
         await (self.store_path / ZARR_JSON).set(new_metadata.to_bytes())
         return evolve(self, metadata=new_metadata)
->>>>>>> 5e855002
 
     async def update_attributes(self, new_attributes: Dict[str, Any]) -> Array:
         new_metadata = replace(self.metadata, attributes=new_attributes)
 
         # Write new metadata
-<<<<<<< HEAD
-        await (self.store_path / ZARR_JSON).set_async(new_metadata.to_bytes())
-        return replace(self, metadata=new_metadata)
-=======
         await (self.store_path / ZARR_JSON).set(new_metadata.to_bytes())
         return evolve(self, metadata=new_metadata)
->>>>>>> 5e855002
 
     def __repr__(self):
         return f"<AsyncArray {self.store_path} shape={self.shape} dtype={self.dtype}>"
@@ -523,13 +448,8 @@
         return NotImplemented
 
 
-<<<<<<< HEAD
 @dataclass(frozen=True)
-class Array(SynchronousArray):
-=======
-@frozen
 class Array:
->>>>>>> 5e855002
     _async_array: AsyncArray
 
     @classmethod
