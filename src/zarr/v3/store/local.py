--- conflicted
+++ resolved
@@ -153,17 +153,9 @@
         -------
         AsyncGenerator[str, None]
         """
-<<<<<<< HEAD
         for p in self.root.rglob(""):
             if p.is_file():
                 yield str(p)
-=======
-
-        # Q: do we want to return strings or Paths?
-        def _list(root: Path) -> List[str]:
-            files = [str(p) for p in root.rglob("") if p.is_file()]
-            return files
->>>>>>> b5a76981
 
 
     async def list_prefix(self, prefix: str) -> AsyncGenerator[str, None]:
@@ -181,12 +173,6 @@
             if p.is_file():
                 yield str(p)
 
-<<<<<<< HEAD
-=======
-        def _list_prefix(root: Path, prefix: str) -> List[str]:
-            files = [str(p) for p in (root / prefix).rglob("*") if p.is_file()]
-            return files
->>>>>>> b5a76981
 
     async def list_dir(self, prefix: str) -> AsyncGenerator[str, None]:
         """
@@ -209,17 +195,5 @@
         except (FileNotFoundError, NotADirectoryError):
             key_iter = []
 
-<<<<<<< HEAD
         for key in key_iter:
             yield str(key).replace(to_strip, "")
-=======
-        def _list_dir(root: Path, prefix: str) -> List[str]:
-            base = root / prefix
-            to_strip = str(base) + "/"
-            try:
-                return [str(key).replace(to_strip, "") for key in base.iterdir()]
-            except (FileNotFoundError, NotADirectoryError):
-                return []
-
-        return await to_thread(_list_dir, self.root, prefix)
->>>>>>> b5a76981
