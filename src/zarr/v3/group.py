--- conflicted
+++ resolved
@@ -5,7 +5,6 @@
 import asyncio
 import json
 import logging
-<<<<<<< HEAD
 
 if TYPE_CHECKING:
     from typing import (
@@ -13,11 +12,7 @@
         AsyncGenerator,
         Literal,
         AsyncIterator,
-        Iterator,
     )
-=======
-from typing import Any, Dict, Literal, Optional, Union, AsyncIterator, List
->>>>>>> 475ce01d
 from zarr.v3.abc.metadata import Metadata
 
 from zarr.v3.array import AsyncArray, Array
@@ -63,11 +58,7 @@
                 ZATTRS_JSON: json.dumps(self.attributes).encode(),
             }
 
-<<<<<<< HEAD
-    def __init__(self, attributes: dict[str, Any] = {}, zarr_format: Literal[2, 3] = 3):
-=======
-    def __init__(self, attributes: Optional[Dict[str, Any]] = None, zarr_format: Literal[2, 3] = 3):
->>>>>>> 475ce01d
+    def __init__(self, attributes: dict[str, Any] | None = None, zarr_format: Literal[2, 3] = 3):
         attributes_parsed = parse_attributes(attributes)
         zarr_format_parsed = parse_zarr_format(zarr_format)
 
@@ -167,12 +158,7 @@
     async def getitem(
         self,
         key: str,
-<<<<<<< HEAD
     ) -> AsyncArray | AsyncGroup:
-
-=======
-    ) -> Union[AsyncArray, AsyncGroup]:
->>>>>>> 475ce01d
         store_path = self.store_path / key
 
         # Note:
@@ -304,7 +290,6 @@
     async def nmembers(self) -> int:
         raise NotImplementedError
 
-<<<<<<< HEAD
     async def members(self) -> AsyncGenerator[tuple[str, AsyncArray | AsyncGroup], None]:
         """
         Returns an AsyncGenerator over the arrays and groups contained in this group.
@@ -337,10 +322,6 @@
                     "Object at %s is not recognized as a component of a Zarr hierarchy.", subkey
                 )
                 pass
-=======
-    async def children(self) -> AsyncIterator[Union[AsyncArray, AsyncGroup]]:
-        raise NotImplementedError
->>>>>>> 475ce01d
 
     async def contains(self, member: str) -> bool:
         raise NotImplementedError
@@ -468,20 +449,11 @@
     def info(self):
         return self._async_group.info
 
-<<<<<<< HEAD
     def update_attributes(self, new_attributes: dict[str, Any]):
-=======
-    @property
-    def store_path(self) -> StorePath:
-        return self._async_group.store_path
-
-    def update_attributes(self, new_attributes: Dict[str, Any]):
->>>>>>> 475ce01d
         self._sync(self._async_group.update_attributes(new_attributes))
         return self
 
     @property
-<<<<<<< HEAD
     def nmembers(self) -> int:
         return self._sync(self._async_group.nmembers)
 
@@ -496,39 +468,22 @@
             (key, Array(value)) if isinstance(value, AsyncArray) else (key, Group(value))
             for key, value in _members
         )
-=======
-    def nchildren(self) -> int:
-        return self._sync(self._async_group.nchildren())
-
-    @property
-    def children(self) -> List[Union[Array, Group]]:
-        _children = self._sync_iter(self._async_group.children())
-        return [Array(obj) if isinstance(obj, AsyncArray) else Group(obj) for obj in _children]
->>>>>>> 475ce01d
 
     def __contains__(self, member) -> bool:
         return self._sync(self._async_group.contains(member))
 
-    def group_keys(self) -> List[str]:
+    def group_keys(self) -> list[str]:
         return self._sync_iter(self._async_group.group_keys())
 
     def groups(self) -> list[Group]:
         # TODO: in v2 this was a generator that return key: Group
         return [Group(obj) for obj in self._sync_iter(self._async_group.groups())]
 
-<<<<<<< HEAD
     def array_keys(self) -> list[str]:
         return self._sync_iter(self._async_group.array_keys)
 
     def arrays(self) -> list[Array]:
         return [Array(obj) for obj in self._sync_iter(self._async_group.arrays)]
-=======
-    def array_keys(self) -> List[str]:
-        return self._sync_iter(self._async_group.array_keys())
-
-    def arrays(self) -> List[Array]:
-        return [Array(obj) for obj in self._sync_iter(self._async_group.arrays())]
->>>>>>> 475ce01d
 
     def tree(self, expand=False, level=None) -> Any:
         return self._sync(self._async_group.tree(expand=expand, level=level))
