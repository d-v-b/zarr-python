--- conflicted
+++ resolved
@@ -17,12 +17,8 @@
 from zarr.v3.abc.codec import BytesBytesCodec
 from zarr.v3.abc.metadata import Metadata
 from zarr.v3.codecs.registry import register_codec
-<<<<<<< HEAD
 from zarr.v3.common import BytesLike, RuntimeConfiguration
 from zarr.v3.common import NamedConfig
-=======
-from zarr.v3.common import BytesLike
->>>>>>> 5e855002
 
 if TYPE_CHECKING:
     from zarr.v3.metadata import ArraySpec, CodecMetadata, RuntimeConfiguration
@@ -47,39 +43,22 @@
 
 @dataclass(frozen=True)
 class Crc32cCodec(BytesBytesCodec):
-<<<<<<< HEAD
-    configuration: Crc32cCodecMetadata
-    array_metadata: CoreArrayMetadata
-    is_fixed_size: Literal[True] = field(default=True, init=False)
-
-    @classmethod
-    def from_metadata(
-        cls, codec_metadata: NamedConfig, array_metadata: CoreArrayMetadata
-    ) -> Crc32cCodec:
-        assert isinstance(codec_metadata, Crc32cCodecMetadata)
-        return cls(array_metadata=array_metadata, configuration=Crc32cCodecMetadata())
-=======
     is_fixed_size = True
 
     @classmethod
     def from_metadata(cls, codec_metadata: CodecMetadata) -> Crc32cCodec:
         assert isinstance(codec_metadata, Crc32cCodecMetadata)
         return cls()
->>>>>>> 5e855002
 
     @classmethod
     def get_metadata_class(cls) -> Type[Crc32cCodecMetadata]:
         return Crc32cCodecMetadata
 
     async def decode(
-<<<<<<< HEAD
-        self, chunk_bytes: bytes, runtime_configuration: RuntimeConfiguration
-=======
         self,
         chunk_bytes: bytes,
         _chunk_spec: ArraySpec,
         _runtime_configuration: RuntimeConfiguration,
->>>>>>> 5e855002
     ) -> BytesLike:
         crc32_bytes = chunk_bytes[-4:]
         inner_bytes = chunk_bytes[:-4]
@@ -88,14 +67,10 @@
         return inner_bytes
 
     async def encode(
-<<<<<<< HEAD
-        self, chunk_bytes: bytes, runtime_configuration: RuntimeConfiguration
-=======
         self,
         chunk_bytes: bytes,
         _chunk_spec: ArraySpec,
         _runtime_configuration: RuntimeConfiguration,
->>>>>>> 5e855002
     ) -> Optional[BytesLike]:
         return chunk_bytes + np.uint32(crc32c(chunk_bytes)).tobytes()
 
