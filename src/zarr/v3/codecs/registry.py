from __future__ import annotations

from typing import Dict, NamedTuple, Type
from importlib.metadata import EntryPoint, entry_points as get_entry_points

from zarr.v3.abc.codec import Codec
from zarr.v3.common import NamedConfig


class CodecRegistryItem(NamedTuple):
    codec_cls: Type[Codec]
    codec_metadata_cls: Type[NamedConfig]


__codec_registry: Dict[str, CodecRegistryItem] = {}
__lazy_load_codecs: Dict[str, EntryPoint] = {}


def _collect_entrypoints() -> None:
    entry_points = get_entry_points()
    if hasattr(entry_points, "select"):
        # If entry_points() has a select method, use that. Python 3.10+
        for e in entry_points.select(group="zarr.codecs"):
            __lazy_load_codecs[e.name] = e
    else:
        # Otherwise, fallback to using get
        for e in entry_points.get("zarr.codecs", []):
            __lazy_load_codecs[e.name] = e


def register_codec(key: str, codec_cls: Type[Codec]) -> None:
    __codec_registry[key] = CodecRegistryItem(codec_cls, codec_cls.get_metadata_class())


def _get_codec_item(key: str) -> CodecRegistryItem:
    item = __codec_registry.get(key)
    if item is None:
        if key in __lazy_load_codecs:
            # logger.debug("Auto loading codec '%s' from entrypoint", codec_id)
            cls = __lazy_load_codecs[key].load()
            register_codec(key, cls)
            item = __codec_registry.get(key)
    if item:
        return item
    raise KeyError(key)


<<<<<<< HEAD
def get_codec_metadata_class(key: str) -> Type[NamedConfig]:
=======
def get_codec_from_metadata(val: CodecMetadata) -> Codec:
    key = val.name
    return _get_codec_item(key).codec_cls.from_metadata(val)


def get_codec_metadata_class(key: str) -> Type[CodecMetadata]:
>>>>>>> 5e855002
    return _get_codec_item(key).codec_metadata_cls


def get_codec_class(key: str) -> Type[Codec]:
    return _get_codec_item(key).codec_cls


_collect_entrypoints()<|MERGE_RESOLUTION|>--- conflicted
+++ resolved
@@ -1,10 +1,12 @@
 from __future__ import annotations
+from typing import TYPE_CHECKING, NamedTuple
 
-from typing import Dict, NamedTuple, Type
+if TYPE_CHECKING:
+    from typing import Dict, Type
+    from zarr.v3.abc.codec import Codec
+    from zarr.v3.common import NamedConfig
+
 from importlib.metadata import EntryPoint, entry_points as get_entry_points
-
-from zarr.v3.abc.codec import Codec
-from zarr.v3.common import NamedConfig
 
 
 class CodecRegistryItem(NamedTuple):
@@ -45,16 +47,12 @@
     raise KeyError(key)
 
 
-<<<<<<< HEAD
-def get_codec_metadata_class(key: str) -> Type[NamedConfig]:
-=======
-def get_codec_from_metadata(val: CodecMetadata) -> Codec:
+def get_codec_from_metadata(val: NamedConfig) -> Codec:
     key = val.name
     return _get_codec_item(key).codec_cls.from_metadata(val)
 
 
-def get_codec_metadata_class(key: str) -> Type[CodecMetadata]:
->>>>>>> 5e855002
+def get_codec_metadata_class(key: str) -> Type[NamedConfig]:
     return _get_codec_item(key).codec_metadata_cls
 
 
