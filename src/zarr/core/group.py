from __future__ import annotations

import asyncio
<<<<<<< HEAD
=======
import base64
import itertools
>>>>>>> 629b4e50
import json
import logging
import warnings
from collections import defaultdict
from collections.abc import Iterator, Mapping
from dataclasses import dataclass, replace
from itertools import accumulate
from typing import TYPE_CHECKING, Literal, TypeVar, cast, overload

import numpy as np
import numpy.typing as npt
from typing_extensions import deprecated

import zarr.api.asynchronous as async_api
from zarr._compat import _deprecate_positional_args
from zarr.abc.store import Store, set_or_delete
from zarr.core._info import GroupInfo
from zarr.core.array import (
    Array,
    AsyncArray,
    CompressorLike,
    CompressorsLike,
    FiltersLike,
    SerializerLike,
    ShardsLike,
    _build_parents,
    _parse_deprecated_compressor,
    create_array,
)
from zarr.core.attributes import Attributes
from zarr.core.buffer import default_buffer_prototype
from zarr.core.common import (
    JSON,
    ZARR_JSON,
    ZARRAY_JSON,
    ZATTRS_JSON,
    ZGROUP_JSON,
    ZMETADATA_V2_JSON,
    ChunkCoords,
<<<<<<< HEAD
=======
    DimensionNames,
    NodeType,
>>>>>>> 629b4e50
    ShapeLike,
    ZarrFormat,
    parse_shapelike,
)
from zarr.core.config import config
from zarr.core.metadata import (
    ArrayV2Metadata,
    ArrayV3Metadata,
    GroupMetadata,
    ImplicitGroupMarker,
)
from zarr.core.sync import SyncMixin, sync
from zarr.errors import ContainsArrayError, ContainsGroupError, MetadataValidationError
from zarr.storage import StoreLike, StorePath
from zarr.storage._common import ensure_no_existing_node, make_store_path
from zarr.storage._utils import _join_paths, _normalize_path_keys, normalize_path

if TYPE_CHECKING:
    from collections.abc import (
        AsyncGenerator,
        AsyncIterator,
        Coroutine,
        Generator,
        Iterable,
    )
    from typing import Any

    from zarr.core.array_spec import ArrayConfig, ArrayConfigLike
    from zarr.core.buffer import Buffer
    from zarr.core.chunk_key_encodings import ChunkKeyEncodingLike
    from zarr.core.common import MemoryOrder

logger = logging.getLogger("zarr.group")

DefaultT = TypeVar("DefaultT")


@overload
def _parse_async_node(node: AsyncArray[ArrayV2Metadata] | AsyncArray[ArrayV3Metadata]) -> Array: ...


@overload
def _parse_async_node(node: AsyncGroup) -> Group: ...


def _parse_async_node(
    node: AsyncArray[ArrayV2Metadata] | AsyncArray[ArrayV3Metadata] | AsyncGroup,
) -> Array | Group:
    """Wrap an AsyncArray in an Array, or an AsyncGroup in a Group."""
    if isinstance(node, AsyncArray):
        return Array(node)
    elif isinstance(node, AsyncGroup):
        return Group(node)
    else:
        raise TypeError(f"Unknown node type, got {type(node)}")


@dataclass(frozen=True)
<<<<<<< HEAD
=======
class ConsolidatedMetadata:
    """
    Consolidated Metadata for this Group.

    This stores the metadata of child nodes below this group. Any child groups
    will have their consolidated metadata set appropriately.
    """

    metadata: dict[str, ArrayV2Metadata | ArrayV3Metadata | GroupMetadata]
    kind: Literal["inline"] = "inline"
    must_understand: Literal[False] = False

    def to_dict(self) -> dict[str, JSON]:
        return {
            "kind": self.kind,
            "must_understand": self.must_understand,
            "metadata": {k: v.to_dict() for k, v in self.flattened_metadata.items()},
        }

    @classmethod
    def from_dict(cls, data: dict[str, JSON]) -> ConsolidatedMetadata:
        data = dict(data)

        kind = data.get("kind")
        if kind != "inline":
            raise ValueError(f"Consolidated metadata kind='{kind}' is not supported.")

        raw_metadata = data.get("metadata")
        if not isinstance(raw_metadata, dict):
            raise TypeError(f"Unexpected type for 'metadata': {type(raw_metadata)}")

        metadata: dict[str, ArrayV2Metadata | ArrayV3Metadata | GroupMetadata] = {}
        if raw_metadata:
            for k, v in raw_metadata.items():
                if not isinstance(v, dict):
                    raise TypeError(
                        f"Invalid value for metadata items. key='{k}', type='{type(v).__name__}'"
                    )

                # zarr_format is present in v2 and v3.
                zarr_format = parse_zarr_format(v["zarr_format"])

                if zarr_format == 3:
                    node_type = parse_node_type(v.get("node_type", None))
                    if node_type == "group":
                        metadata[k] = GroupMetadata.from_dict(v)
                    elif node_type == "array":
                        metadata[k] = ArrayV3Metadata.from_dict(v)
                    else:
                        assert_never(node_type)
                elif zarr_format == 2:
                    if "shape" in v:
                        metadata[k] = ArrayV2Metadata.from_dict(v)
                    else:
                        metadata[k] = GroupMetadata.from_dict(v)
                else:
                    assert_never(zarr_format)

            cls._flat_to_nested(metadata)

        return cls(metadata=metadata)

    @staticmethod
    def _flat_to_nested(
        metadata: dict[str, ArrayV2Metadata | ArrayV3Metadata | GroupMetadata],
    ) -> None:
        """
        Convert a flat metadata representation to a nested one.

        Notes
        -----
        Flat metadata is used when persisting the consolidated metadata. The keys
        include the full path, not just the node name. The key prefixes can be
        used to determine which nodes are children of which other nodes.

        Nested metadata is used in-memory. The outermost level will only have the
        *immediate* children of the Group. All nested child groups will be stored
        under the consolidated metadata of their immediate parent.
        """
        # We have a flat mapping from {k: v} where the keys include the *full*
        # path segment:
        #  {
        #    "/a/b": { group_metadata },
        #    "/a/b/array-0": { array_metadata },
        #    "/a/b/array-1": { array_metadata },
        #  }
        #
        # We want to reorganize the metadata such that each Group contains the
        # array metadata of its immediate children.
        # In the example, the group at `/a/b` will have consolidated metadata
        # for its children `array-0` and `array-1`.
        #
        # metadata = dict(metadata)

        keys = sorted(metadata, key=lambda k: k.count("/"))
        grouped = {
            k: list(v) for k, v in itertools.groupby(keys, key=lambda k: k.rsplit("/", 1)[0])
        }

        # we go top down and directly manipulate metadata.
        for key, children_keys in grouped.items():
            # key is a key like "a", "a/b", "a/b/c"
            # The basic idea is to find the immediate parent (so "", "a", or "a/b")
            # and update that node's consolidated metadata to include the metadata
            # in children_keys
            *prefixes, name = key.split("/")
            parent = metadata

            while prefixes:
                # e.g. a/b/c has a parent "a/b". Walk through to get
                # metadata["a"]["b"]
                part = prefixes.pop(0)
                # we can assume that parent[part] here is a group
                # otherwise we wouldn't have a node with this `part` prefix.
                # We can also assume that the parent node will have consolidated metadata,
                # because we're walking top to bottom.
                parent = parent[part].consolidated_metadata.metadata  # type: ignore[union-attr]

            node = parent[name]
            children_keys = list(children_keys)

            if isinstance(node, ArrayV2Metadata | ArrayV3Metadata):
                # These are already present, either thanks to being an array in the
                # root, or by being collected as a child in the else clause
                continue
            children_keys = list(children_keys)
            # We pop from metadata, since we're *moving* this under group
            children = {
                child_key.split("/")[-1]: metadata.pop(child_key)
                for child_key in children_keys
                if child_key != key
            }
            parent[name] = replace(
                node, consolidated_metadata=ConsolidatedMetadata(metadata=children)
            )

    @property
    def flattened_metadata(self) -> dict[str, ArrayV2Metadata | ArrayV3Metadata | GroupMetadata]:
        """
        Return the flattened representation of Consolidated Metadata.

        The returned dictionary will have a key for each child node in the hierarchy
        under this group. Under the default (nested) representation available through
        ``self.metadata``, the dictionary only contains keys for immediate children.

        The keys of the dictionary will include the full path to a child node from
        the current group, where segments are joined by ``/``.

        Examples
        --------
        >>> cm = ConsolidatedMetadata(
        ...     metadata={
        ...         "group-0": GroupMetadata(
        ...             consolidated_metadata=ConsolidatedMetadata(
        ...                 {
        ...                     "group-0-0": GroupMetadata(),
        ...                 }
        ...             )
        ...         ),
        ...         "group-1": GroupMetadata(),
        ...     }
        ... )
        {'group-0': GroupMetadata(attributes={}, zarr_format=3, consolidated_metadata=None, node_type='group'),
         'group-0/group-0-0': GroupMetadata(attributes={}, zarr_format=3, consolidated_metadata=None, node_type='group'),
         'group-1': GroupMetadata(attributes={}, zarr_format=3, consolidated_metadata=None, node_type='group')}
        """
        metadata = {}

        def flatten(
            key: str, group: GroupMetadata | ArrayV2Metadata | ArrayV3Metadata
        ) -> dict[str, ArrayV2Metadata | ArrayV3Metadata | GroupMetadata]:
            children: dict[str, ArrayV2Metadata | ArrayV3Metadata | GroupMetadata] = {}
            if isinstance(group, ArrayV2Metadata | ArrayV3Metadata):
                children[key] = group
            else:
                if group.consolidated_metadata and group.consolidated_metadata.metadata is not None:
                    children[key] = replace(
                        group, consolidated_metadata=ConsolidatedMetadata(metadata={})
                    )
                    for name, val in group.consolidated_metadata.metadata.items():
                        full_key = f"{key}/{name}"
                        if isinstance(val, GroupMetadata):
                            children.update(flatten(full_key, val))
                        else:
                            children[full_key] = val
                else:
                    children[key] = replace(group, consolidated_metadata=None)
            return children

        for k, v in self.metadata.items():
            metadata.update(flatten(k, v))

        return metadata


@dataclass(frozen=True)
class GroupMetadata(Metadata):
    """
    Metadata for a Group.
    """

    attributes: dict[str, Any] = field(default_factory=dict)
    zarr_format: ZarrFormat = 3
    consolidated_metadata: ConsolidatedMetadata | None = None
    node_type: Literal["group"] = field(default="group", init=False)

    def to_buffer_dict(self, prototype: BufferPrototype) -> dict[str, Buffer]:
        json_indent = config.get("json_indent")
        if self.zarr_format == 3:
            return {
                ZARR_JSON: prototype.buffer.from_bytes(
                    json.dumps(_replace_special_floats(self.to_dict()), cls=V3JsonEncoder).encode()
                )
            }
        else:
            items = {
                ZGROUP_JSON: prototype.buffer.from_bytes(
                    json.dumps({"zarr_format": self.zarr_format}, indent=json_indent).encode()
                ),
                ZATTRS_JSON: prototype.buffer.from_bytes(
                    json.dumps(self.attributes, indent=json_indent).encode()
                ),
            }
            if self.consolidated_metadata:
                d = {
                    ZGROUP_JSON: {"zarr_format": self.zarr_format},
                    ZATTRS_JSON: self.attributes,
                }
                consolidated_metadata = self.consolidated_metadata.to_dict()["metadata"]
                assert isinstance(consolidated_metadata, dict)
                for k, v in consolidated_metadata.items():
                    attrs = v.pop("attributes", None)
                    d[f"{k}/{ZATTRS_JSON}"] = _replace_special_floats(attrs)
                    if "shape" in v:
                        # it's an array
                        if isinstance(v.get("fill_value", None), np.void):
                            v["fill_value"] = base64.standard_b64encode(
                                cast(bytes, v["fill_value"])
                            ).decode("ascii")
                        else:
                            v = _replace_special_floats(v)
                        d[f"{k}/{ZARRAY_JSON}"] = v
                    else:
                        d[f"{k}/{ZGROUP_JSON}"] = {
                            "zarr_format": self.zarr_format,
                            "consolidated_metadata": {
                                "metadata": {},
                                "must_understand": False,
                                "kind": "inline",
                            },
                        }

                items[ZMETADATA_V2_JSON] = prototype.buffer.from_bytes(
                    json.dumps(
                        {"metadata": d, "zarr_consolidated_format": 1},
                        cls=V3JsonEncoder,
                    ).encode()
                )

            return items

    def __init__(
        self,
        attributes: dict[str, Any] | None = None,
        zarr_format: ZarrFormat = 3,
        consolidated_metadata: ConsolidatedMetadata | None = None,
    ) -> None:
        attributes_parsed = parse_attributes(attributes)
        zarr_format_parsed = parse_zarr_format(zarr_format)

        object.__setattr__(self, "attributes", attributes_parsed)
        object.__setattr__(self, "zarr_format", zarr_format_parsed)
        object.__setattr__(self, "consolidated_metadata", consolidated_metadata)

    @classmethod
    def from_dict(cls, data: dict[str, Any]) -> GroupMetadata:
        data = dict(data)
        assert data.pop("node_type", None) in ("group", None)
        consolidated_metadata = data.pop("consolidated_metadata", None)
        if consolidated_metadata:
            data["consolidated_metadata"] = ConsolidatedMetadata.from_dict(consolidated_metadata)

        zarr_format = data.get("zarr_format")
        if zarr_format == 2 or zarr_format is None:
            # zarr v2 allowed arbitrary keys here.
            # We don't want the GroupMetadata constructor to fail just because someone put an
            # extra key in the metadata.
            expected = {x.name for x in fields(cls)}
            data = {k: v for k, v in data.items() if k in expected}

        return cls(**data)

    def to_dict(self) -> dict[str, Any]:
        result = asdict(replace(self, consolidated_metadata=None))
        if self.consolidated_metadata:
            result["consolidated_metadata"] = self.consolidated_metadata.to_dict()
        return result


@dataclass(frozen=True)
class ImplicitGroupMarker(GroupMetadata):
    """
    Marker for an implicit group. Instances of this class are only used in the context of group
    creation as a placeholder to represent groups that should only be created if they do not
    already exist in storage
    """


@dataclass(frozen=True)
>>>>>>> 629b4e50
class AsyncGroup:
    """
    Asynchronous Group object.
    """

    metadata: GroupMetadata
    store_path: StorePath

    # TODO: make this correct and work
    # TODO: ensure that this can be bound properly to subclass of AsyncGroup

    @classmethod
    async def from_store(
        cls,
        store: StoreLike,
        *,
        attributes: dict[str, Any] | None = None,
        overwrite: bool = False,
        zarr_format: ZarrFormat = 3,
    ) -> AsyncGroup:
        store_path = await make_store_path(store)

        if overwrite:
            if store_path.store.supports_deletes:
                await store_path.delete_dir()
            else:
                await ensure_no_existing_node(store_path, zarr_format=zarr_format)
        else:
            await ensure_no_existing_node(store_path, zarr_format=zarr_format)
        attributes = attributes or {}
        group = cls(
            metadata=GroupMetadata(attributes=attributes, zarr_format=zarr_format),
            store_path=store_path,
        )
        await group._save_metadata(ensure_parents=True)
        return group

    @classmethod
    async def open(
        cls,
        store: StoreLike,
        zarr_format: ZarrFormat | None = 3,
        use_consolidated: bool | str | None = None,
    ) -> AsyncGroup:
        """Open a new AsyncGroup

        Parameters
        ----------
        store : StoreLike
        zarr_format : {2, 3}, optional
        use_consolidated : bool or str, default None
            Whether to use consolidated metadata.

            By default, consolidated metadata is used if it's present in the
            store (in the ``zarr.json`` for Zarr format 3 and in the ``.zmetadata`` file
            for Zarr format 2).

            To explicitly require consolidated metadata, set ``use_consolidated=True``,
            which will raise an exception if consolidated metadata is not found.

            To explicitly *not* use consolidated metadata, set ``use_consolidated=False``,
            which will fall back to using the regular, non consolidated metadata.

            Zarr format 2 allowed configuring the key storing the consolidated metadata
            (``.zmetadata`` by default). Specify the custom key as ``use_consolidated``
            to load consolidated metadata from a non-default key.
        """
        store_path = await make_store_path(store)

        consolidated_key = ZMETADATA_V2_JSON

        if (zarr_format == 2 or zarr_format is None) and isinstance(use_consolidated, str):
            consolidated_key = use_consolidated

        if zarr_format == 2:
            paths = [store_path / ZGROUP_JSON, store_path / ZATTRS_JSON]
            if use_consolidated or use_consolidated is None:
                paths.append(store_path / consolidated_key)

            zgroup_bytes, zattrs_bytes, *rest = await asyncio.gather(
                *[path.get() for path in paths]
            )
            if zgroup_bytes is None:
                raise FileNotFoundError(store_path)

            if use_consolidated or use_consolidated is None:
                maybe_consolidated_metadata_bytes = rest[0]

            else:
                maybe_consolidated_metadata_bytes = None

        elif zarr_format == 3:
            zarr_json_bytes = await (store_path / ZARR_JSON).get()
            if zarr_json_bytes is None:
                raise FileNotFoundError(store_path)
        elif zarr_format is None:
            (
                zarr_json_bytes,
                zgroup_bytes,
                zattrs_bytes,
                maybe_consolidated_metadata_bytes,
            ) = await asyncio.gather(
                (store_path / ZARR_JSON).get(),
                (store_path / ZGROUP_JSON).get(),
                (store_path / ZATTRS_JSON).get(),
                (store_path / str(consolidated_key)).get(),
            )
            if zarr_json_bytes is not None and zgroup_bytes is not None:
                # warn and favor v3
                msg = f"Both zarr.json (Zarr format 3) and .zgroup (Zarr format 2) metadata objects exist at {store_path}. Zarr format 3 will be used."
                warnings.warn(msg, stacklevel=1)
            if zarr_json_bytes is None and zgroup_bytes is None:
                raise FileNotFoundError(
                    f"could not find zarr.json or .zgroup objects in {store_path}"
                )
            # set zarr_format based on which keys were found
            if zarr_json_bytes is not None:
                zarr_format = 3
            else:
                zarr_format = 2
        else:
            raise MetadataValidationError("zarr_format", "2, 3, or None", zarr_format)

        if zarr_format == 2:
            # this is checked above, asserting here for mypy
            assert zgroup_bytes is not None

            if use_consolidated and maybe_consolidated_metadata_bytes is None:
                # the user requested consolidated metadata, but it was missing
                raise ValueError(consolidated_key)

            elif use_consolidated is False:
                # the user explicitly opted out of consolidated_metadata.
                # Discard anything we might have read.
                maybe_consolidated_metadata_bytes = None

            return cls._from_bytes_v2(
                store_path, zgroup_bytes, zattrs_bytes, maybe_consolidated_metadata_bytes
            )
        else:
            # V3 groups are comprised of a zarr.json object
            assert zarr_json_bytes is not None
            if not isinstance(use_consolidated, bool | None):
                raise TypeError("use_consolidated must be a bool or None for Zarr format 3.")

            return cls._from_bytes_v3(
                store_path,
                zarr_json_bytes,
                use_consolidated=use_consolidated,
            )

    @classmethod
    def _from_bytes_v2(
        cls,
        store_path: StorePath,
        zgroup_bytes: Buffer,
        zattrs_bytes: Buffer | None,
        consolidated_metadata_bytes: Buffer | None,
    ) -> AsyncGroup:
        # V2 groups are comprised of a .zgroup and .zattrs objects
        zgroup = json.loads(zgroup_bytes.to_bytes())
        zattrs = json.loads(zattrs_bytes.to_bytes()) if zattrs_bytes is not None else {}
        group_metadata = {**zgroup, "attributes": zattrs}

        if consolidated_metadata_bytes is not None:
            v2_consolidated_metadata = json.loads(consolidated_metadata_bytes.to_bytes())
            v2_consolidated_metadata = v2_consolidated_metadata["metadata"]
            # We already read zattrs and zgroup. Should we ignore these?
            v2_consolidated_metadata.pop(".zattrs", None)
            v2_consolidated_metadata.pop(".zgroup", None)

            consolidated_metadata: defaultdict[str, dict[str, Any]] = defaultdict(dict)

            # keys like air/.zarray, air/.zattrs
            for k, v in v2_consolidated_metadata.items():
                path, kind = k.rsplit("/.", 1)

                if kind == "zarray":
                    consolidated_metadata[path].update(v)
                elif kind == "zattrs":
                    consolidated_metadata[path]["attributes"] = v
                elif kind == "zgroup":
                    consolidated_metadata[path].update(v)
                else:
                    raise ValueError(f"Invalid file type '{kind}' at path '{path}")
            group_metadata["consolidated_metadata"] = {
                "metadata": dict(consolidated_metadata),
                "kind": "inline",
                "must_understand": False,
            }

        return cls.from_dict(store_path, group_metadata)

    @classmethod
    def _from_bytes_v3(
        cls,
        store_path: StorePath,
        zarr_json_bytes: Buffer,
        use_consolidated: bool | None,
    ) -> AsyncGroup:
        group_metadata = json.loads(zarr_json_bytes.to_bytes())
        if use_consolidated and group_metadata.get("consolidated_metadata") is None:
            msg = f"Consolidated metadata requested with 'use_consolidated=True' but not found in '{store_path.path}'."
            raise ValueError(msg)

        elif use_consolidated is False:
            # Drop consolidated metadata if it's there.
            group_metadata.pop("consolidated_metadata", None)

        return cls.from_dict(store_path, group_metadata)

    @classmethod
    def from_dict(
        cls,
        store_path: StorePath,
        data: dict[str, Any],
    ) -> AsyncGroup:
        return cls(
            metadata=GroupMetadata.from_dict(data),
            store_path=store_path,
        )

    async def setitem(self, key: str, value: Any) -> None:
        """
        Fastpath for creating a new array
        New arrays will be created with default array settings for the array type.

        Parameters
        ----------
        key : str
            Array name
        value : array-like
            Array data
        """
        path = self.store_path / key
        await async_api.save_array(
            store=path, arr=value, zarr_format=self.metadata.zarr_format, overwrite=True
        )

    async def getitem(
        self,
        key: str,
    ) -> AsyncArray[ArrayV2Metadata] | AsyncArray[ArrayV3Metadata] | AsyncGroup:
        """
        Get a subarray or subgroup from the group.

        Parameters
        ----------
        key : str
            Array or group name

        Returns
        -------
        AsyncArray or AsyncGroup
        """
        store_path = self.store_path / key
        logger.debug("key=%s, store_path=%s", key, store_path)

        # Consolidated metadata lets us avoid some I/O operations so try that first.
        if self.metadata.consolidated_metadata is not None:
            return self._getitem_consolidated(store_path, key, prefix=self.name)
        try:
            return await get_node(
                store=store_path.store, path=store_path.path, zarr_format=self.metadata.zarr_format
            )
        except FileNotFoundError as e:
            raise KeyError(key) from e

    def _getitem_consolidated(
        self, store_path: StorePath, key: str, prefix: str
    ) -> AsyncArray[ArrayV2Metadata] | AsyncArray[ArrayV3Metadata] | AsyncGroup:
        # getitem, in the special case where we have consolidated metadata.
        # Note that this is a regular def (non async) function.
        # This shouldn't do any additional I/O.

        # the caller needs to verify this!
        assert self.metadata.consolidated_metadata is not None

        # we support nested getitems like group/subgroup/array
        indexers = key.split("/")
        indexers.reverse()
        metadata: ArrayV2Metadata | ArrayV3Metadata | GroupMetadata = self.metadata

        while indexers:
            indexer = indexers.pop()
            if isinstance(metadata, ArrayV2Metadata | ArrayV3Metadata):
                # we've indexed into an array with group["array/subarray"]. Invalid.
                raise KeyError(key)
            if metadata.consolidated_metadata is None:
                # we've indexed into a group without consolidated metadata.
                # This isn't normal; typically, consolidated metadata
                # will include explicit markers for when there are no child
                # nodes as metadata={}.
                # We have some freedom in exactly how we interpret this case.
                # For now, we treat None as the same as {}, i.e. we don't
                # have any children.
                raise KeyError(key)
            try:
                metadata = metadata.consolidated_metadata.metadata[indexer]
            except KeyError as e:
                # The Group Metadata has consolidated metadata, but the key
                # isn't present. We trust this to mean that the key isn't in
                # the hierarchy, and *don't* fall back to checking the store.
                msg = f"'{key}' not found in consolidated metadata."
                raise KeyError(msg) from e

        # update store_path to ensure that AsyncArray/Group.name is correct
        if prefix != "/":
            key = "/".join([prefix.lstrip("/"), key])
        store_path = StorePath(store=store_path.store, path=key)

        if isinstance(metadata, GroupMetadata):
            return AsyncGroup(metadata=metadata, store_path=store_path)
        else:
            return AsyncArray(metadata=metadata, store_path=store_path)

    async def delitem(self, key: str) -> None:
        """Delete a group member.

        Parameters
        ----------
        key : str
            Array or group name
        """
        store_path = self.store_path / key

        await store_path.delete_dir()
        if self.metadata.consolidated_metadata:
            self.metadata.consolidated_metadata.metadata.pop(key, None)
            await self._save_metadata()

    async def get(
        self, key: str, default: DefaultT | None = None
    ) -> AsyncArray[Any] | AsyncGroup | DefaultT | None:
        """Obtain a group member, returning default if not found.

        Parameters
        ----------
        key : str
            Group member name.
        default : object
            Default value to return if key is not found (default: None).

        Returns
        -------
        object
            Group member (AsyncArray or AsyncGroup) or default if not found.
        """
        try:
            return await self.getitem(key)
        except KeyError:
            return default

    async def _save_metadata(self, ensure_parents: bool = False) -> None:
        to_save = self.metadata.to_buffer_dict(default_buffer_prototype())
        awaitables = [set_or_delete(self.store_path / key, value) for key, value in to_save.items()]

        if ensure_parents:
            parents = _build_parents(self)
            for parent in parents:
                awaitables.extend(
                    [
                        (parent.store_path / key).set_if_not_exists(value)
                        for key, value in parent.metadata.to_buffer_dict(
                            default_buffer_prototype()
                        ).items()
                    ]
                )

        await asyncio.gather(*awaitables)

    @property
    def path(self) -> str:
        """Storage path."""
        return self.store_path.path

    @property
    def name(self) -> str:
        """Group name following h5py convention."""
        if self.path:
            # follow h5py convention: add leading slash
            name = self.path
            if name[0] != "/":
                name = "/" + name
            return name
        return "/"

    @property
    def basename(self) -> str:
        """Final component of name."""
        return self.name.split("/")[-1]

    @property
    def attrs(self) -> dict[str, Any]:
        return self.metadata.attributes

    @property
    def info(self) -> Any:
        """
        Return a visual representation of the statically known information about a group.

        Note that this doesn't include dynamic information, like the number of child
        Groups or Arrays.

        Returns
        -------
        GroupInfo

        See Also
        --------
        AsyncGroup.info_complete
            All information about a group, including dynamic information
        """

        if self.metadata.consolidated_metadata:
            members = list(self.metadata.consolidated_metadata.flattened_metadata.values())
        else:
            members = None
        return self._info(members=members)

    async def info_complete(self) -> Any:
        """
        Return all the information for a group.

        This includes dynamic information like the number
        of child Groups or Arrays. If this group doesn't contain consolidated
        metadata then this will need to read from the backing Store.

        Returns
        -------
        GroupInfo

        See Also
        --------
        AsyncGroup.info
        """
        members = [x[1].metadata async for x in self.members(max_depth=None)]
        return self._info(members=members)

    def _info(
        self, members: list[ArrayV2Metadata | ArrayV3Metadata | GroupMetadata] | None = None
    ) -> Any:
        kwargs = {}
        if members is not None:
            kwargs["_count_members"] = len(members)
            count_arrays = 0
            count_groups = 0
            for member in members:
                if isinstance(member, GroupMetadata):
                    count_groups += 1
                else:
                    count_arrays += 1
            kwargs["_count_arrays"] = count_arrays
            kwargs["_count_groups"] = count_groups

        return GroupInfo(
            _name=self.store_path.path,
            _read_only=self.read_only,
            _store_type=type(self.store_path.store).__name__,
            _zarr_format=self.metadata.zarr_format,
            # maybe do a typeddict
            **kwargs,  # type: ignore[arg-type]
        )

    @property
    def store(self) -> Store:
        return self.store_path.store

    @property
    def read_only(self) -> bool:
        # Backwards compatibility for 2.x
        return self.store_path.read_only

    @property
    def synchronizer(self) -> None:
        # Backwards compatibility for 2.x
        # Not implemented in 3.x yet.
        return None

    async def create_group(
        self,
        name: str,
        *,
        overwrite: bool = False,
        attributes: dict[str, Any] | None = None,
    ) -> AsyncGroup:
        """Create a sub-group.

        Parameters
        ----------
        name : str
            Group name.
        overwrite : bool, optional
            If True, do not raise an error if the group already exists.
        attributes : dict, optional
            Group attributes.

        Returns
        -------
        g : AsyncGroup
        """
        attributes = attributes or {}
        return await type(self).from_store(
            self.store_path / name,
            attributes=attributes,
            overwrite=overwrite,
            zarr_format=self.metadata.zarr_format,
        )

    async def require_group(self, name: str, overwrite: bool = False) -> AsyncGroup:
        """Obtain a sub-group, creating one if it doesn't exist.

        Parameters
        ----------
        name : str
            Group name.
        overwrite : bool, optional
            Overwrite any existing group with given `name` if present.

        Returns
        -------
        g : AsyncGroup
        """
        if overwrite:
            # TODO: check that overwrite=True errors if an array exists where the group is being created
            grp = await self.create_group(name, overwrite=True)
        else:
            try:
                item: (
                    AsyncGroup | AsyncArray[ArrayV2Metadata] | AsyncArray[ArrayV3Metadata]
                ) = await self.getitem(name)
                if not isinstance(item, AsyncGroup):
                    raise TypeError(
                        f"Incompatible object ({item.__class__.__name__}) already exists"
                    )
                assert isinstance(item, AsyncGroup)  # make mypy happy
                grp = item
            except KeyError:
                grp = await self.create_group(name)
        return grp

    async def require_groups(self, *names: str) -> tuple[AsyncGroup, ...]:
        """Convenience method to require multiple groups in a single call.

        Parameters
        ----------
        *names : str
            Group names.

        Returns
        -------
        Tuple[AsyncGroup, ...]
        """
        if not names:
            return ()
        return tuple(await asyncio.gather(*(self.require_group(name) for name in names)))

    async def create_array(
        self,
        name: str,
        *,
        shape: ShapeLike,
        dtype: npt.DTypeLike,
        chunks: ChunkCoords | Literal["auto"] = "auto",
        shards: ShardsLike | None = None,
        filters: FiltersLike = "auto",
        compressors: CompressorsLike = "auto",
        compressor: CompressorLike = "auto",
        serializer: SerializerLike = "auto",
        fill_value: Any | None = 0,
        order: MemoryOrder | None = None,
        attributes: dict[str, JSON] | None = None,
        chunk_key_encoding: ChunkKeyEncodingLike | None = None,
        dimension_names: DimensionNames = None,
        storage_options: dict[str, Any] | None = None,
        overwrite: bool = False,
        config: ArrayConfig | ArrayConfigLike | None = None,
    ) -> AsyncArray[ArrayV2Metadata] | AsyncArray[ArrayV3Metadata]:
        """Create an array within this group.

        This method lightly wraps :func:`zarr.core.array.create_array`.

        Parameters
        ----------
        name : str
            The name of the array relative to the group. If ``path`` is ``None``, the array will be located
            at the root of the store.
        shape : ChunkCoords
            Shape of the array.
        dtype : npt.DTypeLike
            Data type of the array.
        chunks : ChunkCoords, optional
            Chunk shape of the array.
            If not specified, default are guessed based on the shape and dtype.
        shards : ChunkCoords, optional
            Shard shape of the array. The default value of ``None`` results in no sharding at all.
        filters : Iterable[Codec], optional
            Iterable of filters to apply to each chunk of the array, in order, before serializing that
            chunk to bytes.

            For Zarr format 3, a "filter" is a codec that takes an array and returns an array,
            and these values must be instances of ``ArrayArrayCodec``, or dict representations
            of ``ArrayArrayCodec``.
            If no ``filters`` are provided, a default set of filters will be used.
            These defaults can be changed by modifying the value of ``array.v3_default_filters``
            in :mod:`zarr.core.config`.
            Use ``None`` to omit default filters.

            For Zarr format 2, a "filter" can be any numcodecs codec; you should ensure that the
            the order if your filters is consistent with the behavior of each filter.
            If no ``filters`` are provided, a default set of filters will be used.
            These defaults can be changed by modifying the value of ``array.v2_default_filters``
            in :mod:`zarr.core.config`.
            Use ``None`` to omit default filters.
        compressors : Iterable[Codec], optional
            List of compressors to apply to the array. Compressors are applied in order, and after any
            filters are applied (if any are specified) and the data is serialized into bytes.

            For Zarr format 3, a "compressor" is a codec that takes a bytestream, and
            returns another bytestream. Multiple compressors my be provided for Zarr format 3.
            If no ``compressors`` are provided, a default set of compressors will be used.
            These defaults can be changed by modifying the value of ``array.v3_default_compressors``
            in :mod:`zarr.core.config`.
            Use ``None`` to omit default compressors.

            For Zarr format 2, a "compressor" can be any numcodecs codec. Only a single compressor may
            be provided for Zarr format 2.
            If no ``compressor`` is provided, a default compressor will be used.
            in :mod:`zarr.core.config`.
            Use ``None`` to omit the default compressor.
        compressor : Codec, optional
            Deprecated in favor of ``compressors``.
        serializer : dict[str, JSON] | ArrayBytesCodec, optional
            Array-to-bytes codec to use for encoding the array data.
            Zarr format 3 only. Zarr format 2 arrays use implicit array-to-bytes conversion.
            If no ``serializer`` is provided, a default serializer will be used.
            These defaults can be changed by modifying the value of ``array.v3_default_serializer``
            in :mod:`zarr.core.config`.
        fill_value : Any, optional
            Fill value for the array.
        order : {"C", "F"}, optional
            The memory of the array (default is "C").
            For Zarr format 2, this parameter sets the memory order of the array.
            For Zarr format 3, this parameter is deprecated, because memory order
            is a runtime parameter for Zarr format 3 arrays. The recommended way to specify the memory
            order for Zarr format 3 arrays is via the ``config`` parameter, e.g. ``{'config': 'C'}``.
            If no ``order`` is provided, a default order will be used.
            This default can be changed by modifying the value of ``array.order`` in :mod:`zarr.core.config`.
        attributes : dict, optional
            Attributes for the array.
        chunk_key_encoding : ChunkKeyEncoding, optional
            A specification of how the chunk keys are represented in storage.
            For Zarr format 3, the default is ``{"name": "default", "separator": "/"}}``.
            For Zarr format 2, the default is ``{"name": "v2", "separator": "."}}``.
        dimension_names : Iterable[str], optional
            The names of the dimensions (default is None).
            Zarr format 3 only. Zarr format 2 arrays should not use this parameter.
        storage_options : dict, optional
            If using an fsspec URL to create the store, these will be passed to the backend implementation.
            Ignored otherwise.
        overwrite : bool, default False
            Whether to overwrite an array with the same name in the store, if one exists.
        config : ArrayConfig or ArrayConfigLike, optional
            Runtime configuration for the array.

        Returns
        -------
        AsyncArray

        """
        compressors = _parse_deprecated_compressor(
            compressor, compressors, zarr_format=self.metadata.zarr_format
        )
        return await create_array(
            store=self.store_path,
            name=name,
            shape=shape,
            dtype=dtype,
            chunks=chunks,
            shards=shards,
            filters=filters,
            compressors=compressors,
            serializer=serializer,
            fill_value=fill_value,
            order=order,
            zarr_format=self.metadata.zarr_format,
            attributes=attributes,
            chunk_key_encoding=chunk_key_encoding,
            dimension_names=dimension_names,
            storage_options=storage_options,
            overwrite=overwrite,
            config=config,
        )

    @deprecated("Use AsyncGroup.create_array instead.")
    async def create_dataset(
        self, name: str, *, shape: ShapeLike, **kwargs: Any
    ) -> AsyncArray[ArrayV2Metadata] | AsyncArray[ArrayV3Metadata]:
        """Create an array.

        .. deprecated:: 3.0.0
            The h5py compatibility methods will be removed in 3.1.0. Use `AsyncGroup.create_array` instead.

        Arrays are known as "datasets" in HDF5 terminology. For compatibility
        with h5py, Zarr groups also implement the :func:`zarr.AsyncGroup.require_dataset` method.

        Parameters
        ----------
        name : str
            Array name.
        **kwargs : dict
            Additional arguments passed to :func:`zarr.AsyncGroup.create_array`.

        Returns
        -------
        a : AsyncArray
        """
        data = kwargs.pop("data", None)
        # create_dataset in zarr 2.x requires shape but not dtype if data is
        # provided. Allow this configuration by inferring dtype from data if
        # necessary and passing it to create_array
        if "dtype" not in kwargs and data is not None:
            kwargs["dtype"] = data.dtype
        array = await self.create_array(name, shape=shape, **kwargs)
        if data is not None:
            await array.setitem(slice(None), data)
        return array

    @deprecated("Use AsyncGroup.require_array instead.")
    async def require_dataset(
        self,
        name: str,
        *,
        shape: ChunkCoords,
        dtype: npt.DTypeLike = None,
        exact: bool = False,
        **kwargs: Any,
    ) -> AsyncArray[ArrayV2Metadata] | AsyncArray[ArrayV3Metadata]:
        """Obtain an array, creating if it doesn't exist.

        .. deprecated:: 3.0.0
            The h5py compatibility methods will be removed in 3.1.0. Use `AsyncGroup.require_dataset` instead.

        Arrays are known as "datasets" in HDF5 terminology. For compatibility
        with h5py, Zarr groups also implement the :func:`zarr.AsyncGroup.create_dataset` method.

        Other `kwargs` are as per :func:`zarr.AsyncGroup.create_dataset`.

        Parameters
        ----------
        name : str
            Array name.
        shape : int or tuple of ints
            Array shape.
        dtype : str or dtype, optional
            NumPy dtype.
        exact : bool, optional
            If True, require `dtype` to match exactly. If false, require
            `dtype` can be cast from array dtype.

        Returns
        -------
        a : AsyncArray
        """
        return await self.require_array(name, shape=shape, dtype=dtype, exact=exact, **kwargs)

    async def require_array(
        self,
        name: str,
        *,
        shape: ShapeLike,
        dtype: npt.DTypeLike = None,
        exact: bool = False,
        **kwargs: Any,
    ) -> AsyncArray[ArrayV2Metadata] | AsyncArray[ArrayV3Metadata]:
        """Obtain an array, creating if it doesn't exist.

        Other `kwargs` are as per :func:`zarr.AsyncGroup.create_dataset`.

        Parameters
        ----------
        name : str
            Array name.
        shape : int or tuple of ints
            Array shape.
        dtype : str or dtype, optional
            NumPy dtype.
        exact : bool, optional
            If True, require `dtype` to match exactly. If false, require
            `dtype` can be cast from array dtype.

        Returns
        -------
        a : AsyncArray
        """
        try:
            ds = await self.getitem(name)
            if not isinstance(ds, AsyncArray):
                raise TypeError(f"Incompatible object ({ds.__class__.__name__}) already exists")

            shape = parse_shapelike(shape)
            if shape != ds.shape:
                raise TypeError(f"Incompatible shape ({ds.shape} vs {shape})")

            dtype = np.dtype(dtype)
            if exact:
                if ds.dtype != dtype:
                    raise TypeError(f"Incompatible dtype ({ds.dtype} vs {dtype})")
            else:
                if not np.can_cast(ds.dtype, dtype):
                    raise TypeError(f"Incompatible dtype ({ds.dtype} vs {dtype})")
        except KeyError:
            ds = await self.create_array(name, shape=shape, dtype=dtype, **kwargs)

        return ds

    async def update_attributes(self, new_attributes: dict[str, Any]) -> AsyncGroup:
        """Update group attributes.

        Parameters
        ----------
        new_attributes : dict
            New attributes to set on the group.

        Returns
        -------
        self : AsyncGroup
        """
        self.metadata.attributes.update(new_attributes)

        # Write new metadata
        await self._save_metadata()

        return self

    def __repr__(self) -> str:
        return f"<AsyncGroup {self.store_path}>"

    async def nmembers(
        self,
        max_depth: int | None = 0,
    ) -> int:
        """Count the number of members in this group.

        Parameters
        ----------
        max_depth : int, default 0
            The maximum number of levels of the hierarchy to include. By
            default, (``max_depth=0``) only immediate children are included. Set
            ``max_depth=None`` to include all nodes, and some positive integer
            to consider children within that many levels of the root Group.

        Returns
        -------
        count : int
        """
        # check if we can use consolidated metadata, which requires that we have non-None
        # consolidated metadata at all points in the hierarchy.
        if self.metadata.consolidated_metadata is not None:
            return len(self.metadata.consolidated_metadata.flattened_metadata)
        # TODO: consider using aioitertools.builtins.sum for this
        # return await aioitertools.builtins.sum((1 async for _ in self.members()), start=0)
        n = 0
        async for _ in self.members(max_depth=max_depth):
            n += 1
        return n

    async def members(
        self,
        max_depth: int | None = 0,
    ) -> AsyncGenerator[
        tuple[str, AsyncArray[ArrayV2Metadata] | AsyncArray[ArrayV3Metadata] | AsyncGroup],
        None,
    ]:
        """
        Returns an AsyncGenerator over the arrays and groups contained in this group.
        This method requires that `store_path.store` supports directory listing.

        The results are not guaranteed to be ordered.

        Parameters
        ----------
        max_depth : int, default 0
            The maximum number of levels of the hierarchy to include. By
            default, (``max_depth=0``) only immediate children are included. Set
            ``max_depth=None`` to include all nodes, and some positive integer
            to consider children within that many levels of the root Group.

        Returns
        -------
        path:
            A string giving the path to the target, relative to the Group ``self``.
        value: AsyncArray or AsyncGroup
            The AsyncArray or AsyncGroup that is a child of ``self``.
        """
        if max_depth is not None and max_depth < 0:
            raise ValueError(f"max_depth must be None or >= 0. Got '{max_depth}' instead")
        async for item in self._members(max_depth=max_depth):
            yield item

    def _members_consolidated(
        self, max_depth: int | None, prefix: str = ""
    ) -> Generator[
        tuple[str, AsyncArray[ArrayV2Metadata] | AsyncArray[ArrayV3Metadata] | AsyncGroup],
        None,
    ]:
        consolidated_metadata = self.metadata.consolidated_metadata

        do_recursion = max_depth is None or max_depth > 0

        # we kind of just want the top-level keys.
        if consolidated_metadata is not None:
            for key in consolidated_metadata.metadata:
                obj = self._getitem_consolidated(
                    self.store_path, key, prefix=self.name
                )  # Metadata -> Group/Array
                key = f"{prefix}/{key}".lstrip("/")
                yield key, obj

                if do_recursion and isinstance(obj, AsyncGroup):
                    if max_depth is None:
                        new_depth = None
                    else:
                        new_depth = max_depth - 1
                    yield from obj._members_consolidated(new_depth, prefix=key)

    async def _members(
        self, max_depth: int | None
    ) -> AsyncGenerator[
        tuple[str, AsyncArray[ArrayV3Metadata] | AsyncArray[ArrayV2Metadata] | AsyncGroup], None
    ]:
        skip_keys: tuple[str, ...]
        if self.metadata.zarr_format == 2:
            skip_keys = (".zattrs", ".zgroup", ".zarray", ".zmetadata")
        elif self.metadata.zarr_format == 3:
            skip_keys = ("zarr.json",)
        else:
            raise ValueError(f"Unknown Zarr format: {self.metadata.zarr_format}")

        if self.metadata.consolidated_metadata is not None:
            members = self._members_consolidated(max_depth=max_depth)
            for member in members:
                yield member
            return

        if not self.store_path.store.supports_listing:
            msg = (
                f"The store associated with this group ({type(self.store_path.store)}) "
                "does not support listing, "
                "specifically via the `list_dir` method. "
                "This function requires a store that supports listing."
            )

            raise ValueError(msg)
        # enforce a concurrency limit by passing a semaphore to all the recursive functions
        semaphore = asyncio.Semaphore(config.get("async.concurrency"))
        async for member in _iter_members_deep(
            self, max_depth=max_depth, skip_keys=skip_keys, semaphore=semaphore
        ):
            yield member

    async def create_hierarchy(
        self,
        nodes: dict[str, ArrayV2Metadata | ArrayV3Metadata | GroupMetadata],
        *,
        overwrite: bool = False,
    ) -> AsyncIterator[
        tuple[str, AsyncGroup | AsyncArray[ArrayV2Metadata] | AsyncArray[ArrayV3Metadata]]
    ]:
        """
        Create a hierarchy of arrays or groups rooted at this group.

        This function will parse its input to ensure that the hierarchy is complete. Any implicit groups
        will be inserted as needed. For example, an input like
        ```{'a/b': GroupMetadata}``` will be parsed to
        ```{'': GroupMetadata, 'a': GroupMetadata, 'b': Groupmetadata}```.

        Explicitly specifying a root group, e.g. with ``nodes = {'': GroupMetadata()}`` is an error
        because this group instance is the root group.

        After input parsing, this function then creates all the nodes in the hierarchy concurrently.

        Arrays and Groups are yielded in the order they are created. This order is not stable and
        should not be relied on.

        Parameters
        ----------
        nodes : dict[str, GroupMetadata | ArrayV3Metadata | ArrayV2Metadata]
            A dictionary defining the hierarchy. The keys are the paths of the nodes in the hierarchy,
            relative to the path of the group. The values are instances of ``GroupMetadata`` or ``ArrayMetadata``. Note that
            all values must have the same ``zarr_format`` as the parent group -- it is an error to mix zarr versions in the
            same hierarchy.

            Leading "/" characters from keys will be removed.
        overwrite : bool
            Whether to overwrite existing nodes. Defaults to ``False``, in which case an error is
            raised instead of overwriting an existing array or group.

            This function will not erase an existing group unless that group is explicitly named in
            ``nodes``. If ``nodes`` defines implicit groups, e.g. ``{`'a/b/c': GroupMetadata}``, and a
            group already exists at path ``a``, then this function will leave the group at ``a`` as-is.

        Yields
        -------
            tuple[str, AsyncArray | AsyncGroup].
        """
        # check that all the nodes have the same zarr_format as Self
        prefix = self.path
        nodes_parsed = {}
        for key, value in nodes.items():
            if value.zarr_format != self.metadata.zarr_format:
                msg = (
                    "The zarr_format of the nodes must be the same as the parent group. "
                    f"The node at {key} has zarr_format {value.zarr_format}, but the parent group"
                    f" has zarr_format {self.metadata.zarr_format}."
                )
                raise ValueError(msg)
            if normalize_path(key) == "":
                msg = (
                    "The input defines a root node, but a root node already exists, namely this Group instance."
                    "It is an error to use this method to create a root node. "
                    "Remove the root node from the input dict, or use a function like "
                    "create_rooted_hierarchy to create a rooted hierarchy."
                )
                raise ValueError(msg)
            else:
                nodes_parsed[_join_paths([prefix, key])] = value

        async for key, node in create_hierarchy(
            store=self.store,
            nodes=nodes_parsed,
            overwrite=overwrite,
        ):
            if prefix == "":
                out_key = key
            else:
                out_key = key.removeprefix(prefix + "/")
            yield out_key, node

    async def keys(self) -> AsyncGenerator[str, None]:
        """Iterate over member names."""
        async for key, _ in self.members():
            yield key

    async def contains(self, member: str) -> bool:
        """Check if a member exists in the group.

        Parameters
        ----------
        member : str
            Member name.

        Returns
        -------
        bool
        """
        # TODO: this can be made more efficient.
        try:
            await self.getitem(member)
        except KeyError:
            return False
        else:
            return True

    async def groups(self) -> AsyncGenerator[tuple[str, AsyncGroup], None]:
        """Iterate over subgroups."""
        async for name, value in self.members():
            if isinstance(value, AsyncGroup):
                yield name, value

    async def group_keys(self) -> AsyncGenerator[str, None]:
        """Iterate over group names."""
        async for key, _ in self.groups():
            yield key

    async def group_values(self) -> AsyncGenerator[AsyncGroup, None]:
        """Iterate over group values."""
        async for _, group in self.groups():
            yield group

    async def arrays(
        self,
    ) -> AsyncGenerator[
        tuple[str, AsyncArray[ArrayV2Metadata] | AsyncArray[ArrayV3Metadata]], None
    ]:
        """Iterate over arrays."""
        async for key, value in self.members():
            if isinstance(value, AsyncArray):
                yield key, value

    async def array_keys(self) -> AsyncGenerator[str, None]:
        """Iterate over array names."""
        async for key, _ in self.arrays():
            yield key

    async def array_values(
        self,
    ) -> AsyncGenerator[AsyncArray[ArrayV2Metadata] | AsyncArray[ArrayV3Metadata], None]:
        """Iterate over array values."""
        async for _, array in self.arrays():
            yield array

    async def tree(self, expand: bool | None = None, level: int | None = None) -> Any:
        """
        Return a tree-like representation of a hierarchy.

        This requires the optional ``rich`` dependency.

        Parameters
        ----------
        expand : bool, optional
            This keyword is not yet supported. A NotImplementedError is raised if
            it's used.
        level : int, optional
            The maximum depth below this Group to display in the tree.

        Returns
        -------
        TreeRepr
            A pretty-printable object displaying the hierarchy.
        """
        from zarr.core._tree import group_tree_async

        if expand is not None:
            raise NotImplementedError("'expand' is not yet implemented.")
        return await group_tree_async(self, max_depth=level)

    async def empty(
        self, *, name: str, shape: ChunkCoords, **kwargs: Any
    ) -> AsyncArray[ArrayV2Metadata] | AsyncArray[ArrayV3Metadata]:
        """Create an empty array with the specified shape in this Group. The contents will
        be filled with the array's fill value or zeros if no fill value is provided.

        Parameters
        ----------
        name : str
            Name of the array.
        shape : int or tuple of int
            Shape of the empty array.
        **kwargs
            Keyword arguments passed to :func:`zarr.api.asynchronous.create`.

        Notes
        -----
        The contents of an empty Zarr array are not defined. On attempting to
        retrieve data from an empty Zarr array, any values may be returned,
        and these are not guaranteed to be stable from one access to the next.
        """
        return await async_api.empty(shape=shape, store=self.store_path, path=name, **kwargs)

    async def zeros(
        self, *, name: str, shape: ChunkCoords, **kwargs: Any
    ) -> AsyncArray[ArrayV2Metadata] | AsyncArray[ArrayV3Metadata]:
        """Create an array, with zero being used as the default value for uninitialized portions of the array.

        Parameters
        ----------
        name : str
            Name of the array.
        shape : int or tuple of int
            Shape of the empty array.
        **kwargs
            Keyword arguments passed to :func:`zarr.api.asynchronous.create`.

        Returns
        -------
        AsyncArray
            The new array.
        """
        return await async_api.zeros(shape=shape, store=self.store_path, path=name, **kwargs)

    async def ones(
        self, *, name: str, shape: ChunkCoords, **kwargs: Any
    ) -> AsyncArray[ArrayV2Metadata] | AsyncArray[ArrayV3Metadata]:
        """Create an array, with one being used as the default value for uninitialized portions of the array.

        Parameters
        ----------
        name : str
            Name of the array.
        shape : int or tuple of int
            Shape of the empty array.
        **kwargs
            Keyword arguments passed to :func:`zarr.api.asynchronous.create`.

        Returns
        -------
        AsyncArray
            The new array.
        """
        return await async_api.ones(shape=shape, store=self.store_path, path=name, **kwargs)

    async def full(
        self, *, name: str, shape: ChunkCoords, fill_value: Any | None, **kwargs: Any
    ) -> AsyncArray[ArrayV2Metadata] | AsyncArray[ArrayV3Metadata]:
        """Create an array, with "fill_value" being used as the default value for uninitialized portions of the array.

        Parameters
        ----------
        name : str
            Name of the array.
        shape : int or tuple of int
            Shape of the empty array.
        fill_value : scalar
            Value to fill the array with.
        **kwargs
            Keyword arguments passed to :func:`zarr.api.asynchronous.create`.

        Returns
        -------
        AsyncArray
            The new array.
        """
        return await async_api.full(
            shape=shape,
            fill_value=fill_value,
            store=self.store_path,
            path=name,
            **kwargs,
        )

    async def empty_like(
        self, *, name: str, data: async_api.ArrayLike, **kwargs: Any
    ) -> AsyncArray[ArrayV2Metadata] | AsyncArray[ArrayV3Metadata]:
        """Create an empty sub-array like `data`. The contents will be filled with
        the array's fill value or zeros if no fill value is provided.

        Parameters
        ----------
        name : str
            Name of the array.
        data : array-like
            The array to create an empty array like.
        **kwargs
            Keyword arguments passed to :func:`zarr.api.asynchronous.create`.

        Returns
        -------
        AsyncArray
            The new array.
        """
        return await async_api.empty_like(a=data, store=self.store_path, path=name, **kwargs)

    async def zeros_like(
        self, *, name: str, data: async_api.ArrayLike, **kwargs: Any
    ) -> AsyncArray[ArrayV2Metadata] | AsyncArray[ArrayV3Metadata]:
        """Create a sub-array of zeros like `data`.

        Parameters
        ----------
        name : str
            Name of the array.
        data : array-like
            The array to create the new array like.
        **kwargs
            Keyword arguments passed to :func:`zarr.api.asynchronous.create`.

        Returns
        -------
        AsyncArray
            The new array.
        """
        return await async_api.zeros_like(a=data, store=self.store_path, path=name, **kwargs)

    async def ones_like(
        self, *, name: str, data: async_api.ArrayLike, **kwargs: Any
    ) -> AsyncArray[ArrayV2Metadata] | AsyncArray[ArrayV3Metadata]:
        """Create a sub-array of ones like `data`.

        Parameters
        ----------
        name : str
            Name of the array.
        data : array-like
            The array to create the new array like.
        **kwargs
            Keyword arguments passed to :func:`zarr.api.asynchronous.create`.

        Returns
        -------
        AsyncArray
            The new array.
        """
        return await async_api.ones_like(a=data, store=self.store_path, path=name, **kwargs)

    async def full_like(
        self, *, name: str, data: async_api.ArrayLike, **kwargs: Any
    ) -> AsyncArray[ArrayV2Metadata] | AsyncArray[ArrayV3Metadata]:
        """Create a sub-array like `data` filled with the `fill_value` of `data` .

        Parameters
        ----------
        name : str
            Name of the array.
        data : array-like
            The array to create the new array like.
        **kwargs
            Keyword arguments passed to :func:`zarr.api.asynchronous.create`.

        Returns
        -------
        AsyncArray
            The new array.
        """
        return await async_api.full_like(a=data, store=self.store_path, path=name, **kwargs)

    async def move(self, source: str, dest: str) -> None:
        """Move a sub-group or sub-array from one path to another.

        Notes
        -----
        Not implemented
        """
        raise NotImplementedError


@dataclass(frozen=True)
class Group(SyncMixin):
    """
    A Zarr group.
    """

    _async_group: AsyncGroup

    @classmethod
    def from_store(
        cls,
        store: StoreLike,
        *,
        attributes: dict[str, Any] | None = None,
        zarr_format: ZarrFormat = 3,
        overwrite: bool = False,
    ) -> Group:
        """Instantiate a group from an initialized store.

        Parameters
        ----------
        store : StoreLike
            StoreLike containing the Group.
        attributes : dict, optional
            A dictionary of JSON-serializable values with user-defined attributes.
        zarr_format : {2, 3}, optional
            Zarr storage format version.
        overwrite : bool, optional
            If True, do not raise an error if the group already exists.

        Returns
        -------
        Group
            Group instantiated from the store.

        Raises
        ------
        ContainsArrayError, ContainsGroupError, ContainsArrayAndGroupError
        """
        attributes = attributes or {}
        obj = sync(
            AsyncGroup.from_store(
                store,
                attributes=attributes,
                overwrite=overwrite,
                zarr_format=zarr_format,
            ),
        )

        return cls(obj)

    @classmethod
    def open(
        cls,
        store: StoreLike,
        zarr_format: ZarrFormat | None = 3,
    ) -> Group:
        """Open a group from an initialized store.

        Parameters
        ----------
        store : StoreLike
            Store containing the Group.
        zarr_format : {2, 3, None}, optional
            Zarr storage format version.

        Returns
        -------
        Group
            Group instantiated from the store.
        """
        obj = sync(AsyncGroup.open(store, zarr_format=zarr_format))
        return cls(obj)

    def __getitem__(self, path: str) -> Array | Group:
        """Obtain a group member.

        Parameters
        ----------
        path : str
            Group member name.

        Returns
        -------
        Array | Group
            Group member (Array or Group) at the specified key

        Examples
        --------
        >>> import zarr
        >>> group = Group.from_store(zarr.storage.MemoryStore()
        >>> group.create_array(name="subarray", shape=(10,), chunks=(10,))
        >>> group.create_group(name="subgroup").create_array(name="subarray", shape=(10,), chunks=(10,))
        >>> group["subarray"]
        <Array memory://132270269438272/subarray shape=(10,) dtype=float64>
        >>> group["subgroup"]
        <Group memory://132270269438272/subgroup>
        >>> group["subgroup"]["subarray"]
        <Array memory://132270269438272/subgroup/subarray shape=(10,) dtype=float64>

        """
        obj = self._sync(self._async_group.getitem(path))
        if isinstance(obj, AsyncArray):
            return Array(obj)
        else:
            return Group(obj)

    def get(self, path: str, default: DefaultT | None = None) -> Array | Group | DefaultT | None:
        """Obtain a group member, returning default if not found.

        Parameters
        ----------
        path : str
            Group member name.
        default : object
            Default value to return if key is not found (default: None).

        Returns
        -------
        object
            Group member (Array or Group) or default if not found.

        Examples
        --------
        >>> import zarr
        >>> group = Group.from_store(zarr.storage.MemoryStore()
        >>> group.create_array(name="subarray", shape=(10,), chunks=(10,))
        >>> group.create_group(name="subgroup")
        >>> group.get("subarray")
        <Array memory://132270269438272/subarray shape=(10,) dtype=float64>
        >>> group.get("subgroup")
        <Group memory://132270269438272/subgroup>
        >>> group.get("nonexistent", None)

        """
        try:
            return self[path]
        except KeyError:
            return default

    def __delitem__(self, key: str) -> None:
        """Delete a group member.

        Parameters
        ----------
        key : str
            Group member name.

        Examples
        --------
        >>> import zarr
        >>> group = Group.from_store(zarr.storage.MemoryStore()
        >>> group.create_array(name="subarray", shape=(10,), chunks=(10,))
        >>> del group["subarray"]
        >>> "subarray" in group
        False
        """
        self._sync(self._async_group.delitem(key))

    def __iter__(self) -> Iterator[str]:
        """Return an iterator over group member names.
        Examples
        --------
        >>> import zarr
        >>> g1 = zarr.group()
        >>> g2 = g1.create_group('foo')
        >>> g3 = g1.create_group('bar')
        >>> d1 = g1.create_array('baz', shape=(10,), chunks=(10,))
        >>> d2 = g1.create_array('quux', shape=(10,), chunks=(10,))
        >>> for name in g1:
        ...     print(name)
        baz
        bar
        foo
        quux
        """
        yield from self.keys()

    def __len__(self) -> int:
        """Number of members."""
        return self.nmembers()

    def __setitem__(self, key: str, value: Any) -> None:
        """Fastpath for creating a new array.

        New arrays will be created using default settings for the array type.
        If you need to create an array with custom settings, use the `create_array` method.

        Parameters
        ----------
        key : str
            Array name.
        value : Any
            Array data.

        Examples
        --------
        >>> import zarr
        >>> group = zarr.group()
        >>> group["foo"] = zarr.zeros((10,))
        >>> group["foo"]
        <Array memory://132270269438272/foo shape=(10,) dtype=float64>
        """
        self._sync(self._async_group.setitem(key, value))

    def __repr__(self) -> str:
        return f"<Group {self.store_path}>"

    async def update_attributes_async(self, new_attributes: dict[str, Any]) -> Group:
        """Update the attributes of this group.

        Examples
        --------
        >>> import zarr
        >>> group = zarr.group()
        >>> await group.update_attributes_async({"foo": "bar"})
        >>> group.attrs.asdict()
        {'foo': 'bar'}
        """
        new_metadata = replace(self.metadata, attributes=new_attributes)

        # Write new metadata
        to_save = new_metadata.to_buffer_dict(default_buffer_prototype())
        awaitables = [set_or_delete(self.store_path / key, value) for key, value in to_save.items()]
        await asyncio.gather(*awaitables)

        async_group = replace(self._async_group, metadata=new_metadata)
        return replace(self, _async_group=async_group)

    @property
    def store_path(self) -> StorePath:
        """Path-like interface for the Store."""
        return self._async_group.store_path

    @property
    def metadata(self) -> GroupMetadata:
        """Group metadata."""
        return self._async_group.metadata

    @property
    def path(self) -> str:
        """Storage path."""
        return self._async_group.path

    @property
    def name(self) -> str:
        """Group name following h5py convention."""
        return self._async_group.name

    @property
    def basename(self) -> str:
        """Final component of name."""
        return self._async_group.basename

    @property
    def attrs(self) -> Attributes:
        """Attributes of this Group"""
        return Attributes(self)

    @property
    def info(self) -> Any:
        """
        Return the statically known information for a group.

        Returns
        -------
        GroupInfo

        See Also
        --------
        Group.info_complete
            All information about a group, including dynamic information
            like the children members.
        """
        return self._async_group.info

    def info_complete(self) -> Any:
        """
        Return information for a group.

        If this group doesn't contain consolidated metadata then
        this will need to read from the backing Store.

        Returns
        -------
        GroupInfo

        See Also
        --------
        Group.info
        """
        return self._sync(self._async_group.info_complete())

    @property
    def store(self) -> Store:
        # Backwards compatibility for 2.x
        return self._async_group.store

    @property
    def read_only(self) -> bool:
        # Backwards compatibility for 2.x
        return self._async_group.read_only

    @property
    def synchronizer(self) -> None:
        # Backwards compatibility for 2.x
        # Not implemented in 3.x yet.
        return self._async_group.synchronizer

    def update_attributes(self, new_attributes: dict[str, Any]) -> Group:
        """Update the attributes of this group.

        Examples
        --------
        >>> import zarr
        >>> group = zarr.group()
        >>> group.update_attributes({"foo": "bar"})
        >>> group.attrs.asdict()
        {'foo': 'bar'}
        """
        self._sync(self._async_group.update_attributes(new_attributes))
        return self

    def nmembers(self, max_depth: int | None = 0) -> int:
        """Count the number of members in this group.

        Parameters
        ----------
        max_depth : int, default 0
            The maximum number of levels of the hierarchy to include. By
            default, (``max_depth=0``) only immediate children are included. Set
            ``max_depth=None`` to include all nodes, and some positive integer
            to consider children within that many levels of the root Group.

        Returns
        -------
        count : int
        """

        return self._sync(self._async_group.nmembers(max_depth=max_depth))

    def members(self, max_depth: int | None = 0) -> tuple[tuple[str, Array | Group], ...]:
        """
        Return the sub-arrays and sub-groups of this group as a tuple of (name, array | group)
        pairs
        """
        _members = self._sync_iter(self._async_group.members(max_depth=max_depth))

        return tuple((kv[0], _parse_async_node(kv[1])) for kv in _members)

    def create_hierarchy(
        self,
        nodes: dict[str, ArrayV2Metadata | ArrayV3Metadata | GroupMetadata],
        *,
        overwrite: bool = False,
    ) -> Iterator[tuple[str, Group | Array]]:
        """
        Create a hierarchy of arrays or groups rooted at this group.

        This function will parse its input to ensure that the hierarchy is complete. Any implicit groups
        will be inserted as needed. For example, an input like
        ```{'a/b': GroupMetadata}``` will be parsed to
        ```{'': GroupMetadata, 'a': GroupMetadata, 'b': Groupmetadata}```.

        Explicitly specifying a root group, e.g. with ``nodes = {'': GroupMetadata()}`` is an error
        because this group instance is the root group.

        After input parsing, this function then creates all the nodes in the hierarchy concurrently.

        Arrays and Groups are yielded in the order they are created. This order is not stable and
        should not be relied on.

        Parameters
        ----------
        nodes : dict[str, GroupMetadata | ArrayV3Metadata | ArrayV2Metadata]
            A dictionary defining the hierarchy. The keys are the paths of the nodes in the hierarchy,
            relative to the path of the group. The values are instances of ``GroupMetadata`` or ``ArrayMetadata``. Note that
            all values must have the same ``zarr_format`` as the parent group -- it is an error to mix zarr versions in the
            same hierarchy.

            Leading "/" characters from keys will be removed.
        overwrite : bool
            Whether to overwrite existing nodes. Defaults to ``False``, in which case an error is
            raised instead of overwriting an existing array or group.

            This function will not erase an existing group unless that group is explicitly named in
            ``nodes``. If ``nodes`` defines implicit groups, e.g. ``{`'a/b/c': GroupMetadata}``, and a
            group already exists at path ``a``, then this function will leave the group at ``a`` as-is.

        Yields
        -------
            tuple[str, Array | Group].

        Examples
        --------
        >>> import zarr
        >>> from zarr.core.group import GroupMetadata
        >>> root = zarr.create_group(store={})
        >>> for key, val in root.create_hierarchy({'a/b/c': GroupMetadata()}):
        ...   print(key, val)
        ...
        <AsyncGroup memory://123209880766144/a>
        <AsyncGroup memory://123209880766144/a/b/c>
        <AsyncGroup memory://123209880766144/a/b>
        """
        for key, node in self._sync_iter(
            self._async_group.create_hierarchy(nodes, overwrite=overwrite)
        ):
            yield (key, _parse_async_node(node))

    def keys(self) -> Generator[str, None]:
        """Return an iterator over group member names.

        Examples
        --------
        >>> import zarr
        >>> g1 = zarr.group()
        >>> g2 = g1.create_group('foo')
        >>> g3 = g1.create_group('bar')
        >>> d1 = g1.create_array('baz', shape=(10,), chunks=(10,))
        >>> d2 = g1.create_array('quux', shape=(10,), chunks=(10,))
        >>> for name in g1.keys():
        ...     print(name)
        baz
        bar
        foo
        quux
        """
        yield from self._sync_iter(self._async_group.keys())

    def __contains__(self, member: str) -> bool:
        """Test for group membership.

        Examples
        --------
        >>> import zarr
        >>> g1 = zarr.group()
        >>> g2 = g1.create_group('foo')
        >>> d1 = g1.create_array('bar', shape=(10,), chunks=(10,))
        >>> 'foo' in g1
        True
        >>> 'bar' in g1
        True
        >>> 'baz' in g1
        False

        """
        return self._sync(self._async_group.contains(member))

    def groups(self) -> Generator[tuple[str, Group], None]:
        """Return the sub-groups of this group as a generator of (name, group) pairs.

        Examples
        --------
        >>> import zarr
        >>> group = zarr.group()
        >>> group.create_group("subgroup")
        >>> for name, subgroup in group.groups():
        ...     print(name, subgroup)
        subgroup <Group memory://132270269438272/subgroup>
        """
        for name, async_group in self._sync_iter(self._async_group.groups()):
            yield name, Group(async_group)

    def group_keys(self) -> Generator[str, None]:
        """Return an iterator over group member names.

        Examples
        --------
        >>> import zarr
        >>> group = zarr.group()
        >>> group.create_group("subgroup")
        >>> for name in group.group_keys():
        ...     print(name)
        subgroup
        """
        for name, _ in self.groups():
            yield name

    def group_values(self) -> Generator[Group, None]:
        """Return an iterator over group members.

        Examples
        --------
        >>> import zarr
        >>> group = zarr.group()
        >>> group.create_group("subgroup")
        >>> for subgroup in group.group_values():
        ...     print(subgroup)
        <Group memory://132270269438272/subgroup>
        """
        for _, group in self.groups():
            yield group

    def arrays(self) -> Generator[tuple[str, Array], None]:
        """Return the sub-arrays of this group as a generator of (name, array) pairs

        Examples
        --------
        >>> import zarr
        >>> group = zarr.group()
        >>> group.create_array("subarray", shape=(10,), chunks=(10,))
        >>> for name, subarray in group.arrays():
        ...     print(name, subarray)
        subarray <Array memory://140198565357056/subarray shape=(10,) dtype=float64>
        """
        for name, async_array in self._sync_iter(self._async_group.arrays()):
            yield name, Array(async_array)

    def array_keys(self) -> Generator[str, None]:
        """Return an iterator over group member names.

        Examples
        --------
        >>> import zarr
        >>> group = zarr.group()
        >>> group.create_array("subarray", shape=(10,), chunks=(10,))
        >>> for name in group.array_keys():
        ...     print(name)
        subarray
        """

        for name, _ in self.arrays():
            yield name

    def array_values(self) -> Generator[Array, None]:
        """Return an iterator over group members.

        Examples
        --------
        >>> import zarr
        >>> group = zarr.group()
        >>> group.create_array("subarray", shape=(10,), chunks=(10,))
        >>> for subarray in group.array_values():
        ...     print(subarray)
        <Array memory://140198565357056/subarray shape=(10,) dtype=float64>
        """
        for _, array in self.arrays():
            yield array

    def tree(self, expand: bool | None = None, level: int | None = None) -> Any:
        """
        Return a tree-like representation of a hierarchy.

        This requires the optional ``rich`` dependency.

        Parameters
        ----------
        expand : bool, optional
            This keyword is not yet supported. A NotImplementedError is raised if
            it's used.
        level : int, optional
            The maximum depth below this Group to display in the tree.

        Returns
        -------
        TreeRepr
            A pretty-printable object displaying the hierarchy.
        """
        return self._sync(self._async_group.tree(expand=expand, level=level))

    def create_group(self, name: str, **kwargs: Any) -> Group:
        """Create a sub-group.

        Parameters
        ----------
        name : str
            Name of the new subgroup.

        Returns
        -------
        Group

        Examples
        --------
        >>> import zarr
        >>> group = zarr.group()
        >>> subgroup = group.create_group("subgroup")
        >>> subgroup
        <Group memory://132270269438272/subgroup>
        """
        return Group(self._sync(self._async_group.create_group(name, **kwargs)))

    def require_group(self, name: str, **kwargs: Any) -> Group:
        """Obtain a sub-group, creating one if it doesn't exist.

        Parameters
        ----------
        name : str
            Group name.

        Returns
        -------
        g : Group
        """
        return Group(self._sync(self._async_group.require_group(name, **kwargs)))

    def require_groups(self, *names: str) -> tuple[Group, ...]:
        """Convenience method to require multiple groups in a single call.

        Parameters
        ----------
        *names : str
            Group names.

        Returns
        -------
        groups : tuple of Groups
        """
        return tuple(map(Group, self._sync(self._async_group.require_groups(*names))))

    def create(self, *args: Any, **kwargs: Any) -> Array:
        # Backwards compatibility for 2.x
        return self.create_array(*args, **kwargs)

    @_deprecate_positional_args
    def create_array(
        self,
        name: str,
        *,
        shape: ShapeLike,
        dtype: npt.DTypeLike,
        chunks: ChunkCoords | Literal["auto"] = "auto",
        shards: ShardsLike | None = None,
        filters: FiltersLike = "auto",
        compressors: CompressorsLike = "auto",
        compressor: CompressorLike = "auto",
        serializer: SerializerLike = "auto",
        fill_value: Any | None = 0,
        order: MemoryOrder | None = "C",
        attributes: dict[str, JSON] | None = None,
        chunk_key_encoding: ChunkKeyEncodingLike | None = None,
        dimension_names: DimensionNames = None,
        storage_options: dict[str, Any] | None = None,
        overwrite: bool = False,
        config: ArrayConfig | ArrayConfigLike | None = None,
    ) -> Array:
        """Create an array within this group.

        This method lightly wraps :func:`zarr.core.array.create_array`.

        Parameters
        ----------
        name : str
            The name of the array relative to the group. If ``path`` is ``None``, the array will be located
            at the root of the store.
        shape : ChunkCoords
            Shape of the array.
        dtype : npt.DTypeLike
            Data type of the array.
        chunks : ChunkCoords, optional
            Chunk shape of the array.
            If not specified, default are guessed based on the shape and dtype.
        shards : ChunkCoords, optional
            Shard shape of the array. The default value of ``None`` results in no sharding at all.
        filters : Iterable[Codec], optional
            Iterable of filters to apply to each chunk of the array, in order, before serializing that
            chunk to bytes.

            For Zarr format 3, a "filter" is a codec that takes an array and returns an array,
            and these values must be instances of ``ArrayArrayCodec``, or dict representations
            of ``ArrayArrayCodec``.
            If no ``filters`` are provided, a default set of filters will be used.
            These defaults can be changed by modifying the value of ``array.v3_default_filters``
            in :mod:`zarr.core.config`.
            Use ``None`` to omit default filters.

            For Zarr format 2, a "filter" can be any numcodecs codec; you should ensure that the
            the order if your filters is consistent with the behavior of each filter.
            If no ``filters`` are provided, a default set of filters will be used.
            These defaults can be changed by modifying the value of ``array.v2_default_filters``
            in :mod:`zarr.core.config`.
            Use ``None`` to omit default filters.
        compressors : Iterable[Codec], optional
            List of compressors to apply to the array. Compressors are applied in order, and after any
            filters are applied (if any are specified) and the data is serialized into bytes.

            For Zarr format 3, a "compressor" is a codec that takes a bytestream, and
            returns another bytestream. Multiple compressors my be provided for Zarr format 3.
            If no ``compressors`` are provided, a default set of compressors will be used.
            These defaults can be changed by modifying the value of ``array.v3_default_compressors``
            in :mod:`zarr.core.config`.
            Use ``None`` to omit default compressors.

            For Zarr format 2, a "compressor" can be any numcodecs codec. Only a single compressor may
            be provided for Zarr format 2.
            If no ``compressor`` is provided, a default compressor will be used.
            in :mod:`zarr.core.config`.
            Use ``None`` to omit the default compressor.
        compressor : Codec, optional
            Deprecated in favor of ``compressors``.
        serializer : dict[str, JSON] | ArrayBytesCodec, optional
            Array-to-bytes codec to use for encoding the array data.
            Zarr format 3 only. Zarr format 2 arrays use implicit array-to-bytes conversion.
            If no ``serializer`` is provided, a default serializer will be used.
            These defaults can be changed by modifying the value of ``array.v3_default_serializer``
            in :mod:`zarr.core.config`.
        fill_value : Any, optional
            Fill value for the array.
        order : {"C", "F"}, optional
            The memory of the array (default is "C").
            For Zarr format 2, this parameter sets the memory order of the array.
            For Zarr format 3, this parameter is deprecated, because memory order
            is a runtime parameter for Zarr format 3 arrays. The recommended way to specify the memory
            order for Zarr format 3 arrays is via the ``config`` parameter, e.g. ``{'config': 'C'}``.
            If no ``order`` is provided, a default order will be used.
            This default can be changed by modifying the value of ``array.order`` in :mod:`zarr.core.config`.
        attributes : dict, optional
            Attributes for the array.
        chunk_key_encoding : ChunkKeyEncoding, optional
            A specification of how the chunk keys are represented in storage.
            For Zarr format 3, the default is ``{"name": "default", "separator": "/"}}``.
            For Zarr format 2, the default is ``{"name": "v2", "separator": "."}}``.
        dimension_names : Iterable[str], optional
            The names of the dimensions (default is None).
            Zarr format 3 only. Zarr format 2 arrays should not use this parameter.
        storage_options : dict, optional
            If using an fsspec URL to create the store, these will be passed to the backend implementation.
            Ignored otherwise.
        overwrite : bool, default False
            Whether to overwrite an array with the same name in the store, if one exists.
        config : ArrayConfig or ArrayConfigLike, optional
            Runtime configuration for the array.

        Returns
        -------
        AsyncArray
        """
        compressors = _parse_deprecated_compressor(
            compressor, compressors, zarr_format=self.metadata.zarr_format
        )
        return Array(
            self._sync(
                self._async_group.create_array(
                    name=name,
                    shape=shape,
                    dtype=dtype,
                    chunks=chunks,
                    shards=shards,
                    fill_value=fill_value,
                    attributes=attributes,
                    chunk_key_encoding=chunk_key_encoding,
                    compressors=compressors,
                    serializer=serializer,
                    dimension_names=dimension_names,
                    order=order,
                    filters=filters,
                    overwrite=overwrite,
                    storage_options=storage_options,
                    config=config,
                )
            )
        )

    @deprecated("Use Group.create_array instead.")
    def create_dataset(self, name: str, **kwargs: Any) -> Array:
        """Create an array.

        .. deprecated:: 3.0.0
            The h5py compatibility methods will be removed in 3.1.0. Use `Group.create_array` instead.


        Arrays are known as "datasets" in HDF5 terminology. For compatibility
        with h5py, Zarr groups also implement the :func:`zarr.Group.require_dataset` method.

        Parameters
        ----------
        name : str
            Array name.
        **kwargs : dict
            Additional arguments passed to :func:`zarr.Group.create_array`

        Returns
        -------
        a : Array
        """
        return Array(self._sync(self._async_group.create_dataset(name, **kwargs)))

    @deprecated("Use Group.require_array instead.")
    def require_dataset(self, name: str, *, shape: ShapeLike, **kwargs: Any) -> Array:
        """Obtain an array, creating if it doesn't exist.

        .. deprecated:: 3.0.0
            The h5py compatibility methods will be removed in 3.1.0. Use `Group.require_array` instead.

        Arrays are known as "datasets" in HDF5 terminology. For compatibility
        with h5py, Zarr groups also implement the :func:`zarr.Group.create_dataset` method.

        Other `kwargs` are as per :func:`zarr.Group.create_dataset`.

        Parameters
        ----------
        name : str
            Array name.
        **kwargs :
            See :func:`zarr.Group.create_dataset`.

        Returns
        -------
        a : Array
        """
        return Array(self._sync(self._async_group.require_array(name, shape=shape, **kwargs)))

    def require_array(self, name: str, *, shape: ShapeLike, **kwargs: Any) -> Array:
        """Obtain an array, creating if it doesn't exist.

        Other `kwargs` are as per :func:`zarr.Group.create_array`.

        Parameters
        ----------
        name : str
            Array name.
        **kwargs :
            See :func:`zarr.Group.create_array`.

        Returns
        -------
        a : Array
        """
        return Array(self._sync(self._async_group.require_array(name, shape=shape, **kwargs)))

    @_deprecate_positional_args
    def empty(self, *, name: str, shape: ChunkCoords, **kwargs: Any) -> Array:
        """Create an empty array with the specified shape in this Group. The contents will be filled with
        the array's fill value or zeros if no fill value is provided.

        Parameters
        ----------
        name : str
            Name of the array.
        shape : int or tuple of int
            Shape of the empty array.
        **kwargs
            Keyword arguments passed to :func:`zarr.api.asynchronous.create`.

        Notes
        -----
        The contents of an empty Zarr array are not defined. On attempting to
        retrieve data from an empty Zarr array, any values may be returned,
        and these are not guaranteed to be stable from one access to the next.
        """
        return Array(self._sync(self._async_group.empty(name=name, shape=shape, **kwargs)))

    @_deprecate_positional_args
    def zeros(self, *, name: str, shape: ChunkCoords, **kwargs: Any) -> Array:
        """Create an array, with zero being used as the default value for uninitialized portions of the array.

        Parameters
        ----------
        name : str
            Name of the array.
        shape : int or tuple of int
            Shape of the empty array.
        **kwargs
            Keyword arguments passed to :func:`zarr.api.asynchronous.create`.

        Returns
        -------
        Array
            The new array.
        """
        return Array(self._sync(self._async_group.zeros(name=name, shape=shape, **kwargs)))

    @_deprecate_positional_args
    def ones(self, *, name: str, shape: ChunkCoords, **kwargs: Any) -> Array:
        """Create an array, with one being used as the default value for uninitialized portions of the array.

        Parameters
        ----------
        name : str
            Name of the array.
        shape : int or tuple of int
            Shape of the empty array.
        **kwargs
            Keyword arguments passed to :func:`zarr.api.asynchronous.create`.

        Returns
        -------
        Array
            The new array.
        """
        return Array(self._sync(self._async_group.ones(name=name, shape=shape, **kwargs)))

    @_deprecate_positional_args
    def full(
        self, *, name: str, shape: ChunkCoords, fill_value: Any | None, **kwargs: Any
    ) -> Array:
        """Create an array, with "fill_value" being used as the default value for uninitialized portions of the array.

        Parameters
        ----------
        name : str
            Name of the array.
        shape : int or tuple of int
            Shape of the empty array.
        fill_value : scalar
            Value to fill the array with.
        **kwargs
            Keyword arguments passed to :func:`zarr.api.asynchronous.create`.

        Returns
        -------
        Array
            The new array.
        """
        return Array(
            self._sync(
                self._async_group.full(name=name, shape=shape, fill_value=fill_value, **kwargs)
            )
        )

    @_deprecate_positional_args
    def empty_like(self, *, name: str, data: async_api.ArrayLike, **kwargs: Any) -> Array:
        """Create an empty sub-array like `data`. The contents will be filled
        with the array's fill value or zeros if no fill value is provided.

        Parameters
        ----------
        name : str
            Name of the array.
        data : array-like
            The array to create an empty array like.
        **kwargs
            Keyword arguments passed to :func:`zarr.api.asynchronous.create`.

        Returns
        -------
        Array
            The new array.

        Notes
        -----
        The contents of an empty Zarr array are not defined. On attempting to
        retrieve data from an empty Zarr array, any values may be returned,
        and these are not guaranteed to be stable from one access to the next.
        """
        return Array(self._sync(self._async_group.empty_like(name=name, data=data, **kwargs)))

    @_deprecate_positional_args
    def zeros_like(self, *, name: str, data: async_api.ArrayLike, **kwargs: Any) -> Array:
        """Create a sub-array of zeros like `data`.

        Parameters
        ----------
        name : str
            Name of the array.
        data : array-like
            The array to create the new array like.
        **kwargs
            Keyword arguments passed to :func:`zarr.api.asynchronous.create`.

        Returns
        -------
        Array
            The new array.
        """

        return Array(self._sync(self._async_group.zeros_like(name=name, data=data, **kwargs)))

    @_deprecate_positional_args
    def ones_like(self, *, name: str, data: async_api.ArrayLike, **kwargs: Any) -> Array:
        """Create a sub-array of ones like `data`.

        Parameters
        ----------
        name : str
            Name of the array.
        data : array-like
            The array to create the new array like.
        **kwargs
            Keyword arguments passed to :func:`zarr.api.asynchronous.create`.

        Returns
        -------
        Array
            The new array.
        """
        return Array(self._sync(self._async_group.ones_like(name=name, data=data, **kwargs)))

    @_deprecate_positional_args
    def full_like(self, *, name: str, data: async_api.ArrayLike, **kwargs: Any) -> Array:
        """Create a sub-array like `data` filled with the `fill_value` of `data` .

        Parameters
        ----------
        name : str
            Name of the array.
        data : array-like
            The array to create the new array like.
        **kwargs
            Keyword arguments passed to :func:`zarr.api.asynchronous.create`.

        Returns
        -------
        Array
            The new array.
        """
        return Array(self._sync(self._async_group.full_like(name=name, data=data, **kwargs)))

    def move(self, source: str, dest: str) -> None:
        """Move a sub-group or sub-array from one path to another.

        Notes
        -----
        Not implemented
        """
        return self._sync(self._async_group.move(source, dest))

    @deprecated("Use Group.create_array instead.")
    @_deprecate_positional_args
    def array(
        self,
        name: str,
        *,
        shape: ShapeLike,
        dtype: npt.DTypeLike,
        chunks: ChunkCoords | Literal["auto"] = "auto",
        shards: ChunkCoords | Literal["auto"] | None = None,
        filters: FiltersLike = "auto",
        compressors: CompressorsLike = "auto",
        compressor: CompressorLike = None,
        serializer: SerializerLike = "auto",
        fill_value: Any | None = 0,
        order: MemoryOrder | None = "C",
        attributes: dict[str, JSON] | None = None,
        chunk_key_encoding: ChunkKeyEncodingLike | None = None,
        dimension_names: DimensionNames = None,
        storage_options: dict[str, Any] | None = None,
        overwrite: bool = False,
        config: ArrayConfig | ArrayConfigLike | None = None,
        data: npt.ArrayLike | None = None,
    ) -> Array:
        """Create an array within this group.

        .. deprecated:: 3.0.0
            Use `Group.create_array` instead.

        This method lightly wraps :func:`zarr.core.array.create_array`.

        Parameters
        ----------
        name : str
            The name of the array relative to the group. If ``path`` is ``None``, the array will be located
            at the root of the store.
        shape : ChunkCoords
            Shape of the array.
        dtype : npt.DTypeLike
            Data type of the array.
        chunks : ChunkCoords, optional
            Chunk shape of the array.
            If not specified, default are guessed based on the shape and dtype.
        shards : ChunkCoords, optional
            Shard shape of the array. The default value of ``None`` results in no sharding at all.
        filters : Iterable[Codec], optional
            Iterable of filters to apply to each chunk of the array, in order, before serializing that
            chunk to bytes.

            For Zarr format 3, a "filter" is a codec that takes an array and returns an array,
            and these values must be instances of ``ArrayArrayCodec``, or dict representations
            of ``ArrayArrayCodec``.
            If no ``filters`` are provided, a default set of filters will be used.
            These defaults can be changed by modifying the value of ``array.v3_default_filters``
            in :mod:`zarr.core.config`.
            Use ``None`` to omit default filters.

            For Zarr format 2, a "filter" can be any numcodecs codec; you should ensure that the
            the order if your filters is consistent with the behavior of each filter.
            If no ``filters`` are provided, a default set of filters will be used.
            These defaults can be changed by modifying the value of ``array.v2_default_filters``
            in :mod:`zarr.core.config`.
            Use ``None`` to omit default filters.
        compressors : Iterable[Codec], optional
            List of compressors to apply to the array. Compressors are applied in order, and after any
            filters are applied (if any are specified) and the data is serialized into bytes.

            For Zarr format 3, a "compressor" is a codec that takes a bytestream, and
            returns another bytestream. Multiple compressors my be provided for Zarr format 3.
            If no ``compressors`` are provided, a default set of compressors will be used.
            These defaults can be changed by modifying the value of ``array.v3_default_compressors``
            in :mod:`zarr.core.config`.
            Use ``None`` to omit default compressors.

            For Zarr format 2, a "compressor" can be any numcodecs codec. Only a single compressor may
            be provided for Zarr format 2.
            If no ``compressor`` is provided, a default compressor will be used.
            in :mod:`zarr.core.config`.
            Use ``None`` to omit the default compressor.
        compressor : Codec, optional
            Deprecated in favor of ``compressors``.
        serializer : dict[str, JSON] | ArrayBytesCodec, optional
            Array-to-bytes codec to use for encoding the array data.
            Zarr format 3 only. Zarr format 2 arrays use implicit array-to-bytes conversion.
            If no ``serializer`` is provided, a default serializer will be used.
            These defaults can be changed by modifying the value of ``array.v3_default_serializer``
            in :mod:`zarr.core.config`.
        fill_value : Any, optional
            Fill value for the array.
        order : {"C", "F"}, optional
            The memory of the array (default is "C").
            For Zarr format 2, this parameter sets the memory order of the array.
            For Zarr format 3, this parameter is deprecated, because memory order
            is a runtime parameter for Zarr format 3 arrays. The recommended way to specify the memory
            order for Zarr format 3 arrays is via the ``config`` parameter, e.g. ``{'config': 'C'}``.
            If no ``order`` is provided, a default order will be used.
            This default can be changed by modifying the value of ``array.order`` in :mod:`zarr.core.config`.
        attributes : dict, optional
            Attributes for the array.
        chunk_key_encoding : ChunkKeyEncoding, optional
            A specification of how the chunk keys are represented in storage.
            For Zarr format 3, the default is ``{"name": "default", "separator": "/"}}``.
            For Zarr format 2, the default is ``{"name": "v2", "separator": "."}}``.
        dimension_names : Iterable[str], optional
            The names of the dimensions (default is None).
            Zarr format 3 only. Zarr format 2 arrays should not use this parameter.
        storage_options : dict, optional
            If using an fsspec URL to create the store, these will be passed to the backend implementation.
            Ignored otherwise.
        overwrite : bool, default False
            Whether to overwrite an array with the same name in the store, if one exists.
        config : ArrayConfig or ArrayConfigLike, optional
            Runtime configuration for the array.
        data : array_like
            The data to fill the array with.

        Returns
        -------
        AsyncArray
        """
        compressors = _parse_deprecated_compressor(compressor, compressors)
        return Array(
            self._sync(
                self._async_group.create_dataset(
                    name=name,
                    shape=shape,
                    dtype=dtype,
                    chunks=chunks,
                    shards=shards,
                    fill_value=fill_value,
                    attributes=attributes,
                    chunk_key_encoding=chunk_key_encoding,
                    compressors=compressors,
                    serializer=serializer,
                    dimension_names=dimension_names,
                    order=order,
                    filters=filters,
                    overwrite=overwrite,
                    storage_options=storage_options,
                    config=config,
                    data=data,
                )
            )
        )


async def create_hierarchy(
    *,
    store: Store,
    nodes: dict[str, GroupMetadata | ArrayV2Metadata | ArrayV3Metadata],
    overwrite: bool = False,
) -> AsyncIterator[
    tuple[str, AsyncGroup | AsyncArray[ArrayV2Metadata] | AsyncArray[ArrayV3Metadata]]
]:
    """
    Create a complete zarr hierarchy from a collection of metadata objects.

    This function will parse its input to ensure that the hierarchy is complete. Any implicit groups
    will be inserted as needed. For example, an input like
    ```{'a/b': GroupMetadata}``` will be parsed to
    ```{'': GroupMetadata, 'a': GroupMetadata, 'b': Groupmetadata}```

    After input parsing, this function then creates all the nodes in the hierarchy concurrently.

    Arrays and Groups are yielded in the order they are created. This order is not stable and
    should not be relied on.

        Parameters
    ----------
    store : Store
        The storage backend to use.
    nodes : dict[str, GroupMetadata | ArrayV3Metadata | ArrayV2Metadata]
        A dictionary defining the hierarchy. The keys are the paths of the nodes in the hierarchy,
        relative to the root of the ``Store``. The root of the store can be specified with the empty
        string ``''``. The values are instances of ``GroupMetadata`` or ``ArrayMetadata``. Note that
        all values must have the same ``zarr_format`` -- it is an error to mix zarr versions in the
        same hierarchy.

        Leading "/" characters from keys will be removed.
    overwrite : bool
        Whether to overwrite existing nodes. Defaults to ``False``, in which case an error is
        raised instead of overwriting an existing array or group.

        This function will not erase an existing group unless that group is explicitly named in
        ``nodes``. If ``nodes`` defines implicit groups, e.g. ``{`'a/b/c': GroupMetadata}``, and a
        group already exists at path ``a``, then this function will leave the group at ``a`` as-is.

    Yields
    ------
    tuple[str, AsyncGroup | AsyncArray]
        This function yields (path, node) pairs, in the order the nodes were created.

    Examples
    --------
    >>> from zarr.api.asynchronous import create_hierarchy
    >>> from zarr.storage import MemoryStore
    >>> from zarr.core.group import GroupMetadata
    >>> import asyncio
    >>> store = MemoryStore()
    >>> nodes = {'a': GroupMetadata(attributes={'name': 'leaf'})}
    >>> async def run():
        ... print(dict([x async for x in create_hierarchy(store=store, nodes=nodes)]))
    >>> asyncio.run(run())
    # {'a': <AsyncGroup memory://140345143770112/a>, '': <AsyncGroup memory://140345143770112>}
    """
    # normalize the keys to be valid paths
    nodes_normed_keys = _normalize_path_keys(nodes)

    # ensure that all nodes have the same zarr_format, and add implicit groups as needed
    nodes_parsed = _parse_hierarchy_dict(data=nodes_normed_keys)
    redundant_implicit_groups = []

    # empty hierarchies should be a no-op
    if len(nodes_parsed) > 0:
        # figure out which zarr format we are using
        zarr_format = next(iter(nodes_parsed.values())).zarr_format

        # check which implicit groups will require materialization
        implicit_group_keys = tuple(
            filter(lambda k: isinstance(nodes_parsed[k], ImplicitGroupMarker), nodes_parsed)
        )
        # read potential group metadata for each implicit group
        maybe_extant_group_coros = (
            _read_group_metadata(store, k, zarr_format=zarr_format) for k in implicit_group_keys
        )
        maybe_extant_groups = await asyncio.gather(
            *maybe_extant_group_coros, return_exceptions=True
        )

        for key, value in zip(implicit_group_keys, maybe_extant_groups, strict=True):
            if isinstance(value, BaseException):
                if isinstance(value, FileNotFoundError):
                    # this is fine -- there was no group there, so we will create one
                    pass
                else:
                    raise value
            else:
                # a loop exists already at ``key``, so we can avoid creating anything there
                redundant_implicit_groups.append(key)

        if overwrite:
            # we will remove any nodes that collide with arrays and non-implicit groups defined in
            # nodes

            # track the keys of nodes we need to delete
            to_delete_keys = []
            to_delete_keys.extend(
                [k for k, v in nodes_parsed.items() if k not in implicit_group_keys]
            )
            await asyncio.gather(*(store.delete_dir(key) for key in to_delete_keys))
        else:
            # This type is long.
            coros: (
                Generator[Coroutine[Any, Any, ArrayV2Metadata | GroupMetadata], None, None]
                | Generator[Coroutine[Any, Any, ArrayV3Metadata | GroupMetadata], None, None]
            )
            if zarr_format == 2:
                coros = (_read_metadata_v2(store=store, path=key) for key in nodes_parsed)
            elif zarr_format == 3:
                coros = (_read_metadata_v3(store=store, path=key) for key in nodes_parsed)
            else:  # pragma: no cover
                raise ValueError(f"Invalid zarr_format: {zarr_format}")  # pragma: no cover

            extant_node_query = dict(
                zip(
                    nodes_parsed.keys(),
                    await asyncio.gather(*coros, return_exceptions=True),
                    strict=False,
                )
            )
            # iterate over the existing arrays / groups and figure out which of them conflict
            # with the arrays / groups we want to create
            for key, extant_node in extant_node_query.items():
                proposed_node = nodes_parsed[key]
                if isinstance(extant_node, BaseException):
                    if isinstance(extant_node, FileNotFoundError):
                        # ignore FileNotFoundError, because they represent nodes we can safely create
                        pass
                    else:
                        # Any other exception is a real error
                        raise extant_node
                else:
                    # this is a node that already exists, but a node with the same key was specified
                    #  in nodes_parsed.
                    if isinstance(extant_node, GroupMetadata):
                        # a group already exists where we want to create a group
                        if isinstance(proposed_node, ImplicitGroupMarker):
                            # we have proposed an implicit group, which is OK -- we will just skip
                            # creating this particular metadata document
                            redundant_implicit_groups.append(key)
                        else:
                            # we have proposed an explicit group, which is an error, given that a
                            # group already exists.
                            raise ContainsGroupError(store, key)
                    elif isinstance(extant_node, ArrayV2Metadata | ArrayV3Metadata):
                        # we are trying to overwrite an existing array. this is an error.
                        raise ContainsArrayError(store, key)

    nodes_explicit: dict[str, GroupMetadata | ArrayV2Metadata | ArrayV3Metadata] = {}

    for k, v in nodes_parsed.items():
        if k not in redundant_implicit_groups:
            if isinstance(v, ImplicitGroupMarker):
                nodes_explicit[k] = GroupMetadata(zarr_format=v.zarr_format)
            else:
                nodes_explicit[k] = v

    async for key, node in create_nodes(store=store, nodes=nodes_explicit):
        yield key, node


async def create_nodes(
    *,
    store: Store,
    nodes: dict[str, GroupMetadata | ArrayV2Metadata | ArrayV3Metadata],
) -> AsyncIterator[
    tuple[str, AsyncGroup | AsyncArray[ArrayV2Metadata] | AsyncArray[ArrayV3Metadata]]
]:
    """Create a collection of arrays and / or groups concurrently.

    Note: no attempt is made to validate that these arrays and / or groups collectively form a
    valid Zarr hierarchy. It is the responsibility of the caller of this function to ensure that
    the ``nodes`` parameter satisfies any correctness constraints.

    Parameters
    ----------
    store : Store
        The storage backend to use.
    nodes : dict[str, GroupMetadata | ArrayV3Metadata | ArrayV2Metadata]
        A dictionary defining the hierarchy. The keys are the paths of the nodes
        in the hierarchy, and the values are the metadata of the nodes. The
        metadata must be either an instance of GroupMetadata, ArrayV3Metadata
        or ArrayV2Metadata.

    Yields
    ------
    AsyncGroup | AsyncArray
        The created nodes in the order they are created.
    """

    # Note: the only way to alter this value is via the config. If that's undesirable for some reason,
    # then we should consider adding a keyword argument this this function
    semaphore = asyncio.Semaphore(config.get("async.concurrency"))
    create_tasks: list[Coroutine[None, None, str]] = []

    for key, value in nodes.items():
        # make the key absolute
        create_tasks.extend(_persist_metadata(store, key, value, semaphore=semaphore))

    created_object_keys = []

    for coro in asyncio.as_completed(create_tasks):
        created_key = await coro
        # we need this to track which metadata documents were written so that we can yield a
        # complete v2 Array / Group class after both .zattrs and the metadata JSON was created.
        created_object_keys.append(created_key)

        # get the node name from the object key
        if len(created_key.split("/")) == 1:
            # this is the root node
            meta_out = nodes[""]
            node_name = ""
        else:
            # turn "foo/<anything>" into "foo"
            node_name = created_key[: created_key.rfind("/")]
            meta_out = nodes[node_name]
        if meta_out.zarr_format == 3:
            yield node_name, _build_node(store=store, path=node_name, metadata=meta_out)
        else:
            # For zarr v2
            # we only want to yield when both the metadata and attributes are created
            # so we track which keys have been created, and wait for both the meta key and
            # the attrs key to be created before yielding back the AsyncArray / AsyncGroup

            attrs_done = _join_paths([node_name, ZATTRS_JSON]) in created_object_keys

            if isinstance(meta_out, GroupMetadata):
                meta_done = _join_paths([node_name, ZGROUP_JSON]) in created_object_keys
            else:
                meta_done = _join_paths([node_name, ZARRAY_JSON]) in created_object_keys

            if meta_done and attrs_done:
                yield node_name, _build_node(store=store, path=node_name, metadata=meta_out)

            continue


def _get_roots(
    data: Iterable[str],
) -> tuple[str, ...]:
    """
    Return the keys of the root(s) of the hierarchy. A root is a key with the fewest number of
    path segments.
    """
    if "" in data:
        return ("",)
    keys_split = sorted((key.split("/") for key in data), key=len)
    groups: defaultdict[int, list[str]] = defaultdict(list)
    for key_split in keys_split:
        groups[len(key_split)].append("/".join(key_split))
    return tuple(groups[min(groups.keys())])


def _parse_hierarchy_dict(
    *,
    data: Mapping[str, ImplicitGroupMarker | GroupMetadata | ArrayV2Metadata | ArrayV3Metadata],
) -> dict[str, ImplicitGroupMarker | GroupMetadata | ArrayV2Metadata | ArrayV3Metadata]:
    """
    Take an input with type Mapping[str, ArrayMetadata | GroupMetadata] and parse it into
     a dict of str: node pairs that models a valid, complete Zarr hierarchy.

    If the input represents a complete Zarr hierarchy, i.e. one with no implicit groups,
    then return a dict with the exact same data as the input.

    Otherwise, return a dict derived from the input with GroupMetadata inserted as needed to make
    the hierarchy complete.

    For example, an input of {'a/b': ArrayMetadata} is incomplete, because it references two
    groups (the root group '' and a group at 'a') that are not specified in the input. Applying this function
    to that input will result in a return value of
    {'': GroupMetadata, 'a': GroupMetadata, 'a/b': ArrayMetadata}, i.e. the implied groups
    were added.

    The input is also checked for the following conditions; an error is raised if any are violated:

    - No arrays can contain group or arrays (i.e., all arrays must be leaf nodes).
    - All arrays and groups must have the same ``zarr_format`` value.

    This function ensures that the input is transformed into a specification of a complete and valid
    Zarr hierarchy.
    """

    # ensure that all nodes have the same zarr format
    data_purified = _ensure_consistent_zarr_format(data)

    # ensure that keys are normalized to zarr paths
    data_normed_keys = _normalize_path_keys(data_purified)

    # insert an implicit root group if a root was not specified
    # but not if an empty dict was provided, because any empty hierarchy has no nodes
    if len(data_normed_keys) > 0 and "" not in data_normed_keys:
        z_format = next(iter(data_normed_keys.values())).zarr_format
        data_normed_keys = data_normed_keys | {"": ImplicitGroupMarker(zarr_format=z_format)}

    out: dict[str, GroupMetadata | ArrayV2Metadata | ArrayV3Metadata] = {**data_normed_keys}

    for k, v in data_normed_keys.items():
        key_split = k.split("/")

        # get every parent path
        *subpaths, _ = accumulate(key_split, lambda a, b: _join_paths([a, b]))

        for subpath in subpaths:
            # If a component is not already in the output dict, add ImplicitGroupMetadata
            if subpath not in out:
                out[subpath] = ImplicitGroupMarker(zarr_format=v.zarr_format)
            else:
                if not isinstance(out[subpath], GroupMetadata | ImplicitGroupMarker):
                    msg = (
                        f"The node at {subpath} contains other nodes, but it is not a Zarr group. "
                        "This is invalid. Only Zarr groups can contain other nodes."
                    )
                    raise ValueError(msg)
    return out


def _ensure_consistent_zarr_format(
    data: Mapping[str, GroupMetadata | ArrayV2Metadata | ArrayV3Metadata],
) -> Mapping[str, GroupMetadata | ArrayV2Metadata] | Mapping[str, GroupMetadata | ArrayV3Metadata]:
    """
    Ensure that all values of the input dict have the same zarr format. If any do not,
    then a value error is raised.
    """
    observed_zarr_formats: dict[ZarrFormat, list[str]] = {2: [], 3: []}

    for k, v in data.items():
        observed_zarr_formats[v.zarr_format].append(k)

    if len(observed_zarr_formats[2]) > 0 and len(observed_zarr_formats[3]) > 0:
        msg = (
            "Got data with both Zarr v2 and Zarr v3 nodes, which is invalid. "
            f"The following keys map to Zarr v2 nodes: {observed_zarr_formats.get(2)}. "
            f"The following keys map to Zarr v3 nodes: {observed_zarr_formats.get(3)}."
            "Ensure that all nodes have the same Zarr format."
        )
        raise ValueError(msg)

    return cast(
        Mapping[str, GroupMetadata | ArrayV2Metadata]
        | Mapping[str, GroupMetadata | ArrayV3Metadata],
        data,
    )


async def _getitem_semaphore(
    node: AsyncGroup, key: str, semaphore: asyncio.Semaphore | None
) -> AsyncArray[ArrayV3Metadata] | AsyncArray[ArrayV2Metadata] | AsyncGroup:
    """
    Wrap Group.getitem with an optional semaphore.

    If the semaphore parameter is an
    asyncio.Semaphore instance, then the getitem operation is performed inside an async context
    manager provided by that semaphore. If the semaphore parameter is None, then getitem is invoked
    without a context manager.
    """
    if semaphore is not None:
        async with semaphore:
            return await node.getitem(key)
    else:
        return await node.getitem(key)


async def _iter_members(
    node: AsyncGroup,
    skip_keys: tuple[str, ...],
    semaphore: asyncio.Semaphore | None,
) -> AsyncGenerator[
    tuple[str, AsyncArray[ArrayV3Metadata] | AsyncArray[ArrayV2Metadata] | AsyncGroup], None
]:
    """
    Iterate over the arrays and groups contained in a group.

    Parameters
    ----------
    node : AsyncGroup
        The group to traverse.
    skip_keys : tuple[str, ...]
        A tuple of keys to skip when iterating over the possible members of the group.
    semaphore : asyncio.Semaphore | None
        An optional semaphore to use for concurrency control.

    Yields
    ------
    tuple[str, AsyncArray[ArrayV3Metadata] | AsyncArray[ArrayV2Metadata] | AsyncGroup]
    """

    # retrieve keys from storage
    keys = [key async for key in node.store.list_dir(node.path)]
    keys_filtered = tuple(filter(lambda v: v not in skip_keys, keys))

    node_tasks = tuple(
        asyncio.create_task(_getitem_semaphore(node, key, semaphore), name=key)
        for key in keys_filtered
    )

    for fetched_node_coro in asyncio.as_completed(node_tasks):
        try:
            fetched_node = await fetched_node_coro
        except KeyError as e:
            # keyerror is raised when `key` names an object (in the object storage sense),
            # as opposed to a prefix, in the store under the prefix associated with this group
            # in which case `key` cannot be the name of a sub-array or sub-group.
            warnings.warn(
                f"Object at {e.args[0]} is not recognized as a component of a Zarr hierarchy.",
                UserWarning,
                stacklevel=1,
            )
            continue
        match fetched_node:
            case AsyncArray() | AsyncGroup():
                yield fetched_node.basename, fetched_node
            case _:
                raise ValueError(f"Unexpected type: {type(fetched_node)}")


async def _iter_members_deep(
    group: AsyncGroup,
    *,
    max_depth: int | None,
    skip_keys: tuple[str, ...],
    semaphore: asyncio.Semaphore | None = None,
) -> AsyncGenerator[
    tuple[str, AsyncArray[ArrayV3Metadata] | AsyncArray[ArrayV2Metadata] | AsyncGroup], None
]:
    """
    Iterate over the arrays and groups contained in a group, and optionally the
    arrays and groups contained in those groups.

    Parameters
    ----------
    group : AsyncGroup
        The group to traverse.
    max_depth : int | None
        The maximum depth of recursion.
    skip_keys : tuple[str, ...]
        A tuple of keys to skip when iterating over the possible members of the group.
    semaphore : asyncio.Semaphore | None
        An optional semaphore to use for concurrency control.

    Yields
    ------
    tuple[str, AsyncArray[ArrayV3Metadata] | AsyncArray[ArrayV2Metadata] | AsyncGroup]
    """

    to_recurse = {}
    do_recursion = max_depth is None or max_depth > 0

    if max_depth is None:
        new_depth = None
    else:
        new_depth = max_depth - 1
    async for name, node in _iter_members(group, skip_keys=skip_keys, semaphore=semaphore):
        yield name, node
        if isinstance(node, AsyncGroup) and do_recursion:
            to_recurse[name] = _iter_members_deep(
                node, max_depth=new_depth, skip_keys=skip_keys, semaphore=semaphore
            )

    for prefix, subgroup_iter in to_recurse.items():
        async for name, node in subgroup_iter:
            key = f"{prefix}/{name}".lstrip("/")
            yield key, node


async def _read_metadata_v3(store: Store, path: str) -> ArrayV3Metadata | GroupMetadata:
    """
    Given a store_path, return ArrayV3Metadata or GroupMetadata defined by the metadata
    document stored at store_path.path / zarr.json. If no such document is found, raise a
    FileNotFoundError.
    """
    zarr_json_bytes = await store.get(
        _join_paths([path, ZARR_JSON]), prototype=default_buffer_prototype()
    )
    if zarr_json_bytes is None:
        raise FileNotFoundError(path)
    else:
        zarr_json = json.loads(zarr_json_bytes.to_bytes())
        return _build_metadata_v3(zarr_json)


async def _read_metadata_v2(store: Store, path: str) -> ArrayV2Metadata | GroupMetadata:
    """
    Given a store_path, return ArrayV2Metadata or GroupMetadata defined by the metadata
    document stored at store_path.path / (.zgroup | .zarray). If no such document is found,
    raise a FileNotFoundError.
    """
    # TODO: consider first fetching array metadata, and only fetching group metadata when we don't
    # find an array
    zarray_bytes, zgroup_bytes, zattrs_bytes = await asyncio.gather(
        store.get(_join_paths([path, ZARRAY_JSON]), prototype=default_buffer_prototype()),
        store.get(_join_paths([path, ZGROUP_JSON]), prototype=default_buffer_prototype()),
        store.get(_join_paths([path, ZATTRS_JSON]), prototype=default_buffer_prototype()),
    )

    if zattrs_bytes is None:
        zattrs = {}
    else:
        zattrs = json.loads(zattrs_bytes.to_bytes())

    # TODO: decide how to handle finding both array and group metadata. The spec does not seem to
    # consider this situation. A practical approach would be to ignore that combination, and only
    # return the array metadata.
    if zarray_bytes is not None:
        zmeta = json.loads(zarray_bytes.to_bytes())
    else:
        if zgroup_bytes is None:
            # neither .zarray or .zgroup were found results in KeyError
            raise FileNotFoundError(path)
        else:
            zmeta = json.loads(zgroup_bytes.to_bytes())

    return _build_metadata_v2(zmeta, zattrs)


async def _read_group_metadata_v2(store: Store, path: str) -> GroupMetadata:
    """
    Read group metadata or error
    """
    meta = await _read_metadata_v2(store=store, path=path)
    if not isinstance(meta, GroupMetadata):
        raise FileNotFoundError(f"Group metadata was not found in {store} at {path}")
    return meta


async def _read_group_metadata_v3(store: Store, path: str) -> GroupMetadata:
    """
    Read group metadata or error
    """
    meta = await _read_metadata_v3(store=store, path=path)
    if not isinstance(meta, GroupMetadata):
        raise FileNotFoundError(f"Group metadata was not found in {store} at {path}")
    return meta


async def _read_group_metadata(
    store: Store, path: str, *, zarr_format: ZarrFormat
) -> GroupMetadata:
    if zarr_format == 2:
        return await _read_group_metadata_v2(store=store, path=path)
    return await _read_group_metadata_v3(store=store, path=path)


def _build_metadata_v3(zarr_json: dict[str, JSON]) -> ArrayV3Metadata | GroupMetadata:
    """
    Convert a dict representation of Zarr V3 metadata into the corresponding metadata class.
    """
    if "node_type" not in zarr_json:
        raise MetadataValidationError("node_type", "array or group", "nothing (the key is missing)")
    match zarr_json:
        case {"node_type": "array"}:
            return ArrayV3Metadata.from_dict(zarr_json)
        case {"node_type": "group"}:
            return GroupMetadata.from_dict(zarr_json)
        case _:  # pragma: no cover
            raise ValueError(
                "invalid value for `node_type` key in metadata document"
            )  # pragma: no cover


def _build_metadata_v2(
    zarr_json: dict[str, JSON], attrs_json: dict[str, JSON]
) -> ArrayV2Metadata | GroupMetadata:
    """
    Convert a dict representation of Zarr V2 metadata into the corresponding metadata class.
    """
    match zarr_json:
        case {"shape": _}:
            return ArrayV2Metadata.from_dict(zarr_json | {"attributes": attrs_json})
        case _:  # pragma: no cover
            return GroupMetadata.from_dict(zarr_json | {"attributes": attrs_json})


@overload
def _build_node(
    *, store: Store, path: str, metadata: ArrayV2Metadata
) -> AsyncArray[ArrayV2Metadata]: ...


@overload
def _build_node(
    *, store: Store, path: str, metadata: ArrayV3Metadata
) -> AsyncArray[ArrayV3Metadata]: ...


@overload
def _build_node(*, store: Store, path: str, metadata: GroupMetadata) -> AsyncGroup: ...


def _build_node(
    *, store: Store, path: str, metadata: ArrayV3Metadata | ArrayV2Metadata | GroupMetadata
) -> AsyncArray[ArrayV2Metadata] | AsyncArray[ArrayV3Metadata] | AsyncGroup:
    """
    Take a metadata object and return a node (AsyncArray or AsyncGroup).
    """
    store_path = StorePath(store=store, path=path)
    match metadata:
        case ArrayV2Metadata() | ArrayV3Metadata():
            return AsyncArray(metadata, store_path=store_path)
        case GroupMetadata():
            return AsyncGroup(metadata, store_path=store_path)
        case _:  # pragma: no cover
            raise ValueError(f"Unexpected metadata type: {type(metadata)}")  # pragma: no cover


async def _get_node_v2(store: Store, path: str) -> AsyncArray[ArrayV2Metadata] | AsyncGroup:
    """
    Read a Zarr v2 AsyncArray or AsyncGroup from a path in a Store.

    Parameters
    ----------
    store : Store
        The store-like object to read from.
    path : str
        The path to the node to read.

    Returns
    -------
    AsyncArray | AsyncGroup
    """
    metadata = await _read_metadata_v2(store=store, path=path)
    return _build_node(store=store, path=path, metadata=metadata)


async def _get_node_v3(store: Store, path: str) -> AsyncArray[ArrayV3Metadata] | AsyncGroup:
    """
    Read a Zarr v3 AsyncArray or AsyncGroup from a path in a Store.

    Parameters
    ----------
    store : Store
        The store-like object to read from.
    path : str
        The path to the node to read.

    Returns
    -------
    AsyncArray | AsyncGroup
    """
    metadata = await _read_metadata_v3(store=store, path=path)
    return _build_node(store=store, path=path, metadata=metadata)


async def get_node(
    store: Store, path: str, zarr_format: ZarrFormat
) -> AsyncArray[ArrayV2Metadata] | AsyncArray[ArrayV3Metadata] | AsyncGroup:
    """
    Get an AsyncArray or AsyncGroup from a path in a Store.

    Parameters
    ----------
    store : Store
        The store-like object to read from.
    path : str
        The path to the node to read.
    zarr_format : {2, 3}
        The zarr format of the node to read.

    Returns
    -------
    AsyncArray | AsyncGroup
    """

    match zarr_format:
        case 2:
            return await _get_node_v2(store=store, path=path)
        case 3:
            return await _get_node_v3(store=store, path=path)
        case _:  # pragma: no cover
            raise ValueError(f"Unexpected zarr format: {zarr_format}")  # pragma: no cover


async def _set_return_key(
    *, store: Store, key: str, value: Buffer, semaphore: asyncio.Semaphore | None = None
) -> str:
    """
    Write a value to storage at the given key. The key is returned.
    Useful when saving values via routines that return results in execution order,
    like asyncio.as_completed, because in this case we need to know which key was saved in order
    to yield the right object to the caller.

    Parameters
    ----------
    store : Store
        The store to save the value to.
    key : str
        The key to save the value to.
    value : Buffer
        The value to save.
    semaphore : asyncio.Semaphore | None
        An optional semaphore to use to limit the number of concurrent writes.
    """

    if semaphore is not None:
        async with semaphore:
            await store.set(key, value)
    else:
        await store.set(key, value)
    return key


def _persist_metadata(
    store: Store,
    path: str,
    metadata: ArrayV2Metadata | ArrayV3Metadata | GroupMetadata,
    semaphore: asyncio.Semaphore | None = None,
) -> tuple[Coroutine[None, None, str], ...]:
    """
    Prepare to save a metadata document to storage, returning a tuple of coroutines that must be awaited.
    """

    to_save = metadata.to_buffer_dict(default_buffer_prototype())
    return tuple(
        _set_return_key(store=store, key=_join_paths([path, key]), value=value, semaphore=semaphore)
        for key, value in to_save.items()
    )


async def create_rooted_hierarchy(
    *,
    store: Store,
    nodes: dict[str, GroupMetadata | ArrayV2Metadata | ArrayV3Metadata],
    overwrite: bool = False,
) -> AsyncGroup | AsyncArray[ArrayV2Metadata] | AsyncArray[ArrayV3Metadata]:
    """
    Create an ``AsyncGroup`` or ``AsyncArray`` from a store and a dict of metadata documents.
    This function ensures that its input contains a specification of a root node,
    calls ``create_hierarchy`` to create nodes, and returns the root node of the hierarchy.
    """
    roots = _get_roots(nodes.keys())
    if len(roots) != 1:
        msg = (
            "The input does not specify a root node. "
            "This function can only create hierarchies that contain a root node, which is "
            "defined as a group that is ancestral to all the other arrays and "
            "groups in the hierarchy, or a single array."
        )
        raise ValueError(msg)
    else:
        root_key = roots[0]

    nodes_created = [
        x async for x in create_hierarchy(store=store, nodes=nodes, overwrite=overwrite)
    ]
    return dict(nodes_created)[root_key]<|MERGE_RESOLUTION|>--- conflicted
+++ resolved
@@ -1,11 +1,8 @@
 from __future__ import annotations
 
 import asyncio
-<<<<<<< HEAD
-=======
 import base64
 import itertools
->>>>>>> 629b4e50
 import json
 import logging
 import warnings
@@ -45,11 +42,7 @@
     ZGROUP_JSON,
     ZMETADATA_V2_JSON,
     ChunkCoords,
-<<<<<<< HEAD
-=======
     DimensionNames,
-    NodeType,
->>>>>>> 629b4e50
     ShapeLike,
     ZarrFormat,
     parse_shapelike,
@@ -108,8 +101,6 @@
 
 
 @dataclass(frozen=True)
-<<<<<<< HEAD
-=======
 class ConsolidatedMetadata:
     """
     Consolidated Metadata for this Group.
@@ -419,7 +410,6 @@
 
 
 @dataclass(frozen=True)
->>>>>>> 629b4e50
 class AsyncGroup:
     """
     Asynchronous Group object.
