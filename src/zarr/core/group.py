--- conflicted
+++ resolved
@@ -6,11 +6,7 @@
 import logging
 import warnings
 from collections import defaultdict
-<<<<<<< HEAD
-from collections.abc import AsyncIterator
-=======
 from collections.abc import AsyncIterator, Awaitable
->>>>>>> 986d68bc
 from dataclasses import asdict, dataclass, field, fields, replace
 from functools import partial
 from typing import TYPE_CHECKING, Literal, TypeVar, assert_never, cast, overload
@@ -1271,11 +1267,7 @@
 
     async def create_nodes(
         self, nodes: dict[str, GroupMetadata | ArrayV2Metadata | ArrayV3Metadata]
-<<<<<<< HEAD
-    ) -> tuple[tuple[str, AsyncGroup | AsyncArray]]:
-=======
     ) -> tuple[tuple[str, AsyncGroup | AsyncArray[ArrayV2Metadata] | AsyncArray[ArrayV3Metadata]]]:
->>>>>>> 986d68bc
         """
         Create a set of arrays or groups rooted at this group.
         """
@@ -2826,25 +2818,6 @@
         )
 
 
-<<<<<<< HEAD
-async def _save_metadata_return_node(
-    node: AsyncArray[Any] | AsyncGroup,
-) -> AsyncArray[Any] | AsyncGroup:
-    if isinstance(node, AsyncArray):
-        await node._save_metadata(node.metadata, ensure_parents=False)
-    else:
-        await node._save_metadata(ensure_parents=False)
-    return node
-
-
-async def create_nodes_v2(
-    *, store: Store, path: str, nodes: dict[str, GroupMetadata | ArrayV2Metadata]
-) -> tuple[tuple[str, AsyncGroup | AsyncArray[ArrayV2Metadata]]]: ...
-
-
-async def create_nodes(
-    *, store_path: StorePath, nodes: dict[str, GroupMetadata | ArrayV3Metadata | ArrayV2Metadata]
-=======
 async def _with_semaphore(
     func: Callable[[Any], Awaitable[T]], semaphore: asyncio.Semaphore | None = None
 ) -> T:
@@ -2875,7 +2848,6 @@
     store_path: StorePath,
     nodes: dict[str, GroupMetadata | ArrayV3Metadata | ArrayV2Metadata],
     semaphore: asyncio.Semaphore | None = None,
->>>>>>> 986d68bc
 ) -> AsyncIterator[AsyncGroup | AsyncArray[Any]]:
     """
     Create a collection of arrays and groups concurrently and atomically. To ensure atomicity,
@@ -2892,14 +2864,10 @@
                 node = AsyncGroup(value, store_path=new_store_path)
             case _:
                 raise ValueError(f"Unexpected metadata type {type(value)}")
-<<<<<<< HEAD
-        create_tasks.append(_save_metadata_return_node(node))
-=======
         partial_func = partial(_save_metadata, node)
         fut = _with_semaphore(partial_func, semaphore)
         create_tasks.append(fut)
 
->>>>>>> 986d68bc
     for coro in asyncio.as_completed(create_tasks):
         yield await coro
 
@@ -2907,11 +2875,7 @@
 T = TypeVar("T")
 
 
-<<<<<<< HEAD
-def _tuplize_keys(data: dict[str, T], separator: str) -> dict[tuple[str, ...], T]:
-=======
 def _split_keys(data: dict[str, T], separator: str) -> dict[tuple[str, ...], T]:
->>>>>>> 986d68bc
     """
     Given a dict of {string: T} pairs, where the keys are strings separated by some separator,
     return the result of splitting each key with the separator.
@@ -2928,17 +2892,10 @@
 
     Examples
     --------
-<<<<<<< HEAD
-    >>> _tuplize_tree({"a": 1}, separator='/')
-    {("a",): 1}
-
-    >>> _tuplize_tree({"a/b": 1, "a/b/c": 2, "c": 3}, separator='/')
-=======
     >>> _split_keys({"a": 1}, separator='/')
     {("a",): 1}
 
     >>> _split_keys({"a/b": 1, "a/b/c": 2, "c": 3}, separator='/')
->>>>>>> 986d68bc
     {("a", "b"): 1, ("a", "b", "c"): 2, ("c",): 3}
     """
 
