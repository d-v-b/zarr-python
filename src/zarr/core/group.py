from __future__ import annotations

import asyncio
import itertools
import json
import logging
import warnings
from collections import defaultdict
from dataclasses import asdict, dataclass, field, fields, replace
from functools import partial
from itertools import accumulate
from typing import TYPE_CHECKING, Literal, TypeVar, assert_never, cast, overload

import numpy as np
import numpy.typing as npt
from typing_extensions import deprecated

import zarr.api.asynchronous as async_api
from zarr._compat import _deprecate_positional_args
from zarr.abc.metadata import Metadata
from zarr.abc.store import Store, set_or_delete
from zarr.core._info import GroupInfo
from zarr.core.array import (
    Array,
    AsyncArray,
    CompressorLike,
    CompressorsLike,
    FiltersLike,
    SerializerLike,
    ShardsLike,
    _build_parents,
    _parse_deprecated_compressor,
    create_array,
)
from zarr.core.attributes import Attributes
from zarr.core.buffer import Buffer, default_buffer_prototype
from zarr.core.common import (
    JSON,
    ZARR_JSON,
    ZARRAY_JSON,
    ZATTRS_JSON,
    ZGROUP_JSON,
    ZMETADATA_V2_JSON,
    ChunkCoords,
    NodeType,
    ShapeLike,
    ZarrFormat,
    parse_shapelike,
)
from zarr.core.config import config
from zarr.core.metadata import ArrayV2Metadata, ArrayV3Metadata
from zarr.core.metadata.v3 import V3JsonEncoder
from zarr.core.sync import SyncMixin, _with_semaphore, sync
from zarr.errors import MetadataValidationError
from zarr.storage import StoreLike, StorePath, make_store_path
from zarr.storage._common import ensure_no_existing_node

if TYPE_CHECKING:
    from collections.abc import (
        AsyncGenerator,
        AsyncIterator,
        Generator,
        Iterable,
        Iterator,
        Mapping,
    )
    from typing import Any

    from zarr.core.array_spec import ArrayConfig, ArrayConfigLike
    from zarr.core.buffer import Buffer, BufferPrototype
    from zarr.core.chunk_key_encodings import ChunkKeyEncoding, ChunkKeyEncodingLike
    from zarr.core.common import MemoryOrder

logger = logging.getLogger("zarr.group")

DefaultT = TypeVar("DefaultT")


def parse_zarr_format(data: Any) -> ZarrFormat:
    """Parse the zarr_format field from metadata."""
    if data in (2, 3):
        return cast(ZarrFormat, data)
    msg = f"Invalid zarr_format. Expected one of 2 or 3. Got {data}."
    raise ValueError(msg)


def parse_node_type(data: Any) -> NodeType:
    """Parse the node_type field from metadata."""
    if data in ("array", "group"):
        return cast(Literal["array", "group"], data)
    raise MetadataValidationError("node_type", "array or group", data)


# todo: convert None to empty dict
def parse_attributes(data: Any) -> dict[str, Any]:
    """Parse the attributes field from metadata."""
    if data is None:
        return {}
    elif isinstance(data, dict) and all(isinstance(k, str) for k in data):
        return data
    msg = f"Expected dict with string keys. Got {type(data)} instead."
    raise TypeError(msg)


@overload
def _parse_async_node(node: AsyncArray[ArrayV2Metadata] | AsyncArray[ArrayV3Metadata]) -> Array: ...


@overload
def _parse_async_node(node: AsyncGroup) -> Group: ...


def _parse_async_node(
    node: AsyncArray[ArrayV2Metadata] | AsyncArray[ArrayV3Metadata] | AsyncGroup,
) -> Array | Group:
    """Wrap an AsyncArray in an Array, or an AsyncGroup in a Group."""
    if isinstance(node, AsyncArray):
        return Array(node)
    elif isinstance(node, AsyncGroup):
        return Group(node)
    else:
        raise TypeError(f"Unknown node type, got {type(node)}")


@dataclass(frozen=True)
class ConsolidatedMetadata:
    """
    Consolidated Metadata for this Group.

    This stores the metadata of child nodes below this group. Any child groups
    will have their consolidated metadata set appropriately.
    """

    metadata: dict[str, ArrayV2Metadata | ArrayV3Metadata | GroupMetadata]
    kind: Literal["inline"] = "inline"
    must_understand: Literal[False] = False

    def to_dict(self) -> dict[str, JSON]:
        return {
            "kind": self.kind,
            "must_understand": self.must_understand,
            "metadata": {k: v.to_dict() for k, v in self.flattened_metadata.items()},
        }

    @classmethod
    def from_dict(cls, data: dict[str, JSON]) -> ConsolidatedMetadata:
        data = dict(data)

        kind = data.get("kind")
        if kind != "inline":
            raise ValueError(f"Consolidated metadata kind='{kind}' is not supported.")

        raw_metadata = data.get("metadata")
        if not isinstance(raw_metadata, dict):
            raise TypeError(f"Unexpected type for 'metadata': {type(raw_metadata)}")

        metadata: dict[str, ArrayV2Metadata | ArrayV3Metadata | GroupMetadata] = {}
        if raw_metadata:
            for k, v in raw_metadata.items():
                if not isinstance(v, dict):
                    raise TypeError(
                        f"Invalid value for metadata items. key='{k}', type='{type(v).__name__}'"
                    )

                # zarr_format is present in v2 and v3.
                zarr_format = parse_zarr_format(v["zarr_format"])

                if zarr_format == 3:
                    node_type = parse_node_type(v.get("node_type", None))
                    if node_type == "group":
                        metadata[k] = GroupMetadata.from_dict(v)
                    elif node_type == "array":
                        metadata[k] = ArrayV3Metadata.from_dict(v)
                    else:
                        assert_never(node_type)
                elif zarr_format == 2:
                    if "shape" in v:
                        metadata[k] = ArrayV2Metadata.from_dict(v)
                    else:
                        metadata[k] = GroupMetadata.from_dict(v)
                else:
                    assert_never(zarr_format)

            cls._flat_to_nested(metadata)

        return cls(metadata=metadata)

    @staticmethod
    def _flat_to_nested(
        metadata: dict[str, ArrayV2Metadata | ArrayV3Metadata | GroupMetadata],
    ) -> None:
        """
        Convert a flat metadata representation to a nested one.

        Notes
        -----
        Flat metadata is used when persisting the consolidated metadata. The keys
        include the full path, not just the node name. The key prefixes can be
        used to determine which nodes are children of which other nodes.

        Nested metadata is used in-memory. The outermost level will only have the
        *immediate* children of the Group. All nested child groups will be stored
        under the consolidated metadata of their immediate parent.
        """
        # We have a flat mapping from {k: v} where the keys include the *full*
        # path segment:
        #  {
        #    "/a/b": { group_metadata },
        #    "/a/b/array-0": { array_metadata },
        #    "/a/b/array-1": { array_metadata },
        #  }
        #
        # We want to reorganize the metadata such that each Group contains the
        # array metadata of its immediate children.
        # In the example, the group at `/a/b` will have consolidated metadata
        # for its children `array-0` and `array-1`.
        #
        # metadata = dict(metadata)

        keys = sorted(metadata, key=lambda k: k.count("/"))
        grouped = {
            k: list(v) for k, v in itertools.groupby(keys, key=lambda k: k.rsplit("/", 1)[0])
        }

        # we go top down and directly manipulate metadata.
        for key, children_keys in grouped.items():
            # key is a key like "a", "a/b", "a/b/c"
            # The basic idea is to find the immediate parent (so "", "a", or "a/b")
            # and update that node's consolidated metadata to include the metadata
            # in children_keys
            *prefixes, name = key.split("/")
            parent = metadata

            while prefixes:
                # e.g. a/b/c has a parent "a/b". Walk through to get
                # metadata["a"]["b"]
                part = prefixes.pop(0)
                # we can assume that parent[part] here is a group
                # otherwise we wouldn't have a node with this `part` prefix.
                # We can also assume that the parent node will have consolidated metadata,
                # because we're walking top to bottom.
                parent = parent[part].consolidated_metadata.metadata  # type: ignore[union-attr]

            node = parent[name]
            children_keys = list(children_keys)

            if isinstance(node, ArrayV2Metadata | ArrayV3Metadata):
                # These are already present, either thanks to being an array in the
                # root, or by being collected as a child in the else clause
                continue
            children_keys = list(children_keys)
            # We pop from metadata, since we're *moving* this under group
            children = {
                child_key.split("/")[-1]: metadata.pop(child_key)
                for child_key in children_keys
                if child_key != key
            }
            parent[name] = replace(
                node, consolidated_metadata=ConsolidatedMetadata(metadata=children)
            )

    @property
    def flattened_metadata(self) -> dict[str, ArrayV2Metadata | ArrayV3Metadata | GroupMetadata]:
        """
        Return the flattened representation of Consolidated Metadata.

        The returned dictionary will have a key for each child node in the hierarchy
        under this group. Under the default (nested) representation available through
        ``self.metadata``, the dictionary only contains keys for immediate children.

        The keys of the dictionary will include the full path to a child node from
        the current group, where segments are joined by ``/``.

        Examples
        --------
        >>> cm = ConsolidatedMetadata(
        ...     metadata={
        ...         "group-0": GroupMetadata(
        ...             consolidated_metadata=ConsolidatedMetadata(
        ...                 {
        ...                     "group-0-0": GroupMetadata(),
        ...                 }
        ...             )
        ...         ),
        ...         "group-1": GroupMetadata(),
        ...     }
        ... )
        {'group-0': GroupMetadata(attributes={}, zarr_format=3, consolidated_metadata=None, node_type='group'),
         'group-0/group-0-0': GroupMetadata(attributes={}, zarr_format=3, consolidated_metadata=None, node_type='group'),
         'group-1': GroupMetadata(attributes={}, zarr_format=3, consolidated_metadata=None, node_type='group')}
        """
        metadata = {}

        def flatten(
            key: str, group: GroupMetadata | ArrayV2Metadata | ArrayV3Metadata
        ) -> dict[str, ArrayV2Metadata | ArrayV3Metadata | GroupMetadata]:
            children: dict[str, ArrayV2Metadata | ArrayV3Metadata | GroupMetadata] = {}
            if isinstance(group, ArrayV2Metadata | ArrayV3Metadata):
                children[key] = group
            else:
                if group.consolidated_metadata and group.consolidated_metadata.metadata is not None:
                    children[key] = replace(
                        group, consolidated_metadata=ConsolidatedMetadata(metadata={})
                    )
                    for name, val in group.consolidated_metadata.metadata.items():
                        full_key = f"{key}/{name}"
                        if isinstance(val, GroupMetadata):
                            children.update(flatten(full_key, val))
                        else:
                            children[full_key] = val
                else:
                    children[key] = replace(group, consolidated_metadata=None)
            return children

        for k, v in self.metadata.items():
            metadata.update(flatten(k, v))

        return metadata


@dataclass(frozen=True)
class GroupMetadata(Metadata):
    """
    Metadata for a Group.
    """

    attributes: dict[str, Any] = field(default_factory=dict)
    zarr_format: ZarrFormat = 3
    consolidated_metadata: ConsolidatedMetadata | None = None
    node_type: Literal["group"] = field(default="group", init=False)

    def to_buffer_dict(self, prototype: BufferPrototype) -> dict[str, Buffer]:
        json_indent = config.get("json_indent")
        if self.zarr_format == 3:
            return {
                ZARR_JSON: prototype.buffer.from_bytes(
                    json.dumps(self.to_dict(), cls=V3JsonEncoder).encode()
                )
            }
        else:
            items = {
                ZGROUP_JSON: prototype.buffer.from_bytes(
                    json.dumps({"zarr_format": self.zarr_format}, indent=json_indent).encode()
                ),
                ZATTRS_JSON: prototype.buffer.from_bytes(
                    json.dumps(self.attributes, indent=json_indent).encode()
                ),
            }
            if self.consolidated_metadata:
                d = {
                    ZGROUP_JSON: {"zarr_format": self.zarr_format},
                    ZATTRS_JSON: self.attributes,
                }
                consolidated_metadata = self.consolidated_metadata.to_dict()["metadata"]
                assert isinstance(consolidated_metadata, dict)
                for k, v in consolidated_metadata.items():
                    attrs = v.pop("attributes", None)
                    d[f"{k}/{ZATTRS_JSON}"] = attrs
                    if "shape" in v:
                        # it's an array
                        d[f"{k}/{ZARRAY_JSON}"] = v
                    else:
                        d[f"{k}/{ZGROUP_JSON}"] = {
                            "zarr_format": self.zarr_format,
                            "consolidated_metadata": {
                                "metadata": {},
                                "must_understand": False,
                                "kind": "inline",
                            },
                        }

                items[ZMETADATA_V2_JSON] = prototype.buffer.from_bytes(
                    json.dumps(
                        {"metadata": d, "zarr_consolidated_format": 1},
                        cls=V3JsonEncoder,
                    ).encode()
                )

            return items

    def __init__(
        self,
        attributes: dict[str, Any] | None = None,
        zarr_format: ZarrFormat = 3,
        consolidated_metadata: ConsolidatedMetadata | None = None,
    ) -> None:
        attributes_parsed = parse_attributes(attributes)
        zarr_format_parsed = parse_zarr_format(zarr_format)

        object.__setattr__(self, "attributes", attributes_parsed)
        object.__setattr__(self, "zarr_format", zarr_format_parsed)
        object.__setattr__(self, "consolidated_metadata", consolidated_metadata)

    @classmethod
    def from_dict(cls, data: dict[str, Any]) -> GroupMetadata:
        data = dict(data)
        assert data.pop("node_type", None) in ("group", None)
        consolidated_metadata = data.pop("consolidated_metadata", None)
        if consolidated_metadata:
            data["consolidated_metadata"] = ConsolidatedMetadata.from_dict(consolidated_metadata)

        zarr_format = data.get("zarr_format")
        if zarr_format == 2 or zarr_format is None:
            # zarr v2 allowed arbitrary keys here.
            # We don't want the GroupMetadata constructor to fail just because someone put an
            # extra key in the metadata.
            expected = {x.name for x in fields(cls)}
            data = {k: v for k, v in data.items() if k in expected}

        return cls(**data)

    def to_dict(self) -> dict[str, Any]:
        result = asdict(replace(self, consolidated_metadata=None))
        if self.consolidated_metadata:
            result["consolidated_metadata"] = self.consolidated_metadata.to_dict()
        return result


@dataclass(frozen=True)
class AsyncGroup:
    """
    Asynchronous Group object.
    """

    metadata: GroupMetadata
    store_path: StorePath

    @classmethod
    async def from_store(
        cls,
        store: StoreLike,
        *,
        attributes: dict[str, Any] | None = None,
        overwrite: bool = False,
        zarr_format: ZarrFormat = 3,
    ) -> AsyncGroup:
        store_path = await make_store_path(store)

        if overwrite:
            if store_path.store.supports_deletes:
                await store_path.delete_dir()
            else:
                await ensure_no_existing_node(store_path, zarr_format=zarr_format)
        else:
            await ensure_no_existing_node(store_path, zarr_format=zarr_format)
        attributes = attributes or {}
        group = cls(
            metadata=GroupMetadata(attributes=attributes, zarr_format=zarr_format),
            store_path=store_path,
        )
        await group._save_metadata(ensure_parents=True)
        return group

    @classmethod
    async def open(
        cls,
        store: StoreLike,
        zarr_format: ZarrFormat | None = 3,
        use_consolidated: bool | str | None = None,
    ) -> AsyncGroup:
        """Open a new AsyncGroup

        Parameters
        ----------
        store : StoreLike
        zarr_format : {2, 3}, optional
        use_consolidated : bool or str, default None
            Whether to use consolidated metadata.

            By default, consolidated metadata is used if it's present in the
            store (in the ``zarr.json`` for Zarr format 3 and in the ``.zmetadata`` file
            for Zarr format 2).

            To explicitly require consolidated metadata, set ``use_consolidated=True``,
            which will raise an exception if consolidated metadata is not found.

            To explicitly *not* use consolidated metadata, set ``use_consolidated=False``,
            which will fall back to using the regular, non consolidated metadata.

            Zarr format 2 allowed configuring the key storing the consolidated metadata
            (``.zmetadata`` by default). Specify the custom key as ``use_consolidated``
            to load consolidated metadata from a non-default key.
        """
        store_path = await make_store_path(store)

        consolidated_key = ZMETADATA_V2_JSON

        if (zarr_format == 2 or zarr_format is None) and isinstance(use_consolidated, str):
            consolidated_key = use_consolidated

        if zarr_format == 2:
            paths = [store_path / ZGROUP_JSON, store_path / ZATTRS_JSON]
            if use_consolidated or use_consolidated is None:
                paths.append(store_path / consolidated_key)

            zgroup_bytes, zattrs_bytes, *rest = await asyncio.gather(
                *[path.get() for path in paths]
            )
            if zgroup_bytes is None:
                raise FileNotFoundError(store_path)

            if use_consolidated or use_consolidated is None:
                maybe_consolidated_metadata_bytes = rest[0]

            else:
                maybe_consolidated_metadata_bytes = None

        elif zarr_format == 3:
            zarr_json_bytes = await (store_path / ZARR_JSON).get()
            if zarr_json_bytes is None:
                raise FileNotFoundError(store_path)
        elif zarr_format is None:
            (
                zarr_json_bytes,
                zgroup_bytes,
                zattrs_bytes,
                maybe_consolidated_metadata_bytes,
            ) = await asyncio.gather(
                (store_path / ZARR_JSON).get(),
                (store_path / ZGROUP_JSON).get(),
                (store_path / ZATTRS_JSON).get(),
                (store_path / str(consolidated_key)).get(),
            )
            if zarr_json_bytes is not None and zgroup_bytes is not None:
                # warn and favor v3
                msg = f"Both zarr.json (Zarr format 3) and .zgroup (Zarr format 2) metadata objects exist at {store_path}. Zarr format 3 will be used."
                warnings.warn(msg, stacklevel=1)
            if zarr_json_bytes is None and zgroup_bytes is None:
                raise FileNotFoundError(
                    f"could not find zarr.json or .zgroup objects in {store_path}"
                )
            # set zarr_format based on which keys were found
            if zarr_json_bytes is not None:
                zarr_format = 3
            else:
                zarr_format = 2
        else:
            raise MetadataValidationError("zarr_format", "2, 3, or None", zarr_format)

        if zarr_format == 2:
            # this is checked above, asserting here for mypy
            assert zgroup_bytes is not None

            if use_consolidated and maybe_consolidated_metadata_bytes is None:
                # the user requested consolidated metadata, but it was missing
                raise ValueError(consolidated_key)

            elif use_consolidated is False:
                # the user explicitly opted out of consolidated_metadata.
                # Discard anything we might have read.
                maybe_consolidated_metadata_bytes = None

            return cls._from_bytes_v2(
                store_path, zgroup_bytes, zattrs_bytes, maybe_consolidated_metadata_bytes
            )
        else:
            # V3 groups are comprised of a zarr.json object
            assert zarr_json_bytes is not None
            if not isinstance(use_consolidated, bool | None):
                raise TypeError("use_consolidated must be a bool or None for Zarr format 3.")

            return cls._from_bytes_v3(
                store_path,
                zarr_json_bytes,
                use_consolidated=use_consolidated,
            )

    @classmethod
    def _from_bytes_v2(
        cls,
        store_path: StorePath,
        zgroup_bytes: Buffer,
        zattrs_bytes: Buffer | None,
        consolidated_metadata_bytes: Buffer | None,
    ) -> AsyncGroup:
        # V2 groups are comprised of a .zgroup and .zattrs objects
        zgroup = json.loads(zgroup_bytes.to_bytes())
        zattrs = json.loads(zattrs_bytes.to_bytes()) if zattrs_bytes is not None else {}
        group_metadata = {**zgroup, "attributes": zattrs}

        if consolidated_metadata_bytes is not None:
            v2_consolidated_metadata = json.loads(consolidated_metadata_bytes.to_bytes())
            v2_consolidated_metadata = v2_consolidated_metadata["metadata"]
            # We already read zattrs and zgroup. Should we ignore these?
            v2_consolidated_metadata.pop(".zattrs")
            v2_consolidated_metadata.pop(".zgroup")

            consolidated_metadata: defaultdict[str, dict[str, Any]] = defaultdict(dict)

            # keys like air/.zarray, air/.zattrs
            for k, v in v2_consolidated_metadata.items():
                path, kind = k.rsplit("/.", 1)

                if kind == "zarray":
                    consolidated_metadata[path].update(v)
                elif kind == "zattrs":
                    consolidated_metadata[path]["attributes"] = v
                elif kind == "zgroup":
                    consolidated_metadata[path].update(v)
                else:
                    raise ValueError(f"Invalid file type '{kind}' at path '{path}")
            group_metadata["consolidated_metadata"] = {
                "metadata": dict(consolidated_metadata),
                "kind": "inline",
                "must_understand": False,
            }

        return cls.from_dict(store_path, group_metadata)

    @classmethod
    def _from_bytes_v3(
        cls,
        store_path: StorePath,
        zarr_json_bytes: Buffer,
        use_consolidated: bool | None,
    ) -> AsyncGroup:
        group_metadata = json.loads(zarr_json_bytes.to_bytes())
        if use_consolidated and group_metadata.get("consolidated_metadata") is None:
            msg = f"Consolidated metadata requested with 'use_consolidated=True' but not found in '{store_path.path}'."
            raise ValueError(msg)

        elif use_consolidated is False:
            # Drop consolidated metadata if it's there.
            group_metadata.pop("consolidated_metadata", None)

        return cls.from_dict(store_path, group_metadata)

    @classmethod
    def from_dict(
        cls,
        store_path: StorePath,
        data: dict[str, Any],
    ) -> AsyncGroup:
        return cls(
            metadata=GroupMetadata.from_dict(data),
            store_path=store_path,
        )

    async def setitem(self, key: str, value: Any) -> None:
        """
        Fastpath for creating a new array
        New arrays will be created with default array settings for the array type.

        Parameters
        ----------
        key : str
            Array name
        value : array-like
            Array data
        """
        path = self.store_path / key
        await async_api.save_array(
            store=path, arr=value, zarr_format=self.metadata.zarr_format, overwrite=True
        )

    async def getitem(
        self,
        key: str,
    ) -> AsyncArray[ArrayV2Metadata] | AsyncArray[ArrayV3Metadata] | AsyncGroup:
        """
        Get a subarray or subgroup from the group.

        Parameters
        ----------
        key : str
            Array or group name

        Returns
        -------
        AsyncArray or AsyncGroup
        """
        store_path = self.store_path / key
        logger.debug("key=%s, store_path=%s", key, store_path)
        metadata: ArrayV2Metadata | ArrayV3Metadata | GroupMetadata

        # Consolidated metadata lets us avoid some I/O operations so try that first.
        if self.metadata.consolidated_metadata is not None:
            return self._getitem_consolidated(store_path, key, prefix=self.name)

        # Note:
        # in zarr-python v2, we first check if `key` references an Array, else if `key` references
        # a group,using standalone `contains_array` and `contains_group` functions. These functions
        # are reusable, but for v3 they would perform redundant I/O operations.
        # Not clear how much of that strategy we want to keep here.
        elif self.metadata.zarr_format == 3:
            zarr_json_bytes = await (store_path / ZARR_JSON).get()
            if zarr_json_bytes is None:
                raise KeyError(key)
            else:
                zarr_json = json.loads(zarr_json_bytes.to_bytes())
                metadata = _build_metadata_v3(zarr_json)
                return _build_node_v3(metadata, store_path)

        elif self.metadata.zarr_format == 2:
            # Q: how do we like optimistically fetching .zgroup, .zarray, and .zattrs?
            # This guarantees that we will always make at least one extra request to the store
            zgroup_bytes, zarray_bytes, zattrs_bytes = await asyncio.gather(
                (store_path / ZGROUP_JSON).get(),
                (store_path / ZARRAY_JSON).get(),
                (store_path / ZATTRS_JSON).get(),
            )

            if zgroup_bytes is None and zarray_bytes is None:
                raise KeyError(key)

            # unpack the zarray, if this is None then we must be opening a group
            zarray = json.loads(zarray_bytes.to_bytes()) if zarray_bytes else None
            zgroup = json.loads(zgroup_bytes.to_bytes()) if zgroup_bytes else None
            # unpack the zattrs, this can be None if no attrs were written
            zattrs = json.loads(zattrs_bytes.to_bytes()) if zattrs_bytes is not None else {}

            if zarray is not None:
                metadata = _build_metadata_v2(zarray, zattrs)
                return _build_node_v2(metadata=metadata, store_path=store_path)
            else:
                # this is just for mypy
                if TYPE_CHECKING:
                    assert zgroup is not None
                metadata = _build_metadata_v2(zgroup, zattrs)
                return _build_node_v2(metadata=metadata, store_path=store_path)
        else:
            raise ValueError(f"unexpected zarr_format: {self.metadata.zarr_format}")

    def _getitem_consolidated(
        self, store_path: StorePath, key: str, prefix: str
    ) -> AsyncArray[ArrayV2Metadata] | AsyncArray[ArrayV3Metadata] | AsyncGroup:
        # getitem, in the special case where we have consolidated metadata.
        # Note that this is a regular def (non async) function.
        # This shouldn't do any additional I/O.

        # the caller needs to verify this!
        assert self.metadata.consolidated_metadata is not None

        # we support nested getitems like group/subgroup/array
        indexers = key.split("/")
        indexers.reverse()
        metadata: ArrayV2Metadata | ArrayV3Metadata | GroupMetadata = self.metadata

        while indexers:
            indexer = indexers.pop()
            if isinstance(metadata, ArrayV2Metadata | ArrayV3Metadata):
                # we've indexed into an array with group["array/subarray"]. Invalid.
                raise KeyError(key)
            if metadata.consolidated_metadata is None:
                # we've indexed into a group without consolidated metadata.
                # This isn't normal; typically, consolidated metadata
                # will include explicit markers for when there are no child
                # nodes as metadata={}.
                # We have some freedom in exactly how we interpret this case.
                # For now, we treat None as the same as {}, i.e. we don't
                # have any children.
                raise KeyError(key)
            try:
                metadata = metadata.consolidated_metadata.metadata[indexer]
            except KeyError as e:
                # The Group Metadata has consolidated metadata, but the key
                # isn't present. We trust this to mean that the key isn't in
                # the hierarchy, and *don't* fall back to checking the store.
                msg = f"'{key}' not found in consolidated metadata."
                raise KeyError(msg) from e

        # update store_path to ensure that AsyncArray/Group.name is correct
        if prefix != "/":
            key = "/".join([prefix.lstrip("/"), key])
        store_path = StorePath(store=store_path.store, path=key)

        if isinstance(metadata, GroupMetadata):
            return AsyncGroup(metadata=metadata, store_path=store_path)
        else:
            return AsyncArray(metadata=metadata, store_path=store_path)

    async def delitem(self, key: str) -> None:
        """Delete a group member.

        Parameters
        ----------
        key : str
            Array or group name
        """
        store_path = self.store_path / key

        await store_path.delete_dir()
        if self.metadata.consolidated_metadata:
            self.metadata.consolidated_metadata.metadata.pop(key, None)
            await self._save_metadata()

    async def get(
        self, key: str, default: DefaultT | None = None
    ) -> AsyncArray[Any] | AsyncGroup | DefaultT | None:
        """Obtain a group member, returning default if not found.

        Parameters
        ----------
        key : str
            Group member name.
        default : object
            Default value to return if key is not found (default: None).

        Returns
        -------
        object
            Group member (AsyncArray or AsyncGroup) or default if not found.
        """
        try:
            return await self.getitem(key)
        except KeyError:
            return default

    async def _save_metadata(self, ensure_parents: bool = False) -> None:
        to_save = self.metadata.to_buffer_dict(default_buffer_prototype())
        awaitables = [set_or_delete(self.store_path / key, value) for key, value in to_save.items()]

        if ensure_parents:
            parents = _build_parents(self)
            for parent in parents:
                awaitables.extend(
                    [
                        (parent.store_path / key).set_if_not_exists(value)
                        for key, value in parent.metadata.to_buffer_dict(
                            default_buffer_prototype()
                        ).items()
                    ]
                )

        await asyncio.gather(*awaitables)

    @property
    def path(self) -> str:
        """Storage path."""
        return self.store_path.path

    @property
    def name(self) -> str:
        """Group name following h5py convention."""
        if self.path:
            # follow h5py convention: add leading slash
            name = self.path
            if name[0] != "/":
                name = "/" + name
            return name
        return "/"

    @property
    def basename(self) -> str:
        """Final component of name."""
        return self.name.split("/")[-1]

    @property
    def attrs(self) -> dict[str, Any]:
        return self.metadata.attributes

    @property
    def info(self) -> Any:
        """
        Return a visual representation of the statically known information about a group.

        Note that this doesn't include dynamic information, like the number of child
        Groups or Arrays.

        Returns
        -------
        GroupInfo

        See Also
        --------
        AsyncGroup.info_complete
            All information about a group, including dynamic information
        """

        if self.metadata.consolidated_metadata:
            members = list(self.metadata.consolidated_metadata.flattened_metadata.values())
        else:
            members = None
        return self._info(members=members)

    async def info_complete(self) -> Any:
        """
        Return all the information for a group.

        This includes dynamic information like the number
        of child Groups or Arrays. If this group doesn't contain consolidated
        metadata then this will need to read from the backing Store.

        Returns
        -------
        GroupInfo

        See Also
        --------
        AsyncGroup.info
        """
        members = [x[1].metadata async for x in self.members(max_depth=None)]
        return self._info(members=members)

    def _info(
        self, members: list[ArrayV2Metadata | ArrayV3Metadata | GroupMetadata] | None = None
    ) -> Any:
        kwargs = {}
        if members is not None:
            kwargs["_count_members"] = len(members)
            count_arrays = 0
            count_groups = 0
            for member in members:
                if isinstance(member, GroupMetadata):
                    count_groups += 1
                else:
                    count_arrays += 1
            kwargs["_count_arrays"] = count_arrays
            kwargs["_count_groups"] = count_groups

        return GroupInfo(
            _name=self.store_path.path,
            _read_only=self.read_only,
            _store_type=type(self.store_path.store).__name__,
            _zarr_format=self.metadata.zarr_format,
            # maybe do a typeddict
            **kwargs,  # type: ignore[arg-type]
        )

    @property
    def store(self) -> Store:
        return self.store_path.store

    @property
    def read_only(self) -> bool:
        # Backwards compatibility for 2.x
        return self.store_path.read_only

    @property
    def synchronizer(self) -> None:
        # Backwards compatibility for 2.x
        # Not implemented in 3.x yet.
        return None

    async def create_group(
        self,
        name: str,
        *,
        overwrite: bool = False,
        attributes: dict[str, Any] | None = None,
    ) -> AsyncGroup:
        """Create a sub-group.

        Parameters
        ----------
        name : str
            Group name.
        overwrite : bool, optional
            If True, do not raise an error if the group already exists.
        attributes : dict, optional
            Group attributes.

        Returns
        -------
        g : AsyncGroup
        """
        attributes = attributes or {}
        return await type(self).from_store(
            self.store_path / name,
            attributes=attributes,
            overwrite=overwrite,
            zarr_format=self.metadata.zarr_format,
        )

    async def require_group(self, name: str, overwrite: bool = False) -> AsyncGroup:
        """Obtain a sub-group, creating one if it doesn't exist.

        Parameters
        ----------
        name : str
            Group name.
        overwrite : bool, optional
            Overwrite any existing group with given `name` if present.

        Returns
        -------
        g : AsyncGroup
        """
        if overwrite:
            # TODO: check that overwrite=True errors if an array exists where the group is being created
            grp = await self.create_group(name, overwrite=True)
        else:
            try:
                item: (
                    AsyncGroup | AsyncArray[ArrayV2Metadata] | AsyncArray[ArrayV3Metadata]
                ) = await self.getitem(name)
                if not isinstance(item, AsyncGroup):
                    raise TypeError(
                        f"Incompatible object ({item.__class__.__name__}) already exists"
                    )
                assert isinstance(item, AsyncGroup)  # make mypy happy
                grp = item
            except KeyError:
                grp = await self.create_group(name)
        return grp

    async def require_groups(self, *names: str) -> tuple[AsyncGroup, ...]:
        """Convenience method to require multiple groups in a single call.

        Parameters
        ----------
        *names : str
            Group names.

        Returns
        -------
        Tuple[AsyncGroup, ...]
        """
        if not names:
            return ()
        return tuple(await asyncio.gather(*(self.require_group(name) for name in names)))

    async def create_array(
        self,
        name: str,
        *,
        shape: ShapeLike,
        dtype: npt.DTypeLike,
        chunks: ChunkCoords | Literal["auto"] = "auto",
        shards: ShardsLike | None = None,
        filters: FiltersLike = "auto",
        compressors: CompressorsLike = "auto",
        compressor: CompressorLike = None,
        serializer: SerializerLike = "auto",
        fill_value: Any | None = 0,
        order: MemoryOrder | None = None,
        attributes: dict[str, JSON] | None = None,
        chunk_key_encoding: ChunkKeyEncoding | ChunkKeyEncodingLike | None = None,
        dimension_names: Iterable[str] | None = None,
        storage_options: dict[str, Any] | None = None,
        overwrite: bool = False,
        config: ArrayConfig | ArrayConfigLike | None = None,
    ) -> AsyncArray[ArrayV2Metadata] | AsyncArray[ArrayV3Metadata]:
        """Create an array within this group.

        This method lightly wraps :func:`zarr.core.array.create_array`.

        Parameters
        ----------
        name : str
            The name of the array relative to the group. If ``path`` is ``None``, the array will be located
            at the root of the store.
        shape : ChunkCoords
            Shape of the array.
        dtype : npt.DTypeLike
            Data type of the array.
        chunks : ChunkCoords, optional
            Chunk shape of the array.
            If not specified, default are guessed based on the shape and dtype.
        shards : ChunkCoords, optional
            Shard shape of the array. The default value of ``None`` results in no sharding at all.
        filters : Iterable[Codec], optional
            Iterable of filters to apply to each chunk of the array, in order, before serializing that
            chunk to bytes.

            For Zarr format 3, a "filter" is a codec that takes an array and returns an array,
            and these values must be instances of ``ArrayArrayCodec``, or dict representations
            of ``ArrayArrayCodec``.
            If no ``filters`` are provided, a default set of filters will be used.
            These defaults can be changed by modifying the value of ``array.v3_default_filters``
            in :mod:`zarr.core.config`.
            Use ``None`` to omit default filters.

            For Zarr format 2, a "filter" can be any numcodecs codec; you should ensure that the
            the order if your filters is consistent with the behavior of each filter.
            If no ``filters`` are provided, a default set of filters will be used.
            These defaults can be changed by modifying the value of ``array.v2_default_filters``
            in :mod:`zarr.core.config`.
            Use ``None`` to omit default filters.
        compressors : Iterable[Codec], optional
            List of compressors to apply to the array. Compressors are applied in order, and after any
            filters are applied (if any are specified) and the data is serialized into bytes.

            For Zarr format 3, a "compressor" is a codec that takes a bytestream, and
            returns another bytestream. Multiple compressors my be provided for Zarr format 3.
            If no ``compressors`` are provided, a default set of compressors will be used.
            These defaults can be changed by modifying the value of ``array.v3_default_compressors``
            in :mod:`zarr.core.config`.
            Use ``None`` to omit default compressors.

            For Zarr format 2, a "compressor" can be any numcodecs codec. Only a single compressor may
            be provided for Zarr format 2.
            If no ``compressor`` is provided, a default compressor will be used.
            in :mod:`zarr.core.config`.
            Use ``None`` to omit the default compressor.
        compressor : Codec, optional
            Deprecated in favor of ``compressors``.
        serializer : dict[str, JSON] | ArrayBytesCodec, optional
            Array-to-bytes codec to use for encoding the array data.
            Zarr format 3 only. Zarr format 2 arrays use implicit array-to-bytes conversion.
            If no ``serializer`` is provided, a default serializer will be used.
            These defaults can be changed by modifying the value of ``array.v3_default_serializer``
            in :mod:`zarr.core.config`.
        fill_value : Any, optional
            Fill value for the array.
        order : {"C", "F"}, optional
            The memory of the array (default is "C").
            For Zarr format 2, this parameter sets the memory order of the array.
            For Zarr format 3, this parameter is deprecated, because memory order
            is a runtime parameter for Zarr format 3 arrays. The recommended way to specify the memory
            order for Zarr format 3 arrays is via the ``config`` parameter, e.g. ``{'config': 'C'}``.
            If no ``order`` is provided, a default order will be used.
            This default can be changed by modifying the value of ``array.order`` in :mod:`zarr.core.config`.
        attributes : dict, optional
            Attributes for the array.
        chunk_key_encoding : ChunkKeyEncoding, optional
            A specification of how the chunk keys are represented in storage.
            For Zarr format 3, the default is ``{"name": "default", "separator": "/"}}``.
            For Zarr format 2, the default is ``{"name": "v2", "separator": "."}}``.
        dimension_names : Iterable[str], optional
            The names of the dimensions (default is None).
            Zarr format 3 only. Zarr format 2 arrays should not use this parameter.
        storage_options : dict, optional
            If using an fsspec URL to create the store, these will be passed to the backend implementation.
            Ignored otherwise.
        overwrite : bool, default False
            Whether to overwrite an array with the same name in the store, if one exists.
        config : ArrayConfig or ArrayConfigLike, optional
            Runtime configuration for the array.

        Returns
        -------
        AsyncArray

        """

        compressors = _parse_deprecated_compressor(compressor, compressors)
        return await create_array(
            store=self.store_path,
            name=name,
            shape=shape,
            dtype=dtype,
            chunks=chunks,
            shards=shards,
            filters=filters,
            compressors=compressors,
            serializer=serializer,
            fill_value=fill_value,
            order=order,
            zarr_format=self.metadata.zarr_format,
            attributes=attributes,
            chunk_key_encoding=chunk_key_encoding,
            dimension_names=dimension_names,
            storage_options=storage_options,
            overwrite=overwrite,
            config=config,
        )

    @deprecated("Use AsyncGroup.create_array instead.")
    async def create_dataset(
        self, name: str, *, shape: ShapeLike, **kwargs: Any
    ) -> AsyncArray[ArrayV2Metadata] | AsyncArray[ArrayV3Metadata]:
        """Create an array.

        .. deprecated:: 3.0.0
            The h5py compatibility methods will be removed in 3.1.0. Use `AsyncGroup.create_array` instead.

        Arrays are known as "datasets" in HDF5 terminology. For compatibility
        with h5py, Zarr groups also implement the :func:`zarr.AsyncGroup.require_dataset` method.

        Parameters
        ----------
        name : str
            Array name.
        **kwargs : dict
            Additional arguments passed to :func:`zarr.AsyncGroup.create_array`.

        Returns
        -------
        a : AsyncArray
        """
        data = kwargs.pop("data", None)
        # create_dataset in zarr 2.x requires shape but not dtype if data is
        # provided. Allow this configuration by inferring dtype from data if
        # necessary and passing it to create_array
        if "dtype" not in kwargs and data is not None:
            kwargs["dtype"] = data.dtype
        array = await self.create_array(name, shape=shape, **kwargs)
        if data is not None:
            await array.setitem(slice(None), data)
        return array

    @deprecated("Use AsyncGroup.require_array instead.")
    async def require_dataset(
        self,
        name: str,
        *,
        shape: ChunkCoords,
        dtype: npt.DTypeLike = None,
        exact: bool = False,
        **kwargs: Any,
    ) -> AsyncArray[ArrayV2Metadata] | AsyncArray[ArrayV3Metadata]:
        """Obtain an array, creating if it doesn't exist.

        .. deprecated:: 3.0.0
            The h5py compatibility methods will be removed in 3.1.0. Use `AsyncGroup.require_dataset` instead.

        Arrays are known as "datasets" in HDF5 terminology. For compatibility
        with h5py, Zarr groups also implement the :func:`zarr.AsyncGroup.create_dataset` method.

        Other `kwargs` are as per :func:`zarr.AsyncGroup.create_dataset`.

        Parameters
        ----------
        name : str
            Array name.
        shape : int or tuple of ints
            Array shape.
        dtype : str or dtype, optional
            NumPy dtype.
        exact : bool, optional
            If True, require `dtype` to match exactly. If false, require
            `dtype` can be cast from array dtype.

        Returns
        -------
        a : AsyncArray
        """
        return await self.require_array(name, shape=shape, dtype=dtype, exact=exact, **kwargs)

    async def require_array(
        self,
        name: str,
        *,
        shape: ShapeLike,
        dtype: npt.DTypeLike = None,
        exact: bool = False,
        **kwargs: Any,
    ) -> AsyncArray[ArrayV2Metadata] | AsyncArray[ArrayV3Metadata]:
        """Obtain an array, creating if it doesn't exist.

        Other `kwargs` are as per :func:`zarr.AsyncGroup.create_dataset`.

        Parameters
        ----------
        name : str
            Array name.
        shape : int or tuple of ints
            Array shape.
        dtype : str or dtype, optional
            NumPy dtype.
        exact : bool, optional
            If True, require `dtype` to match exactly. If false, require
            `dtype` can be cast from array dtype.

        Returns
        -------
        a : AsyncArray
        """
        try:
            ds = await self.getitem(name)
            if not isinstance(ds, AsyncArray):
                raise TypeError(f"Incompatible object ({ds.__class__.__name__}) already exists")

            shape = parse_shapelike(shape)
            if shape != ds.shape:
                raise TypeError(f"Incompatible shape ({ds.shape} vs {shape})")

            dtype = np.dtype(dtype)
            if exact:
                if ds.dtype != dtype:
                    raise TypeError(f"Incompatible dtype ({ds.dtype} vs {dtype})")
            else:
                if not np.can_cast(ds.dtype, dtype):
                    raise TypeError(f"Incompatible dtype ({ds.dtype} vs {dtype})")
        except KeyError:
            ds = await self.create_array(name, shape=shape, dtype=dtype, **kwargs)

        return ds

    async def _create_nodes(
        self, nodes: dict[str, GroupMetadata | ArrayV2Metadata | ArrayV3Metadata]
    ) -> AsyncIterator[AsyncGroup | AsyncArray[ArrayV2Metadata] | AsyncArray[ArrayV3Metadata]]:
        """
        Create a set of arrays or groups rooted at this group.
        """
        async for node in create_hierarchy(store_path=self.store_path, nodes=nodes):
            yield node

    async def update_attributes(self, new_attributes: dict[str, Any]) -> AsyncGroup:
        """Update group attributes.

        Parameters
        ----------
        new_attributes : dict
            New attributes to set on the group.

        Returns
        -------
        self : AsyncGroup
        """
        # metadata.attributes is "frozen" so we simply clear and update the dict
        self.metadata.attributes.clear()
        self.metadata.attributes.update(new_attributes)

        # Write new metadata
        await self._save_metadata()

        return self

    def __repr__(self) -> str:
        return f"<AsyncGroup {self.store_path}>"

    async def nmembers(
        self,
        max_depth: int | None = 0,
    ) -> int:
        """Count the number of members in this group.

        Parameters
        ----------
        max_depth : int, default 0
            The maximum number of levels of the hierarchy to include. By
            default, (``max_depth=0``) only immediate children are included. Set
            ``max_depth=None`` to include all nodes, and some positive integer
            to consider children within that many levels of the root Group.

        Returns
        -------
        count : int
        """
        # check if we can use consolidated metadata, which requires that we have non-None
        # consolidated metadata at all points in the hierarchy.
        if self.metadata.consolidated_metadata is not None:
            return len(self.metadata.consolidated_metadata.flattened_metadata)
        # TODO: consider using aioitertools.builtins.sum for this
        # return await aioitertools.builtins.sum((1 async for _ in self.members()), start=0)
        n = 0
        async for _ in self.members(max_depth=max_depth):
            n += 1
        return n

    async def members(
        self,
        max_depth: int | None = 0,
    ) -> AsyncGenerator[
        tuple[str, AsyncArray[ArrayV2Metadata] | AsyncArray[ArrayV3Metadata] | AsyncGroup],
        None,
    ]:
        """
        Returns an AsyncGenerator over the arrays and groups contained in this group.
        This method requires that `store_path.store` supports directory listing.

        The results are not guaranteed to be ordered.

        Parameters
        ----------
        max_depth : int, default 0
            The maximum number of levels of the hierarchy to include. By
            default, (``max_depth=0``) only immediate children are included. Set
            ``max_depth=None`` to include all nodes, and some positive integer
            to consider children within that many levels of the root Group.

        Returns
        -------
        path:
            A string giving the path to the target, relative to the Group ``self``.
        value: AsyncArray or AsyncGroup
            The AsyncArray or AsyncGroup that is a child of ``self``.
        """
        if max_depth is not None and max_depth < 0:
            raise ValueError(f"max_depth must be None or >= 0. Got '{max_depth}' instead")
        async for item in self._members(max_depth=max_depth):
            yield item

    def _members_consolidated(
        self, max_depth: int | None, prefix: str = ""
    ) -> Generator[
        tuple[str, AsyncArray[ArrayV2Metadata] | AsyncArray[ArrayV3Metadata] | AsyncGroup],
        None,
    ]:
        consolidated_metadata = self.metadata.consolidated_metadata

        do_recursion = max_depth is None or max_depth > 0

        # we kind of just want the top-level keys.
        if consolidated_metadata is not None:
            for key in consolidated_metadata.metadata:
                obj = self._getitem_consolidated(
                    self.store_path, key, prefix=self.name
                )  # Metadata -> Group/Array
                key = f"{prefix}/{key}".lstrip("/")
                yield key, obj

                if do_recursion and isinstance(obj, AsyncGroup):
                    if max_depth is None:
                        new_depth = None
                    else:
                        new_depth = max_depth - 1
                    yield from obj._members_consolidated(new_depth, prefix=key)

    async def _members(
        self, max_depth: int | None
    ) -> AsyncGenerator[
        tuple[str, AsyncArray[ArrayV3Metadata] | AsyncArray[ArrayV2Metadata] | AsyncGroup], None
    ]:
        skip_keys: tuple[str, ...]
        if self.metadata.zarr_format == 2:
            skip_keys = (".zattrs", ".zgroup", ".zarray", ".zmetadata")
        elif self.metadata.zarr_format == 3:
            skip_keys = ("zarr.json",)
        else:
            raise ValueError(f"Unknown Zarr format: {self.metadata.zarr_format}")

        if self.metadata.consolidated_metadata is not None:
            members = self._members_consolidated(max_depth=max_depth)
            for member in members:
                yield member
            return

        if not self.store_path.store.supports_listing:
            msg = (
                f"The store associated with this group ({type(self.store_path.store)}) "
                "does not support listing, "
                "specifically via the `list_dir` method. "
                "This function requires a store that supports listing."
            )

            raise ValueError(msg)
        # enforce a concurrency limit by passing a semaphore to all the recursive functions
        semaphore = asyncio.Semaphore(config.get("async.concurrency"))
        async for member in _iter_members_deep(
            self, max_depth=max_depth, skip_keys=skip_keys, semaphore=semaphore
        ):
            yield member

    async def keys(self) -> AsyncGenerator[str, None]:
        """Iterate over member names."""
        async for key, _ in self.members():
            yield key

    async def contains(self, member: str) -> bool:
        """Check if a member exists in the group.

        Parameters
        ----------
        member : str
            Member name.

        Returns
        -------
        bool
        """
        # TODO: this can be made more efficient.
        try:
            await self.getitem(member)
        except KeyError:
            return False
        else:
            return True

    async def groups(self) -> AsyncGenerator[tuple[str, AsyncGroup], None]:
        """Iterate over subgroups."""
        async for name, value in self.members():
            if isinstance(value, AsyncGroup):
                yield name, value

    async def group_keys(self) -> AsyncGenerator[str, None]:
        """Iterate over group names."""
        async for key, _ in self.groups():
            yield key

    async def group_values(self) -> AsyncGenerator[AsyncGroup, None]:
        """Iterate over group values."""
        async for _, group in self.groups():
            yield group

    async def arrays(
        self,
    ) -> AsyncGenerator[
        tuple[str, AsyncArray[ArrayV2Metadata] | AsyncArray[ArrayV3Metadata]], None
    ]:
        """Iterate over arrays."""
        async for key, value in self.members():
            if isinstance(value, AsyncArray):
                yield key, value

    async def array_keys(self) -> AsyncGenerator[str, None]:
        """Iterate over array names."""
        async for key, _ in self.arrays():
            yield key

    async def array_values(
        self,
    ) -> AsyncGenerator[AsyncArray[ArrayV2Metadata] | AsyncArray[ArrayV3Metadata], None]:
        """Iterate over array values."""
        async for _, array in self.arrays():
            yield array

    async def tree(self, expand: bool | None = None, level: int | None = None) -> Any:
        """
        Return a tree-like representation of a hierarchy.

        This requires the optional ``rich`` dependency.

        Parameters
        ----------
        expand : bool, optional
            This keyword is not yet supported. A NotImplementedError is raised if
            it's used.
        level : int, optional
            The maximum depth below this Group to display in the tree.

        Returns
        -------
        TreeRepr
            A pretty-printable object displaying the hierarchy.
        """
        from zarr.core._tree import group_tree_async

        if expand is not None:
            raise NotImplementedError("'expand' is not yet implemented.")
        return await group_tree_async(self, max_depth=level)

    async def empty(
        self, *, name: str, shape: ChunkCoords, **kwargs: Any
    ) -> AsyncArray[ArrayV2Metadata] | AsyncArray[ArrayV3Metadata]:
        """Create an empty array in this Group.

        Parameters
        ----------
        name : str
            Name of the array.
        shape : int or tuple of int
            Shape of the empty array.
        **kwargs
            Keyword arguments passed to :func:`zarr.api.asynchronous.create`.

        Notes
        -----
        The contents of an empty Zarr array are not defined. On attempting to
        retrieve data from an empty Zarr array, any values may be returned,
        and these are not guaranteed to be stable from one access to the next.
        """

        return await async_api.empty(shape=shape, store=self.store_path, path=name, **kwargs)

    async def zeros(
        self, *, name: str, shape: ChunkCoords, **kwargs: Any
    ) -> AsyncArray[ArrayV2Metadata] | AsyncArray[ArrayV3Metadata]:
        """Create an array, with zero being used as the default value for uninitialized portions of the array.

        Parameters
        ----------
        name : str
            Name of the array.
        shape : int or tuple of int
            Shape of the empty array.
        **kwargs
            Keyword arguments passed to :func:`zarr.api.asynchronous.create`.

        Returns
        -------
        AsyncArray
            The new array.
        """
        return await async_api.zeros(shape=shape, store=self.store_path, path=name, **kwargs)

    async def ones(
        self, *, name: str, shape: ChunkCoords, **kwargs: Any
    ) -> AsyncArray[ArrayV2Metadata] | AsyncArray[ArrayV3Metadata]:
        """Create an array, with one being used as the default value for uninitialized portions of the array.

        Parameters
        ----------
        name : str
            Name of the array.
        shape : int or tuple of int
            Shape of the empty array.
        **kwargs
            Keyword arguments passed to :func:`zarr.api.asynchronous.create`.

        Returns
        -------
        AsyncArray
            The new array.
        """
        return await async_api.ones(shape=shape, store=self.store_path, path=name, **kwargs)

    async def full(
        self, *, name: str, shape: ChunkCoords, fill_value: Any | None, **kwargs: Any
    ) -> AsyncArray[ArrayV2Metadata] | AsyncArray[ArrayV3Metadata]:
        """Create an array, with "fill_value" being used as the default value for uninitialized portions of the array.

        Parameters
        ----------
        name : str
            Name of the array.
        shape : int or tuple of int
            Shape of the empty array.
        fill_value : scalar
            Value to fill the array with.
        **kwargs
            Keyword arguments passed to :func:`zarr.api.asynchronous.create`.

        Returns
        -------
        AsyncArray
            The new array.
        """
        return await async_api.full(
            shape=shape,
            fill_value=fill_value,
            store=self.store_path,
            path=name,
            **kwargs,
        )

    async def empty_like(
        self, *, name: str, data: async_api.ArrayLike, **kwargs: Any
    ) -> AsyncArray[ArrayV2Metadata] | AsyncArray[ArrayV3Metadata]:
        """Create an empty sub-array like `data`.

        Parameters
        ----------
        name : str
            Name of the array.
        data : array-like
            The array to create an empty array like.
        **kwargs
            Keyword arguments passed to :func:`zarr.api.asynchronous.create`.

        Returns
        -------
        AsyncArray
            The new array.
        """
        return await async_api.empty_like(a=data, store=self.store_path, path=name, **kwargs)

    async def zeros_like(
        self, *, name: str, data: async_api.ArrayLike, **kwargs: Any
    ) -> AsyncArray[ArrayV2Metadata] | AsyncArray[ArrayV3Metadata]:
        """Create a sub-array of zeros like `data`.

        Parameters
        ----------
        name : str
            Name of the array.
        data : array-like
            The array to create the new array like.
        **kwargs
            Keyword arguments passed to :func:`zarr.api.asynchronous.create`.

        Returns
        -------
        AsyncArray
            The new array.
        """
        return await async_api.zeros_like(a=data, store=self.store_path, path=name, **kwargs)

    async def ones_like(
        self, *, name: str, data: async_api.ArrayLike, **kwargs: Any
    ) -> AsyncArray[ArrayV2Metadata] | AsyncArray[ArrayV3Metadata]:
        """Create a sub-array of ones like `data`.

        Parameters
        ----------
        name : str
            Name of the array.
        data : array-like
            The array to create the new array like.
        **kwargs
            Keyword arguments passed to :func:`zarr.api.asynchronous.create`.

        Returns
        -------
        AsyncArray
            The new array.
        """
        return await async_api.ones_like(a=data, store=self.store_path, path=name, **kwargs)

    async def full_like(
        self, *, name: str, data: async_api.ArrayLike, **kwargs: Any
    ) -> AsyncArray[ArrayV2Metadata] | AsyncArray[ArrayV3Metadata]:
        """Create a sub-array like `data` filled with the `fill_value` of `data` .

        Parameters
        ----------
        name : str
            Name of the array.
        data : array-like
            The array to create the new array like.
        **kwargs
            Keyword arguments passed to :func:`zarr.api.asynchronous.create`.

        Returns
        -------
        AsyncArray
            The new array.
        """
        return await async_api.full_like(a=data, store=self.store_path, path=name, **kwargs)

    async def move(self, source: str, dest: str) -> None:
        """Move a sub-group or sub-array from one path to another.

        Notes
        -----
        Not implemented
        """
        raise NotImplementedError


@dataclass(frozen=True)
class Group(SyncMixin):
    _async_group: AsyncGroup

    @classmethod
    def from_store(
        cls,
        store: StoreLike,
        *,
        attributes: dict[str, Any] | None = None,
        zarr_format: ZarrFormat = 3,
        overwrite: bool = False,
    ) -> Group:
        """Instantiate a group from an initialized store.

        Parameters
        ----------
        store : StoreLike
            StoreLike containing the Group.
        attributes : dict, optional
            A dictionary of JSON-serializable values with user-defined attributes.
        zarr_format : {2, 3}, optional
            Zarr storage format version.
        overwrite : bool, optional
            If True, do not raise an error if the group already exists.

        Returns
        -------
        Group
            Group instantiated from the store.

        Raises
        ------
        ContainsArrayError, ContainsGroupError, ContainsArrayAndGroupError
        """
        attributes = attributes or {}
        obj = sync(
            AsyncGroup.from_store(
                store,
                attributes=attributes,
                overwrite=overwrite,
                zarr_format=zarr_format,
            ),
        )

        return cls(obj)

    @classmethod
    def open(
        cls,
        store: StoreLike,
        zarr_format: ZarrFormat | None = 3,
    ) -> Group:
        """Open a group from an initialized store.

        Parameters
        ----------
        store : StoreLike
            Store containing the Group.
        zarr_format : {2, 3, None}, optional
            Zarr storage format version.

        Returns
        -------
        Group
            Group instantiated from the store.
        """
        obj = sync(AsyncGroup.open(store, zarr_format=zarr_format))
        return cls(obj)

    def __getitem__(self, path: str) -> Array | Group:
        """Obtain a group member.

        Parameters
        ----------
        path : str
            Group member name.

        Returns
        -------
        Array | Group
            Group member (Array or Group) at the specified key

        Examples
        --------
        >>> import zarr
        >>> group = Group.from_store(zarr.storage.MemoryStore()
        >>> group.create_array(name="subarray", shape=(10,), chunks=(10,))
        >>> group.create_group(name="subgroup").create_array(name="subarray", shape=(10,), chunks=(10,))
        >>> group["subarray"]
        <Array memory://132270269438272/subarray shape=(10,) dtype=float64>
        >>> group["subgroup"]
        <Group memory://132270269438272/subgroup>
        >>> group["subgroup"]["subarray"]
        <Array memory://132270269438272/subgroup/subarray shape=(10,) dtype=float64>

        """
        obj = self._sync(self._async_group.getitem(path))
        if isinstance(obj, AsyncArray):
            return Array(obj)
        else:
            return Group(obj)

    def get(self, path: str, default: DefaultT | None = None) -> Array | Group | DefaultT | None:
        """Obtain a group member, returning default if not found.

        Parameters
        ----------
        path : str
            Group member name.
        default : object
            Default value to return if key is not found (default: None).

        Returns
        -------
        object
            Group member (Array or Group) or default if not found.

        Examples
        --------
        >>> import zarr
        >>> group = Group.from_store(zarr.storage.MemoryStore()
        >>> group.create_array(name="subarray", shape=(10,), chunks=(10,))
        >>> group.create_group(name="subgroup")
        >>> group.get("subarray")
        <Array memory://132270269438272/subarray shape=(10,) dtype=float64>
        >>> group.get("subgroup")
        <Group memory://132270269438272/subgroup>
        >>> group.get("nonexistent", None)

        """
        try:
            return self[path]
        except KeyError:
            return default

    def __delitem__(self, key: str) -> None:
        """Delete a group member.

        Parameters
        ----------
        key : str
            Group member name.

        Examples
        --------
        >>> import zarr
        >>> group = Group.from_store(zarr.storage.MemoryStore()
        >>> group.create_array(name="subarray", shape=(10,), chunks=(10,))
        >>> del group["subarray"]
        >>> "subarray" in group
        False
        """
        self._sync(self._async_group.delitem(key))

    def __iter__(self) -> Iterator[str]:
        """Return an iterator over group member names.
        Examples
        --------
        >>> import zarr
        >>> g1 = zarr.group()
        >>> g2 = g1.create_group('foo')
        >>> g3 = g1.create_group('bar')
        >>> d1 = g1.create_array('baz', shape=(10,), chunks=(10,))
        >>> d2 = g1.create_array('quux', shape=(10,), chunks=(10,))
        >>> for name in g1:
        ...     print(name)
        baz
        bar
        foo
        quux
        """
        yield from self.keys()

    def __len__(self) -> int:
        """Number of members."""
        return self.nmembers()

    def __setitem__(self, key: str, value: Any) -> None:
        """Fastpath for creating a new array.

        New arrays will be created using default settings for the array type.
        If you need to create an array with custom settings, use the `create_array` method.

        Parameters
        ----------
        key : str
            Array name.
        value : Any
            Array data.

        Examples
        --------
        >>> import zarr
        >>> group = zarr.group()
        >>> group["foo"] = zarr.zeros((10,))
        >>> group["foo"]
        <Array memory://132270269438272/foo shape=(10,) dtype=float64>
        """
        self._sync(self._async_group.setitem(key, value))

    def __repr__(self) -> str:
        return f"<Group {self.store_path}>"

    async def update_attributes_async(self, new_attributes: dict[str, Any]) -> Group:
        """Update the attributes of this group.

        Examples
        --------
        >>> import zarr
        >>> group = zarr.group()
        >>> await group.update_attributes_async({"foo": "bar"})
        >>> group.attrs.asdict()
        {'foo': 'bar'}
        """
        new_metadata = replace(self.metadata, attributes=new_attributes)

        # Write new metadata
        to_save = new_metadata.to_buffer_dict(default_buffer_prototype())
        awaitables = [set_or_delete(self.store_path / key, value) for key, value in to_save.items()]
        await asyncio.gather(*awaitables)

        async_group = replace(self._async_group, metadata=new_metadata)
        return replace(self, _async_group=async_group)

    @property
    def store_path(self) -> StorePath:
        """Path-like interface for the Store."""
        return self._async_group.store_path

    @property
    def metadata(self) -> GroupMetadata:
        """Group metadata."""
        return self._async_group.metadata

    @property
    def path(self) -> str:
        """Storage path."""
        return self._async_group.path

    @property
    def name(self) -> str:
        """Group name following h5py convention."""
        return self._async_group.name

    @property
    def basename(self) -> str:
        """Final component of name."""
        return self._async_group.basename

    @property
    def attrs(self) -> Attributes:
        """Attributes of this Group"""
        return Attributes(self)

    @property
    def info(self) -> Any:
        """
        Return the statically known information for a group.

        Returns
        -------
        GroupInfo

        See Also
        --------
        Group.info_complete
            All information about a group, including dynamic information
            like the children members.
        """
        return self._async_group.info

    def info_complete(self) -> Any:
        """
        Return information for a group.

        If this group doesn't contain consolidated metadata then
        this will need to read from the backing Store.

        Returns
        -------
        GroupInfo

        See Also
        --------
        Group.info
        """
        return self._sync(self._async_group.info_complete())

    @property
    def store(self) -> Store:
        # Backwards compatibility for 2.x
        return self._async_group.store

    @property
    def read_only(self) -> bool:
        # Backwards compatibility for 2.x
        return self._async_group.read_only

    @property
    def synchronizer(self) -> None:
        # Backwards compatibility for 2.x
        # Not implemented in 3.x yet.
        return self._async_group.synchronizer

    def update_attributes(self, new_attributes: dict[str, Any]) -> Group:
        """Update the attributes of this group.

        Examples
        --------
        >>> import zarr
        >>> group = zarr.group()
        >>> group.update_attributes({"foo": "bar"})
        >>> group.attrs.asdict()
        {'foo': 'bar'}
        """
        self._sync(self._async_group.update_attributes(new_attributes))
        return self

    def nmembers(self, max_depth: int | None = 0) -> int:
        """Count the number of members in this group.

        Parameters
        ----------
        max_depth : int, default 0
            The maximum number of levels of the hierarchy to include. By
            default, (``max_depth=0``) only immediate children are included. Set
            ``max_depth=None`` to include all nodes, and some positive integer
            to consider children within that many levels of the root Group.

        Returns
        -------
        count : int
        """

        return self._sync(self._async_group.nmembers(max_depth=max_depth))

    def members(self, max_depth: int | None = 0) -> tuple[tuple[str, Array | Group], ...]:
        """
        Return the sub-arrays and sub-groups of this group as a tuple of (name, array | group)
        pairs
        """
        _members = self._sync_iter(self._async_group.members(max_depth=max_depth))

        return tuple((kv[0], _parse_async_node(kv[1])) for kv in _members)

    def keys(self) -> Generator[str, None]:
        """Return an iterator over group member names.

        Examples
        --------
        >>> import zarr
        >>> g1 = zarr.group()
        >>> g2 = g1.create_group('foo')
        >>> g3 = g1.create_group('bar')
        >>> d1 = g1.create_array('baz', shape=(10,), chunks=(10,))
        >>> d2 = g1.create_array('quux', shape=(10,), chunks=(10,))
        >>> for name in g1.keys():
        ...     print(name)
        baz
        bar
        foo
        quux
        """
        yield from self._sync_iter(self._async_group.keys())

    def __contains__(self, member: str) -> bool:
        """Test for group membership.

        Examples
        --------
        >>> import zarr
        >>> g1 = zarr.group()
        >>> g2 = g1.create_group('foo')
        >>> d1 = g1.create_array('bar', shape=(10,), chunks=(10,))
        >>> 'foo' in g1
        True
        >>> 'bar' in g1
        True
        >>> 'baz' in g1
        False

        """
        return self._sync(self._async_group.contains(member))

    def groups(self) -> Generator[tuple[str, Group], None]:
        """Return the sub-groups of this group as a generator of (name, group) pairs.

        Examples
        --------
        >>> import zarr
        >>> group = zarr.group()
        >>> group.create_group("subgroup")
        >>> for name, subgroup in group.groups():
        ...     print(name, subgroup)
        subgroup <Group memory://132270269438272/subgroup>
        """
        for name, async_group in self._sync_iter(self._async_group.groups()):
            yield name, Group(async_group)

    def group_keys(self) -> Generator[str, None]:
        """Return an iterator over group member names.

        Examples
        --------
        >>> import zarr
        >>> group = zarr.group()
        >>> group.create_group("subgroup")
        >>> for name in group.group_keys():
        ...     print(name)
        subgroup
        """
        for name, _ in self.groups():
            yield name

    def group_values(self) -> Generator[Group, None]:
        """Return an iterator over group members.

        Examples
        --------
        >>> import zarr
        >>> group = zarr.group()
        >>> group.create_group("subgroup")
        >>> for subgroup in group.group_values():
        ...     print(subgroup)
        <Group memory://132270269438272/subgroup>
        """
        for _, group in self.groups():
            yield group

    def arrays(self) -> Generator[tuple[str, Array], None]:
        """Return the sub-arrays of this group as a generator of (name, array) pairs

        Examples
        --------
        >>> import zarr
        >>> group = zarr.group()
        >>> group.create_array("subarray", shape=(10,), chunks=(10,))
        >>> for name, subarray in group.arrays():
        ...     print(name, subarray)
        subarray <Array memory://140198565357056/subarray shape=(10,) dtype=float64>
        """
        for name, async_array in self._sync_iter(self._async_group.arrays()):
            yield name, Array(async_array)

    def array_keys(self) -> Generator[str, None]:
        """Return an iterator over group member names.

        Examples
        --------
        >>> import zarr
        >>> group = zarr.group()
        >>> group.create_array("subarray", shape=(10,), chunks=(10,))
        >>> for name in group.array_keys():
        ...     print(name)
        subarray
        """

        for name, _ in self.arrays():
            yield name

    def array_values(self) -> Generator[Array, None]:
        """Return an iterator over group members.

        Examples
        --------
        >>> import zarr
        >>> group = zarr.group()
        >>> group.create_array("subarray", shape=(10,), chunks=(10,))
        >>> for subarray in group.array_values():
        ...     print(subarray)
        <Array memory://140198565357056/subarray shape=(10,) dtype=float64>
        """
        for _, array in self.arrays():
            yield array

    def tree(self, expand: bool | None = None, level: int | None = None) -> Any:
        """
        Return a tree-like representation of a hierarchy.

        This requires the optional ``rich`` dependency.

        Parameters
        ----------
        expand : bool, optional
            This keyword is not yet supported. A NotImplementedError is raised if
            it's used.
        level : int, optional
            The maximum depth below this Group to display in the tree.

        Returns
        -------
        TreeRepr
            A pretty-printable object displaying the hierarchy.
        """
        return self._sync(self._async_group.tree(expand=expand, level=level))

    def create_group(self, name: str, **kwargs: Any) -> Group:
        """Create a sub-group.

        Parameters
        ----------
        name : str
            Name of the new subgroup.

        Returns
        -------
        Group

        Examples
        --------
        >>> import zarr
        >>> group = zarr.group()
        >>> subgroup = group.create_group("subgroup")
        >>> subgroup
        <Group memory://132270269438272/subgroup>
        """
        return Group(self._sync(self._async_group.create_group(name, **kwargs)))

    def require_group(self, name: str, **kwargs: Any) -> Group:
        """Obtain a sub-group, creating one if it doesn't exist.

        Parameters
        ----------
        name : str
            Group name.

        Returns
        -------
        g : Group
        """
        return Group(self._sync(self._async_group.require_group(name, **kwargs)))

    def require_groups(self, *names: str) -> tuple[Group, ...]:
        """Convenience method to require multiple groups in a single call.

        Parameters
        ----------
        *names : str
            Group names.

        Returns
        -------
        groups : tuple of Groups
        """
        return tuple(map(Group, self._sync(self._async_group.require_groups(*names))))

    def create(self, *args: Any, **kwargs: Any) -> Array:
        # Backwards compatibility for 2.x
        return self.create_array(*args, **kwargs)

    @_deprecate_positional_args
    def create_array(
        self,
        name: str,
        *,
        shape: ShapeLike,
        dtype: npt.DTypeLike,
        chunks: ChunkCoords | Literal["auto"] = "auto",
        shards: ShardsLike | None = None,
        filters: FiltersLike = "auto",
        compressors: CompressorsLike = "auto",
        compressor: CompressorLike = None,
        serializer: SerializerLike = "auto",
        fill_value: Any | None = 0,
        order: MemoryOrder | None = "C",
        attributes: dict[str, JSON] | None = None,
        chunk_key_encoding: ChunkKeyEncoding | ChunkKeyEncodingLike | None = None,
        dimension_names: Iterable[str] | None = None,
        storage_options: dict[str, Any] | None = None,
        overwrite: bool = False,
        config: ArrayConfig | ArrayConfigLike | None = None,
    ) -> Array:
        """Create an array within this group.

        This method lightly wraps :func:`zarr.core.array.create_array`.

        Parameters
        ----------
        name : str
            The name of the array relative to the group. If ``path`` is ``None``, the array will be located
            at the root of the store.
        shape : ChunkCoords
            Shape of the array.
        dtype : npt.DTypeLike
            Data type of the array.
        chunks : ChunkCoords, optional
            Chunk shape of the array.
            If not specified, default are guessed based on the shape and dtype.
        shards : ChunkCoords, optional
            Shard shape of the array. The default value of ``None`` results in no sharding at all.
        filters : Iterable[Codec], optional
            Iterable of filters to apply to each chunk of the array, in order, before serializing that
            chunk to bytes.

            For Zarr format 3, a "filter" is a codec that takes an array and returns an array,
            and these values must be instances of ``ArrayArrayCodec``, or dict representations
            of ``ArrayArrayCodec``.
            If no ``filters`` are provided, a default set of filters will be used.
            These defaults can be changed by modifying the value of ``array.v3_default_filters``
            in :mod:`zarr.core.config`.
            Use ``None`` to omit default filters.

            For Zarr format 2, a "filter" can be any numcodecs codec; you should ensure that the
            the order if your filters is consistent with the behavior of each filter.
            If no ``filters`` are provided, a default set of filters will be used.
            These defaults can be changed by modifying the value of ``array.v2_default_filters``
            in :mod:`zarr.core.config`.
            Use ``None`` to omit default filters.
        compressors : Iterable[Codec], optional
            List of compressors to apply to the array. Compressors are applied in order, and after any
            filters are applied (if any are specified) and the data is serialized into bytes.

            For Zarr format 3, a "compressor" is a codec that takes a bytestream, and
            returns another bytestream. Multiple compressors my be provided for Zarr format 3.
            If no ``compressors`` are provided, a default set of compressors will be used.
            These defaults can be changed by modifying the value of ``array.v3_default_compressors``
            in :mod:`zarr.core.config`.
            Use ``None`` to omit default compressors.

            For Zarr format 2, a "compressor" can be any numcodecs codec. Only a single compressor may
            be provided for Zarr format 2.
            If no ``compressor`` is provided, a default compressor will be used.
            in :mod:`zarr.core.config`.
            Use ``None`` to omit the default compressor.
        compressor : Codec, optional
            Deprecated in favor of ``compressors``.
        serializer : dict[str, JSON] | ArrayBytesCodec, optional
            Array-to-bytes codec to use for encoding the array data.
            Zarr format 3 only. Zarr format 2 arrays use implicit array-to-bytes conversion.
            If no ``serializer`` is provided, a default serializer will be used.
            These defaults can be changed by modifying the value of ``array.v3_default_serializer``
            in :mod:`zarr.core.config`.
        fill_value : Any, optional
            Fill value for the array.
        order : {"C", "F"}, optional
            The memory of the array (default is "C").
            For Zarr format 2, this parameter sets the memory order of the array.
            For Zarr format 3, this parameter is deprecated, because memory order
            is a runtime parameter for Zarr format 3 arrays. The recommended way to specify the memory
            order for Zarr format 3 arrays is via the ``config`` parameter, e.g. ``{'config': 'C'}``.
            If no ``order`` is provided, a default order will be used.
            This default can be changed by modifying the value of ``array.order`` in :mod:`zarr.core.config`.
        attributes : dict, optional
            Attributes for the array.
        chunk_key_encoding : ChunkKeyEncoding, optional
            A specification of how the chunk keys are represented in storage.
            For Zarr format 3, the default is ``{"name": "default", "separator": "/"}}``.
            For Zarr format 2, the default is ``{"name": "v2", "separator": "."}}``.
        dimension_names : Iterable[str], optional
            The names of the dimensions (default is None).
            Zarr format 3 only. Zarr format 2 arrays should not use this parameter.
        storage_options : dict, optional
            If using an fsspec URL to create the store, these will be passed to the backend implementation.
            Ignored otherwise.
        overwrite : bool, default False
            Whether to overwrite an array with the same name in the store, if one exists.
        config : ArrayConfig or ArrayConfigLike, optional
            Runtime configuration for the array.

        Returns
        -------
        AsyncArray
        """
        compressors = _parse_deprecated_compressor(compressor, compressors)
        return Array(
            self._sync(
                self._async_group.create_array(
                    name=name,
                    shape=shape,
                    dtype=dtype,
                    chunks=chunks,
                    shards=shards,
                    fill_value=fill_value,
                    attributes=attributes,
                    chunk_key_encoding=chunk_key_encoding,
                    compressors=compressors,
                    serializer=serializer,
                    dimension_names=dimension_names,
                    order=order,
                    filters=filters,
                    overwrite=overwrite,
                    storage_options=storage_options,
                    config=config,
                )
            )
        )

    @deprecated("Use Group.create_array instead.")
    def create_dataset(self, name: str, **kwargs: Any) -> Array:
        """Create an array.

        .. deprecated:: 3.0.0
            The h5py compatibility methods will be removed in 3.1.0. Use `Group.create_array` instead.


        Arrays are known as "datasets" in HDF5 terminology. For compatibility
        with h5py, Zarr groups also implement the :func:`zarr.Group.require_dataset` method.

        Parameters
        ----------
        name : str
            Array name.
        **kwargs : dict
            Additional arguments passed to :func:`zarr.Group.create_array`

        Returns
        -------
        a : Array
        """
        return Array(self._sync(self._async_group.create_dataset(name, **kwargs)))

    @deprecated("Use Group.require_array instead.")
    def require_dataset(self, name: str, *, shape: ShapeLike, **kwargs: Any) -> Array:
        """Obtain an array, creating if it doesn't exist.

        .. deprecated:: 3.0.0
            The h5py compatibility methods will be removed in 3.1.0. Use `Group.require_array` instead.

        Arrays are known as "datasets" in HDF5 terminology. For compatibility
        with h5py, Zarr groups also implement the :func:`zarr.Group.create_dataset` method.

        Other `kwargs` are as per :func:`zarr.Group.create_dataset`.

        Parameters
        ----------
        name : str
            Array name.
        **kwargs :
            See :func:`zarr.Group.create_dataset`.

        Returns
        -------
        a : Array
        """
        return Array(self._sync(self._async_group.require_array(name, shape=shape, **kwargs)))

    def require_array(self, name: str, *, shape: ShapeLike, **kwargs: Any) -> Array:
        """Obtain an array, creating if it doesn't exist.

        Other `kwargs` are as per :func:`zarr.Group.create_array`.

        Parameters
        ----------
        name : str
            Array name.
        **kwargs :
            See :func:`zarr.Group.create_array`.

        Returns
        -------
        a : Array
        """
        return Array(self._sync(self._async_group.require_array(name, shape=shape, **kwargs)))

    @_deprecate_positional_args
    def empty(self, *, name: str, shape: ChunkCoords, **kwargs: Any) -> Array:
        """Create an empty array in this Group.

        Parameters
        ----------
        name : str
            Name of the array.
        shape : int or tuple of int
            Shape of the empty array.
        **kwargs
            Keyword arguments passed to :func:`zarr.api.asynchronous.create`.

        Notes
        -----
        The contents of an empty Zarr array are not defined. On attempting to
        retrieve data from an empty Zarr array, any values may be returned,
        and these are not guaranteed to be stable from one access to the next.
        """
        return Array(self._sync(self._async_group.empty(name=name, shape=shape, **kwargs)))

    @_deprecate_positional_args
    def zeros(self, *, name: str, shape: ChunkCoords, **kwargs: Any) -> Array:
        """Create an array, with zero being used as the default value for uninitialized portions of the array.

        Parameters
        ----------
        name : str
            Name of the array.
        shape : int or tuple of int
            Shape of the empty array.
        **kwargs
            Keyword arguments passed to :func:`zarr.api.asynchronous.create`.

        Returns
        -------
        Array
            The new array.
        """
        return Array(self._sync(self._async_group.zeros(name=name, shape=shape, **kwargs)))

    @_deprecate_positional_args
    def ones(self, *, name: str, shape: ChunkCoords, **kwargs: Any) -> Array:
        """Create an array, with one being used as the default value for uninitialized portions of the array.

        Parameters
        ----------
        name : str
            Name of the array.
        shape : int or tuple of int
            Shape of the empty array.
        **kwargs
            Keyword arguments passed to :func:`zarr.api.asynchronous.create`.

        Returns
        -------
        Array
            The new array.
        """
        return Array(self._sync(self._async_group.ones(name=name, shape=shape, **kwargs)))

    @_deprecate_positional_args
    def full(
        self, *, name: str, shape: ChunkCoords, fill_value: Any | None, **kwargs: Any
    ) -> Array:
        """Create an array, with "fill_value" being used as the default value for uninitialized portions of the array.

        Parameters
        ----------
        name : str
            Name of the array.
        shape : int or tuple of int
            Shape of the empty array.
        fill_value : scalar
            Value to fill the array with.
        **kwargs
            Keyword arguments passed to :func:`zarr.api.asynchronous.create`.

        Returns
        -------
        Array
            The new array.
        """
        return Array(
            self._sync(
                self._async_group.full(name=name, shape=shape, fill_value=fill_value, **kwargs)
            )
        )

    @_deprecate_positional_args
    def empty_like(self, *, name: str, data: async_api.ArrayLike, **kwargs: Any) -> Array:
        """Create an empty sub-array like `data`.

        Parameters
        ----------
        name : str
            Name of the array.
        data : array-like
            The array to create an empty array like.
        **kwargs
            Keyword arguments passed to :func:`zarr.api.asynchronous.create`.

        Returns
        -------
        Array
            The new array.
        """
        return Array(self._sync(self._async_group.empty_like(name=name, data=data, **kwargs)))

    @_deprecate_positional_args
    def zeros_like(self, *, name: str, data: async_api.ArrayLike, **kwargs: Any) -> Array:
        """Create a sub-array of zeros like `data`.

        Parameters
        ----------
        name : str
            Name of the array.
        data : array-like
            The array to create the new array like.
        **kwargs
            Keyword arguments passed to :func:`zarr.api.asynchronous.create`.

        Returns
        -------
        Array
            The new array.
        """

        return Array(self._sync(self._async_group.zeros_like(name=name, data=data, **kwargs)))

    @_deprecate_positional_args
    def ones_like(self, *, name: str, data: async_api.ArrayLike, **kwargs: Any) -> Array:
        """Create a sub-array of ones like `data`.

        Parameters
        ----------
        name : str
            Name of the array.
        data : array-like
            The array to create the new array like.
        **kwargs
            Keyword arguments passed to :func:`zarr.api.asynchronous.create`.

        Returns
        -------
        Array
            The new array.
        """
        return Array(self._sync(self._async_group.ones_like(name=name, data=data, **kwargs)))

    @_deprecate_positional_args
    def full_like(self, *, name: str, data: async_api.ArrayLike, **kwargs: Any) -> Array:
        """Create a sub-array like `data` filled with the `fill_value` of `data` .

        Parameters
        ----------
        name : str
            Name of the array.
        data : array-like
            The array to create the new array like.
        **kwargs
            Keyword arguments passed to :func:`zarr.api.asynchronous.create`.

        Returns
        -------
        Array
            The new array.
        """
        return Array(self._sync(self._async_group.full_like(name=name, data=data, **kwargs)))

    def move(self, source: str, dest: str) -> None:
        """Move a sub-group or sub-array from one path to another.

        Notes
        -----
        Not implemented
        """
        return self._sync(self._async_group.move(source, dest))

    @deprecated("Use Group.create_array instead.")
    @_deprecate_positional_args
    def array(
        self,
        name: str,
        *,
        shape: ShapeLike,
        dtype: npt.DTypeLike,
        chunks: ChunkCoords | Literal["auto"] = "auto",
        shards: ChunkCoords | Literal["auto"] | None = None,
        filters: FiltersLike = "auto",
        compressors: CompressorsLike = "auto",
        compressor: CompressorLike = None,
        serializer: SerializerLike = "auto",
        fill_value: Any | None = 0,
        order: MemoryOrder | None = "C",
        attributes: dict[str, JSON] | None = None,
        chunk_key_encoding: ChunkKeyEncoding | ChunkKeyEncodingLike | None = None,
        dimension_names: Iterable[str] | None = None,
        storage_options: dict[str, Any] | None = None,
        overwrite: bool = False,
        config: ArrayConfig | ArrayConfigLike | None = None,
        data: npt.ArrayLike | None = None,
    ) -> Array:
        """Create an array within this group.

        .. deprecated:: 3.0.0
            Use `Group.create_array` instead.

        This method lightly wraps :func:`zarr.core.array.create_array`.

        Parameters
        ----------
        name : str
            The name of the array relative to the group. If ``path`` is ``None``, the array will be located
            at the root of the store.
        shape : ChunkCoords
            Shape of the array.
        dtype : npt.DTypeLike
            Data type of the array.
        chunks : ChunkCoords, optional
            Chunk shape of the array.
            If not specified, default are guessed based on the shape and dtype.
        shards : ChunkCoords, optional
            Shard shape of the array. The default value of ``None`` results in no sharding at all.
        filters : Iterable[Codec], optional
            Iterable of filters to apply to each chunk of the array, in order, before serializing that
            chunk to bytes.

            For Zarr format 3, a "filter" is a codec that takes an array and returns an array,
            and these values must be instances of ``ArrayArrayCodec``, or dict representations
            of ``ArrayArrayCodec``.
            If no ``filters`` are provided, a default set of filters will be used.
            These defaults can be changed by modifying the value of ``array.v3_default_filters``
            in :mod:`zarr.core.config`.
            Use ``None`` to omit default filters.

            For Zarr format 2, a "filter" can be any numcodecs codec; you should ensure that the
            the order if your filters is consistent with the behavior of each filter.
            If no ``filters`` are provided, a default set of filters will be used.
            These defaults can be changed by modifying the value of ``array.v2_default_filters``
            in :mod:`zarr.core.config`.
            Use ``None`` to omit default filters.
        compressors : Iterable[Codec], optional
            List of compressors to apply to the array. Compressors are applied in order, and after any
            filters are applied (if any are specified) and the data is serialized into bytes.

            For Zarr format 3, a "compressor" is a codec that takes a bytestream, and
            returns another bytestream. Multiple compressors my be provided for Zarr format 3.
            If no ``compressors`` are provided, a default set of compressors will be used.
            These defaults can be changed by modifying the value of ``array.v3_default_compressors``
            in :mod:`zarr.core.config`.
            Use ``None`` to omit default compressors.

            For Zarr format 2, a "compressor" can be any numcodecs codec. Only a single compressor may
            be provided for Zarr format 2.
            If no ``compressor`` is provided, a default compressor will be used.
            in :mod:`zarr.core.config`.
            Use ``None`` to omit the default compressor.
        compressor : Codec, optional
            Deprecated in favor of ``compressors``.
        serializer : dict[str, JSON] | ArrayBytesCodec, optional
            Array-to-bytes codec to use for encoding the array data.
            Zarr format 3 only. Zarr format 2 arrays use implicit array-to-bytes conversion.
            If no ``serializer`` is provided, a default serializer will be used.
            These defaults can be changed by modifying the value of ``array.v3_default_serializer``
            in :mod:`zarr.core.config`.
        fill_value : Any, optional
            Fill value for the array.
        order : {"C", "F"}, optional
            The memory of the array (default is "C").
            For Zarr format 2, this parameter sets the memory order of the array.
            For Zarr format 3, this parameter is deprecated, because memory order
            is a runtime parameter for Zarr format 3 arrays. The recommended way to specify the memory
            order for Zarr format 3 arrays is via the ``config`` parameter, e.g. ``{'config': 'C'}``.
            If no ``order`` is provided, a default order will be used.
            This default can be changed by modifying the value of ``array.order`` in :mod:`zarr.core.config`.
        attributes : dict, optional
            Attributes for the array.
        chunk_key_encoding : ChunkKeyEncoding, optional
            A specification of how the chunk keys are represented in storage.
            For Zarr format 3, the default is ``{"name": "default", "separator": "/"}}``.
            For Zarr format 2, the default is ``{"name": "v2", "separator": "."}}``.
        dimension_names : Iterable[str], optional
            The names of the dimensions (default is None).
            Zarr format 3 only. Zarr format 2 arrays should not use this parameter.
        storage_options : dict, optional
            If using an fsspec URL to create the store, these will be passed to the backend implementation.
            Ignored otherwise.
        overwrite : bool, default False
            Whether to overwrite an array with the same name in the store, if one exists.
        config : ArrayConfig or ArrayConfigLike, optional
            Runtime configuration for the array.

        Returns
        -------
        AsyncArray
        """
        compressors = _parse_deprecated_compressor(compressor, compressors)
        return Array(
            self._sync(
                self._async_group.create_array(
                    name=name,
                    shape=shape,
                    dtype=dtype,
                    chunks=chunks,
                    shards=shards,
                    fill_value=fill_value,
                    attributes=attributes,
                    chunk_key_encoding=chunk_key_encoding,
                    compressors=compressors,
                    serializer=serializer,
                    dimension_names=dimension_names,
                    order=order,
                    filters=filters,
                    overwrite=overwrite,
                    storage_options=storage_options,
                    config=config,
                )
            )
        )


<<<<<<< HEAD
async def _save_metadata(
    node: AsyncArray[Any] | AsyncGroup,
) -> AsyncArray[Any] | AsyncGroup:
    """
    Save the metadata for an array or group, and return the array or group
    """
    match node:
        case AsyncArray():
            await node._save_metadata(node.metadata, ensure_parents=False)
        case AsyncGroup():
            await node._save_metadata(ensure_parents=False)
        case _:
            raise ValueError(f"Unexpected node type {type(node)}")
    return node


async def create_hierarchy(
    *,
    store_path: StorePath,
    nodes: dict[str, GroupMetadata | ArrayV3Metadata | ArrayV2Metadata],
    semaphore: asyncio.Semaphore | None = None,
) -> AsyncIterator[AsyncGroup | AsyncArray[ArrayV2Metadata] | AsyncArray[ArrayV3Metadata]]:
    """
    Create a complete zarr hierarchy concurrently. Groups that are implicitly defined by the input
    ``nodes`` will be created as needed.

    This function takes a parsed hierarchy dictionary and creates all the nodes in the hierarchy
    concurrently. The groups and arrays in the hierarchy are created in a single pass, and the
    function yields the created nodes in the order they are created.

    Parameters
    ----------
    store_path : StorePath
        The StorePath object pointing to the root of the hierarchy.
    nodes : dict[str, GroupMetadata | ArrayV3Metadata | ArrayV2Metadata]
        A dictionary defining the hierarchy. The keys are the paths of the nodes
        in the hierarchy, and the values are the metadata of the nodes. The
        metadata must be either an instance of GroupMetadata, ArrayV3Metadata
        or ArrayV2Metadata.
    semaphore : asyncio.Semaphore | None
        An optional semaphore to limit the number of concurrent tasks. If not
        provided, the number of concurrent tasks is not limited.

    Yields
    ------
    AsyncGroup | AsyncArray
        The created nodes in the order they are created.
    """
    nodes_parsed = _parse_hierarchy_dict(nodes)
    async for node in create_nodes(store_path=store_path, nodes=nodes_parsed, semaphore=semaphore):
        yield node


async def create_nodes(
    *,
    store_path: StorePath,
    nodes: dict[str, GroupMetadata | ArrayV3Metadata | ArrayV2Metadata],
    semaphore: asyncio.Semaphore | None = None,
) -> AsyncIterator[AsyncGroup | AsyncArray[Any]]:
    """
    Create a collection of arrays and groups concurrently and atomically. To ensure atomicity,
    no attempt is made to ensure that intermediate groups are created.
    """
    create_tasks = []
    for key, value in nodes.items():
        new_store_path = store_path / key
        node: AsyncArray[Any] | AsyncGroup
        match value:
            case ArrayV3Metadata() | ArrayV2Metadata():
                node = AsyncArray(value, store_path=new_store_path)
            case GroupMetadata():
                node = AsyncGroup(value, store_path=new_store_path)
            case _:
                raise ValueError(f"Unexpected metadata type {type(value)}")
        partial_func = partial(_save_metadata, node)
        fut = _with_semaphore(partial_func, semaphore)
        create_tasks.append(fut)

    for coro in asyncio.as_completed(create_tasks):
        yield await coro


T = TypeVar("T")


def _parse_hierarchy_dict(
    data: Mapping[str, GroupMetadata | ArrayV2Metadata | ArrayV3Metadata],
) -> dict[str, GroupMetadata | ArrayV2Metadata | ArrayV3Metadata]:
    """
    If the input represents a complete Zarr hierarchy, i.e. one with no implicit groups,
    then return an identical copy of that dict. Otherwise, return a version of the input dict
    with groups added where they are needed to make the hierarchy explicit.

    For example, an input of {'a/b/c': ...} will result in a return value of
    {'a': GroupMetadata, 'a/b': GroupMetadata, 'a/b/c': ...}.

    This function is useful for ensuring that the input to create_hierarchy is a complete
    Zarr hierarchy.
    """
    # Create a copy of the input dict
    out: dict[str, GroupMetadata | ArrayV2Metadata | ArrayV3Metadata] = {**data}
    for k, v in data.items():
        # Split the key into its path components
        key_split = k.split("/")
        # Iterate over the path components
        for subpath in accumulate(key_split, lambda a, b: f"{a}/{b}"):
            # If a component is not already in the output dict, add it
            if subpath not in out:
                out[subpath] = GroupMetadata(zarr_format=v.zarr_format)
    return out
=======
async def _getitem_semaphore(
    node: AsyncGroup, key: str, semaphore: asyncio.Semaphore | None
) -> AsyncArray[ArrayV3Metadata] | AsyncArray[ArrayV2Metadata] | AsyncGroup:
    """
    Combine node.getitem with an optional semaphore. If the semaphore parameter is an
    asyncio.Semaphore instance, then the getitem operation is performed inside an async context
    manager provided by that semaphore. If the semaphore parameter is None, then getitem is invoked
    without a context manager.
    """
    if semaphore is not None:
        async with semaphore:
            return await node.getitem(key)
    else:
        return await node.getitem(key)


async def _iter_members(
    node: AsyncGroup,
    skip_keys: tuple[str, ...],
    semaphore: asyncio.Semaphore | None,
) -> AsyncGenerator[
    tuple[str, AsyncArray[ArrayV3Metadata] | AsyncArray[ArrayV2Metadata] | AsyncGroup], None
]:
    """
    Iterate over the arrays and groups contained in a group.

    Parameters
    ----------
    node : AsyncGroup
        The group to traverse.
    skip_keys : tuple[str, ...]
        A tuple of keys to skip when iterating over the possible members of the group.
    semaphore : asyncio.Semaphore | None
        An optional semaphore to use for concurrency control.

    Yields
    ------
    tuple[str, AsyncArray[ArrayV3Metadata] | AsyncArray[ArrayV2Metadata] | AsyncGroup]
    """

    # retrieve keys from storage
    keys = [key async for key in node.store.list_dir(node.path)]
    keys_filtered = tuple(filter(lambda v: v not in skip_keys, keys))

    node_tasks = tuple(
        asyncio.create_task(_getitem_semaphore(node, key, semaphore), name=key)
        for key in keys_filtered
    )

    for fetched_node_coro in asyncio.as_completed(node_tasks):
        try:
            fetched_node = await fetched_node_coro
        except KeyError as e:
            # keyerror is raised when `key` names an object (in the object storage sense),
            # as opposed to a prefix, in the store under the prefix associated with this group
            # in which case `key` cannot be the name of a sub-array or sub-group.
            warnings.warn(
                f"Object at {e.args[0]} is not recognized as a component of a Zarr hierarchy.",
                UserWarning,
                stacklevel=1,
            )
            continue
        match fetched_node:
            case AsyncArray() | AsyncGroup():
                yield fetched_node.basename, fetched_node
            case _:
                raise ValueError(f"Unexpected type: {type(fetched_node)}")


async def _iter_members_deep(
    group: AsyncGroup,
    *,
    max_depth: int | None,
    skip_keys: tuple[str, ...],
    semaphore: asyncio.Semaphore | None = None,
) -> AsyncGenerator[
    tuple[str, AsyncArray[ArrayV3Metadata] | AsyncArray[ArrayV2Metadata] | AsyncGroup], None
]:
    """
    Iterate over the arrays and groups contained in a group, and optionally the
    arrays and groups contained in those groups.

    Parameters
    ----------
    group : AsyncGroup
        The group to traverse.
    max_depth : int | None
        The maximum depth of recursion.
    skip_keys : tuple[str, ...]
        A tuple of keys to skip when iterating over the possible members of the group.
    semaphore : asyncio.Semaphore | None
        An optional semaphore to use for concurrency control.

    Yields
    ------
    tuple[str, AsyncArray[ArrayV3Metadata] | AsyncArray[ArrayV2Metadata] | AsyncGroup]
    """

    to_recurse = {}
    do_recursion = max_depth is None or max_depth > 0

    if max_depth is None:
        new_depth = None
    else:
        new_depth = max_depth - 1
    async for name, node in _iter_members(group, skip_keys=skip_keys, semaphore=semaphore):
        yield name, node
        if isinstance(node, AsyncGroup) and do_recursion:
            to_recurse[name] = _iter_members_deep(
                node, max_depth=new_depth, skip_keys=skip_keys, semaphore=semaphore
            )

    for prefix, subgroup_iter in to_recurse.items():
        async for name, node in subgroup_iter:
            key = f"{prefix}/{name}".lstrip("/")
            yield key, node


def _resolve_metadata_v2(
    blobs: tuple[str | bytes | bytearray, str | bytes | bytearray],
) -> ArrayV2Metadata | GroupMetadata:
    zarr_metadata = json.loads(blobs[0])
    attrs = json.loads(blobs[1])
    if "shape" in zarr_metadata:
        return ArrayV2Metadata.from_dict(zarr_metadata | {"attrs": attrs})
    else:
        return GroupMetadata.from_dict(zarr_metadata | {"attrs": attrs})


def _build_metadata_v3(zarr_json: dict[str, Any]) -> ArrayV3Metadata | GroupMetadata:
    """
    Take a dict and convert it into the correct metadata type.
    """
    if "node_type" not in zarr_json:
        raise KeyError("missing `node_type` key in metadata document.")
    match zarr_json:
        case {"node_type": "array"}:
            return ArrayV3Metadata.from_dict(zarr_json)
        case {"node_type": "group"}:
            return GroupMetadata.from_dict(zarr_json)
        case _:
            raise ValueError("invalid value for `node_type` key in metadata document")


def _build_metadata_v2(
    zarr_json: dict[str, Any], attrs_json: dict[str, Any]
) -> ArrayV2Metadata | GroupMetadata:
    """
    Take a dict and convert it into the correct metadata type.
    """
    match zarr_json:
        case {"shape": _}:
            return ArrayV2Metadata.from_dict(zarr_json | {"attributes": attrs_json})
        case _:
            return GroupMetadata.from_dict(zarr_json | {"attributes": attrs_json})


def _build_node_v3(
    metadata: ArrayV3Metadata | GroupMetadata, store_path: StorePath
) -> AsyncArray[ArrayV3Metadata] | AsyncGroup:
    """
    Take a metadata object and return a node (AsyncArray or AsyncGroup).
    """
    match metadata:
        case ArrayV3Metadata():
            return AsyncArray(metadata, store_path=store_path)
        case GroupMetadata():
            return AsyncGroup(metadata, store_path=store_path)
        case _:
            raise ValueError(f"Unexpected metadata type: {type(metadata)}")


def _build_node_v2(
    metadata: ArrayV2Metadata | GroupMetadata, store_path: StorePath
) -> AsyncArray[ArrayV2Metadata] | AsyncGroup:
    """
    Take a metadata object and return a node (AsyncArray or AsyncGroup).
    """

    match metadata:
        case ArrayV2Metadata():
            return AsyncArray(metadata, store_path=store_path)
        case GroupMetadata():
            return AsyncGroup(metadata, store_path=store_path)
        case _:
            raise ValueError(f"Unexpected metadata type: {type(metadata)}")
>>>>>>> bc5877be
<|MERGE_RESOLUTION|>--- conflicted
+++ resolved
@@ -2777,7 +2777,6 @@
         )
 
 
-<<<<<<< HEAD
 async def _save_metadata(
     node: AsyncArray[Any] | AsyncGroup,
 ) -> AsyncArray[Any] | AsyncGroup:
@@ -2888,7 +2887,8 @@
             if subpath not in out:
                 out[subpath] = GroupMetadata(zarr_format=v.zarr_format)
     return out
-=======
+
+
 async def _getitem_semaphore(
     node: AsyncGroup, key: str, semaphore: asyncio.Semaphore | None
 ) -> AsyncArray[ArrayV3Metadata] | AsyncArray[ArrayV2Metadata] | AsyncGroup:
@@ -3074,5 +3074,4 @@
         case GroupMetadata():
             return AsyncGroup(metadata, store_path=store_path)
         case _:
-            raise ValueError(f"Unexpected metadata type: {type(metadata)}")
->>>>>>> bc5877be
+            raise ValueError(f"Unexpected metadata type: {type(metadata)}")