--- conflicted
+++ resolved
@@ -3,13 +3,7 @@
 import base64
 import warnings
 from collections.abc import Iterable, Sequence
-<<<<<<< HEAD
-from typing import TYPE_CHECKING, Any, TypedDict
-=======
-from enum import Enum
-from functools import cached_property
-from typing import TYPE_CHECKING, Any, TypeAlias, TypedDict, cast
->>>>>>> d615783f
+from typing import TYPE_CHECKING, Any, TypeAlias, TypedDict
 
 import numcodecs.abc
 
