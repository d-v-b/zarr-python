--- conflicted
+++ resolved
@@ -349,11 +349,7 @@
     """
     A Zarr data type for arrays containing 64 bit complex floats.
 
-<<<<<<< HEAD
-    Wraps the NumPy ``np.dtypes.Complex64DType`` data type. Scalars for this data type
-=======
     Wraps the ``np.dtypes.Complex64DType`` data type. Scalars for this data type
->>>>>>> 0c206031
     are instances of ``np.complex64``.
 
     Attributes
@@ -388,11 +384,7 @@
     """
     A Zarr data type for arrays containing 64 bit complex floats.
 
-<<<<<<< HEAD
-    Wraps the NumPy ``np.dtypes.Complex128DType`` data type. Scalars for this data type
-=======
     Wraps the ``np.dtypes.Complex128DType`` data type. Scalars for this data type
->>>>>>> 0c206031
     are instances of ``np.complex128``.
 
     Attributes
