from __future__ import annotations

import json
import warnings
from asyncio import gather
from collections.abc import Iterable
from dataclasses import dataclass, field, replace
from functools import cached_property
from itertools import starmap
from logging import getLogger
from typing import (
    TYPE_CHECKING,
    Any,
    Generic,
    Literal,
    TypeAlias,
    TypedDict,
    cast,
    overload,
)
from warnings import warn

import numcodecs
import numcodecs.abc
import numpy as np
from typing_extensions import deprecated

import zarr
from zarr._compat import _deprecate_positional_args
from zarr.abc.codec import ArrayArrayCodec, ArrayBytesCodec, BytesBytesCodec, Codec
from zarr.abc.store import Store, set_or_delete
from zarr.codecs._v2 import V2Codec
from zarr.codecs.bytes import BytesCodec
from zarr.core._info import ArrayInfo
from zarr.core.array_spec import ArrayConfig, ArrayConfigLike, ArraySpec, parse_array_config
from zarr.core.attributes import Attributes
from zarr.core.buffer import (
    BufferPrototype,
    NDArrayLike,
    NDArrayLikeOrScalar,
    NDBuffer,
    default_buffer_prototype,
)
from zarr.core.buffer.cpu import buffer_prototype as cpu_buffer_prototype
from zarr.core.chunk_grids import ChunkGrid, RegularChunkGrid, _auto_partition, normalize_chunks
from zarr.core.chunk_key_encodings import (
    ChunkKeyEncoding,
    ChunkKeyEncodingLike,
    DefaultChunkKeyEncoding,
    V2ChunkKeyEncoding,
)
from zarr.core.common import (
    JSON,
    ZARR_JSON,
    ZARRAY_JSON,
    ZATTRS_JSON,
    ChunkCoords,
    MemoryOrder,
    ShapeLike,
    ZarrFormat,
    _default_zarr_format,
    _warn_order_kwarg,
    concurrent_map,
    parse_order,
    parse_shapelike,
    product,
)
from zarr.core.config import categorize_data_type
from zarr.core.config import config as zarr_config
from zarr.core.dtype import (
    ZDType,
    ZDTypeLike,
    parse_data_type,
)
from zarr.core.indexing import (
    BasicIndexer,
    BasicSelection,
    BlockIndex,
    BlockIndexer,
    CoordinateIndexer,
    CoordinateSelection,
    Fields,
    Indexer,
    MaskIndexer,
    MaskSelection,
    OIndex,
    OrthogonalIndexer,
    OrthogonalSelection,
    Selection,
    VIndex,
    _iter_grid,
    ceildiv,
    check_fields,
    check_no_multi_fields,
    is_pure_fancy_indexing,
    is_pure_orthogonal_indexing,
    is_scalar,
    pop_fields,
)
from zarr.core.metadata import (
    ArrayMetadata,
    ArrayMetadataDict,
    ArrayV2Metadata,
    ArrayV2MetadataDict,
    ArrayV3Metadata,
    ArrayV3MetadataDict,
    T_ArrayMetadata,
)
from zarr.core.metadata.v2 import (
    parse_compressor,
    parse_filters,
)
from zarr.core.metadata.v3 import parse_node_type_array
from zarr.core.sync import sync
from zarr.errors import MetadataValidationError
from zarr.registry import (
    _parse_array_array_codec,
    _parse_array_bytes_codec,
    _parse_bytes_bytes_codec,
    get_pipeline_class,
)
from zarr.storage._common import StorePath, ensure_no_existing_node, make_store_path

if TYPE_CHECKING:
    from collections.abc import Iterator, Sequence
    from typing import Self

    import numpy.typing as npt

    from zarr.abc.codec import CodecPipeline
    from zarr.codecs.sharding import ShardingCodecIndexLocation
    from zarr.core.dtype.wrapper import _BaseDType, _BaseScalar
    from zarr.core.group import AsyncGroup
    from zarr.storage import StoreLike


# Array and AsyncArray are defined in the base ``zarr`` namespace
__all__ = ["create_codec_pipeline", "parse_array_metadata"]

logger = getLogger(__name__)


def parse_array_metadata(data: Any) -> ArrayMetadata:
    if isinstance(data, ArrayMetadata):
        return data
    elif isinstance(data, dict):
        if data["zarr_format"] == 3:
            meta_out = ArrayV3Metadata.from_dict(data)
            if len(meta_out.storage_transformers) > 0:
                msg = (
                    f"Array metadata contains storage transformers: {meta_out.storage_transformers}."
                    "Arrays with storage transformers are not supported in zarr-python at this time."
                )
                raise ValueError(msg)
            return meta_out
        elif data["zarr_format"] == 2:
            return ArrayV2Metadata.from_dict(data)
    raise TypeError


def create_codec_pipeline(metadata: ArrayMetadata) -> CodecPipeline:
    if isinstance(metadata, ArrayV3Metadata):
        return get_pipeline_class().from_codecs(metadata.codecs)
    elif isinstance(metadata, ArrayV2Metadata):
        v2_codec = V2Codec(filters=metadata.filters, compressor=metadata.compressor)
        return get_pipeline_class().from_codecs([v2_codec])
    else:
        raise TypeError


async def get_array_metadata(
    store_path: StorePath, zarr_format: ZarrFormat | None = 3
) -> dict[str, JSON]:
    if zarr_format == 2:
        zarray_bytes, zattrs_bytes = await gather(
            (store_path / ZARRAY_JSON).get(prototype=cpu_buffer_prototype),
            (store_path / ZATTRS_JSON).get(prototype=cpu_buffer_prototype),
        )
        if zarray_bytes is None:
            raise FileNotFoundError(store_path)
    elif zarr_format == 3:
        zarr_json_bytes = await (store_path / ZARR_JSON).get(prototype=cpu_buffer_prototype)
        if zarr_json_bytes is None:
            raise FileNotFoundError(store_path)
    elif zarr_format is None:
        zarr_json_bytes, zarray_bytes, zattrs_bytes = await gather(
            (store_path / ZARR_JSON).get(prototype=cpu_buffer_prototype),
            (store_path / ZARRAY_JSON).get(prototype=cpu_buffer_prototype),
            (store_path / ZATTRS_JSON).get(prototype=cpu_buffer_prototype),
        )
        if zarr_json_bytes is not None and zarray_bytes is not None:
            # warn and favor v3
            msg = f"Both zarr.json (Zarr format 3) and .zarray (Zarr format 2) metadata objects exist at {store_path}. Zarr v3 will be used."
            warnings.warn(msg, stacklevel=1)
        if zarr_json_bytes is None and zarray_bytes is None:
            raise FileNotFoundError(store_path)
        # set zarr_format based on which keys were found
        if zarr_json_bytes is not None:
            zarr_format = 3
        else:
            zarr_format = 2
    else:
        raise MetadataValidationError("zarr_format", "2, 3, or None", zarr_format)

    metadata_dict: dict[str, JSON]
    if zarr_format == 2:
        # V2 arrays are comprised of a .zarray and .zattrs objects
        assert zarray_bytes is not None
        metadata_dict = json.loads(zarray_bytes.to_bytes())
        zattrs_dict = json.loads(zattrs_bytes.to_bytes()) if zattrs_bytes is not None else {}
        metadata_dict["attributes"] = zattrs_dict
    else:
        # V3 arrays are comprised of a zarr.json object
        assert zarr_json_bytes is not None
        metadata_dict = json.loads(zarr_json_bytes.to_bytes())

        parse_node_type_array(metadata_dict.get("node_type"))

    return metadata_dict


@dataclass(frozen=True)
class AsyncArray(Generic[T_ArrayMetadata]):
    """
    An asynchronous array class representing a chunked array stored in a Zarr store.

    Parameters
    ----------
    metadata : ArrayMetadata
        The metadata of the array.
    store_path : StorePath
        The path to the Zarr store.
    config : ArrayConfigLike, optional
        The runtime configuration of the array, by default None.

    Attributes
    ----------
    metadata : ArrayMetadata
        The metadata of the array.
    store_path : StorePath
        The path to the Zarr store.
    codec_pipeline : CodecPipeline
        The codec pipeline used for encoding and decoding chunks.
    _config : ArrayConfig
        The runtime configuration of the array.
    """

    metadata: T_ArrayMetadata
    store_path: StorePath
    codec_pipeline: CodecPipeline = field(init=False)
    _config: ArrayConfig

    @overload
    def __init__(
        self: AsyncArray[ArrayV2Metadata],
        metadata: ArrayV2Metadata | ArrayV2MetadataDict,
        store_path: StorePath,
        config: ArrayConfigLike | None = None,
    ) -> None: ...

    @overload
    def __init__(
        self: AsyncArray[ArrayV3Metadata],
        metadata: ArrayV3Metadata | ArrayV3MetadataDict,
        store_path: StorePath,
        config: ArrayConfigLike | None = None,
    ) -> None: ...

    def __init__(
        self,
        metadata: ArrayMetadata | ArrayMetadataDict,
        store_path: StorePath,
        config: ArrayConfigLike | None = None,
    ) -> None:
        if isinstance(metadata, dict):
            zarr_format = metadata["zarr_format"]
            # TODO: remove this when we extensively type the dict representation of metadata
            _metadata = cast(dict[str, JSON], metadata)
            if zarr_format == 2:
                metadata = ArrayV2Metadata.from_dict(_metadata)
            elif zarr_format == 3:
                metadata = ArrayV3Metadata.from_dict(_metadata)
            else:
                raise ValueError(f"Invalid zarr_format: {zarr_format}. Expected 2 or 3")

        metadata_parsed = parse_array_metadata(metadata)
        config_parsed = parse_array_config(config)

        object.__setattr__(self, "metadata", metadata_parsed)
        object.__setattr__(self, "store_path", store_path)
        object.__setattr__(self, "_config", config_parsed)
        object.__setattr__(self, "codec_pipeline", create_codec_pipeline(metadata=metadata_parsed))

    # this overload defines the function signature when zarr_format is 2
    @overload
    @classmethod
    async def create(
        cls,
        store: StoreLike,
        *,
        # v2 and v3
        shape: ShapeLike,
        dtype: ZDTypeLike,
        zarr_format: Literal[2],
        fill_value: Any | None = None,
        attributes: dict[str, JSON] | None = None,
        chunks: ShapeLike | None = None,
        dimension_separator: Literal[".", "/"] | None = None,
        order: MemoryOrder | None = None,
        filters: list[dict[str, JSON]] | None = None,
        compressor: dict[str, JSON] | None = None,
        # runtime
        overwrite: bool = False,
        data: npt.ArrayLike | None = None,
        config: ArrayConfigLike | None = None,
    ) -> AsyncArray[ArrayV2Metadata]: ...

    # this overload defines the function signature when zarr_format is 3
    @overload
    @classmethod
    async def create(
        cls,
        store: StoreLike,
        *,
        # v2 and v3
        shape: ShapeLike,
        dtype: ZDTypeLike,
        zarr_format: Literal[3],
        fill_value: Any | None = None,
        attributes: dict[str, JSON] | None = None,
        # v3 only
        chunk_shape: ShapeLike | None = None,
        chunk_key_encoding: (
            ChunkKeyEncoding
            | tuple[Literal["default"], Literal[".", "/"]]
            | tuple[Literal["v2"], Literal[".", "/"]]
            | None
        ) = None,
        codecs: Iterable[Codec | dict[str, JSON]] | None = None,
        dimension_names: Iterable[str] | None = None,
        # runtime
        overwrite: bool = False,
        data: npt.ArrayLike | None = None,
        config: ArrayConfigLike | None = None,
    ) -> AsyncArray[ArrayV3Metadata]: ...

    @overload
    @classmethod
    async def create(
        cls,
        store: StoreLike,
        *,
        # v2 and v3
        shape: ShapeLike,
        dtype: ZDTypeLike,
        zarr_format: Literal[3] = 3,
        fill_value: Any | None = None,
        attributes: dict[str, JSON] | None = None,
        # v3 only
        chunk_shape: ShapeLike | None = None,
        chunk_key_encoding: (
            ChunkKeyEncoding
            | tuple[Literal["default"], Literal[".", "/"]]
            | tuple[Literal["v2"], Literal[".", "/"]]
            | None
        ) = None,
        codecs: Iterable[Codec | dict[str, JSON]] | None = None,
        dimension_names: Iterable[str] | None = None,
        # runtime
        overwrite: bool = False,
        data: npt.ArrayLike | None = None,
        config: ArrayConfigLike | None = None,
    ) -> AsyncArray[ArrayV3Metadata]: ...

    @overload
    @classmethod
    async def create(
        cls,
        store: StoreLike,
        *,
        # v2 and v3
        shape: ShapeLike,
        dtype: ZDTypeLike,
        zarr_format: ZarrFormat,
        fill_value: Any | None = None,
        attributes: dict[str, JSON] | None = None,
        # v3 only
        chunk_shape: ShapeLike | None = None,
        chunk_key_encoding: (
            ChunkKeyEncoding
            | tuple[Literal["default"], Literal[".", "/"]]
            | tuple[Literal["v2"], Literal[".", "/"]]
            | None
        ) = None,
        codecs: Iterable[Codec | dict[str, JSON]] | None = None,
        dimension_names: Iterable[str] | None = None,
        # v2 only
        chunks: ShapeLike | None = None,
        dimension_separator: Literal[".", "/"] | None = None,
        order: MemoryOrder | None = None,
        filters: list[dict[str, JSON]] | None = None,
        compressor: dict[str, JSON] | None = None,
        # runtime
        overwrite: bool = False,
        data: npt.ArrayLike | None = None,
        config: ArrayConfigLike | None = None,
    ) -> AsyncArray[ArrayV3Metadata] | AsyncArray[ArrayV2Metadata]: ...

    @classmethod
    @deprecated("Use zarr.api.asynchronous.create_array instead.")
    @_deprecate_positional_args
    async def create(
        cls,
        store: StoreLike,
        *,
        # v2 and v3
        shape: ShapeLike,
        dtype: ZDTypeLike,
        zarr_format: ZarrFormat = 3,
        fill_value: Any | None = None,
        attributes: dict[str, JSON] | None = None,
        # v3 only
        chunk_shape: ShapeLike | None = None,
        chunk_key_encoding: (
            ChunkKeyEncodingLike
            | tuple[Literal["default"], Literal[".", "/"]]
            | tuple[Literal["v2"], Literal[".", "/"]]
            | None
        ) = None,
        codecs: Iterable[Codec | dict[str, JSON]] | None = None,
        dimension_names: Iterable[str] | None = None,
        # v2 only
        chunks: ShapeLike | None = None,
        dimension_separator: Literal[".", "/"] | None = None,
        order: MemoryOrder | None = None,
        filters: list[dict[str, JSON]] | None = None,
        compressor: dict[str, JSON] | None = None,
        # runtime
        overwrite: bool = False,
        data: npt.ArrayLike | None = None,
        config: ArrayConfigLike | None = None,
    ) -> AsyncArray[ArrayV2Metadata] | AsyncArray[ArrayV3Metadata]:
        """Method to create a new asynchronous array instance.

        .. deprecated:: 3.0.0
            Deprecated in favor of :func:`zarr.api.asynchronous.create_array`.

        Parameters
        ----------
        store : StoreLike
            The store where the array will be created.
        shape : ShapeLike
            The shape of the array.
        dtype : ZDTypeLike
            The data type of the array.
        zarr_format : ZarrFormat, optional
            The Zarr format version (default is 3).
        fill_value : Any, optional
            The fill value of the array (default is None).
        attributes : dict[str, JSON], optional
            The attributes of the array (default is None).
        chunk_shape : ChunkCoords, optional
            The shape of the array's chunks
            Zarr format 3 only. Zarr format 2 arrays should use `chunks` instead.
            If not specified, default are guessed based on the shape and dtype.
        chunk_key_encoding : ChunkKeyEncodingLike, optional
            A specification of how the chunk keys are represented in storage.
            Zarr format 3 only. Zarr format 2 arrays should use `dimension_separator` instead.
            Default is ``("default", "/")``.
        codecs : Sequence of Codecs or dicts, optional
            An iterable of Codec or dict serializations of Codecs. The elements of
            this collection specify the transformation from array values to stored bytes.
            Zarr format 3 only. Zarr format 2 arrays should use ``filters`` and ``compressor`` instead.

            If no codecs are provided, default codecs will be used:

            - For numeric arrays, the default is ``BytesCodec`` and ``ZstdCodec``.
            - For Unicode strings, the default is ``VLenUTF8Codec`` and ``ZstdCodec``.
            - For bytes or objects, the default is ``VLenBytesCodec`` and ``ZstdCodec``.

            These defaults can be changed by modifying the value of ``array.v3_default_filters``,
            ``array.v3_default_serializer`` and ``array.v3_default_compressors`` in :mod:`zarr.core.config`.
        dimension_names : Iterable[str], optional
            The names of the dimensions (default is None).
            Zarr format 3 only. Zarr format 2 arrays should not use this parameter.
        chunks : ShapeLike, optional
            The shape of the array's chunks.
            Zarr format 2 only. Zarr format 3 arrays should use ``chunk_shape`` instead.
            If not specified, default are guessed based on the shape and dtype.
        dimension_separator : Literal[".", "/"], optional
            The dimension separator (default is ".").
            Zarr format 2 only. Zarr format 3 arrays should use ``chunk_key_encoding`` instead.
        order : Literal["C", "F"], optional
            The memory of the array (default is "C").
            If ``zarr_format`` is 2, this parameter sets the memory order of the array.
            If `zarr_format`` is 3, then this parameter is deprecated, because memory order
            is a runtime parameter for Zarr 3 arrays. The recommended way to specify the memory
            order for Zarr 3 arrays is via the ``config`` parameter, e.g. ``{'config': 'C'}``.
        filters : list[dict[str, JSON]], optional
            Sequence of filters to use to encode chunk data prior to compression.
            Zarr format 2 only. Zarr format 3 arrays should use ``codecs`` instead. If no ``filters``
            are provided, a default set of filters will be used.
            These defaults can be changed by modifying the value of ``array.v2_default_filters`` in :mod:`zarr.core.config`.
        compressor : dict[str, JSON], optional
            The compressor used to compress the data (default is None).
            Zarr format 2 only. Zarr format 3 arrays should use ``codecs`` instead.

            If no ``compressor`` is provided, a default compressor will be used:

            - For numeric arrays, the default is ``ZstdCodec``.
            - For Unicode strings, the default is ``VLenUTF8Codec``.
            - For bytes or objects, the default is ``VLenBytesCodec``.

            These defaults can be changed by modifying the value of ``array.v2_default_compressor`` in :mod:`zarr.core.config`.
        overwrite : bool, optional
            Whether to raise an error if the store already exists (default is False).
        data : npt.ArrayLike, optional
            The data to be inserted into the array (default is None).
        config : ArrayConfigLike, optional
            Runtime configuration for the array.

        Returns
        -------
        AsyncArray
            The created asynchronous array instance.
        """
        return await cls._create(
            store,
            # v2 and v3
            shape=shape,
            dtype=dtype,
            zarr_format=zarr_format,
            fill_value=fill_value,
            attributes=attributes,
            # v3 only
            chunk_shape=chunk_shape,
            chunk_key_encoding=chunk_key_encoding,
            codecs=codecs,
            dimension_names=dimension_names,
            # v2 only
            chunks=chunks,
            dimension_separator=dimension_separator,
            order=order,
            filters=filters,
            compressor=compressor,
            # runtime
            overwrite=overwrite,
            data=data,
            config=config,
        )

    @classmethod
    async def _create(
        cls,
        store: StoreLike,
        *,
        # v2 and v3
        shape: ShapeLike,
        dtype: ZDTypeLike | ZDType[_BaseDType, _BaseScalar],
        zarr_format: ZarrFormat = 3,
        fill_value: Any | None = None,
        attributes: dict[str, JSON] | None = None,
        # v3 only
        chunk_shape: ShapeLike | None = None,
        chunk_key_encoding: (
            ChunkKeyEncodingLike
            | tuple[Literal["default"], Literal[".", "/"]]
            | tuple[Literal["v2"], Literal[".", "/"]]
            | None
        ) = None,
        codecs: Iterable[Codec | dict[str, JSON]] | None = None,
        dimension_names: Iterable[str] | None = None,
        # v2 only
        chunks: ShapeLike | None = None,
        dimension_separator: Literal[".", "/"] | None = None,
        order: MemoryOrder | None = None,
        filters: list[dict[str, JSON]] | None = None,
        compressor: dict[str, JSON] | None = None,
        # runtime
        overwrite: bool = False,
        data: npt.ArrayLike | None = None,
        config: ArrayConfigLike | None = None,
    ) -> AsyncArray[ArrayV2Metadata] | AsyncArray[ArrayV3Metadata]:
        """Method to create a new asynchronous array instance.
        See :func:`AsyncArray.create` for more details.
        Deprecated in favor of :func:`zarr.api.asynchronous.create_array`.
        """

        dtype_parsed = parse_data_type(dtype, zarr_format=zarr_format)
        store_path = await make_store_path(store)

        shape = parse_shapelike(shape)

        if chunks is not None and chunk_shape is not None:
            raise ValueError("Only one of chunk_shape or chunks can be provided.")

        if chunks:
            _chunks = normalize_chunks(chunks, shape, dtype_parsed.to_dtype().itemsize)
        else:
            _chunks = normalize_chunks(chunk_shape, shape, dtype_parsed.to_dtype().itemsize)
        config_parsed = parse_array_config(config)

        result: AsyncArray[ArrayV3Metadata] | AsyncArray[ArrayV2Metadata]
        if zarr_format == 3:
            if dimension_separator is not None:
                raise ValueError(
                    "dimension_separator cannot be used for arrays with zarr_format 3. Use chunk_key_encoding instead."
                )
            if filters is not None:
                raise ValueError(
                    "filters cannot be used for arrays with zarr_format 3. Use array-to-array codecs instead."
                )
            if compressor is not None:
                raise ValueError(
                    "compressor cannot be used for arrays with zarr_format 3. Use bytes-to-bytes codecs instead."
                )

            if order is not None:
                _warn_order_kwarg()

            result = await cls._create_v3(
                store_path,
                shape=shape,
                dtype=dtype_parsed,
                chunk_shape=_chunks,
                fill_value=fill_value,
                chunk_key_encoding=chunk_key_encoding,
                codecs=codecs,
                dimension_names=dimension_names,
                attributes=attributes,
                overwrite=overwrite,
                config=config_parsed,
            )
        elif zarr_format == 2:
            if codecs is not None:
                raise ValueError(
                    "codecs cannot be used for arrays with zarr_format 2. Use filters and compressor instead."
                )
            if chunk_key_encoding is not None:
                raise ValueError(
                    "chunk_key_encoding cannot be used for arrays with zarr_format 2. Use dimension_separator instead."
                )
            if dimension_names is not None:
                raise ValueError("dimension_names cannot be used for arrays with zarr_format 2.")

            if order is None:
                order_parsed = parse_order(zarr_config.get("array.order"))
            else:
                order_parsed = order

            result = await cls._create_v2(
                store_path,
                shape=shape,
                dtype=dtype_parsed,
                chunks=_chunks,
                dimension_separator=dimension_separator,
                fill_value=fill_value,
                order=order_parsed,
                config=config_parsed,
                filters=filters,
                compressor=compressor,
                attributes=attributes,
                overwrite=overwrite,
            )
        else:
            raise ValueError(f"Insupported zarr_format. Got: {zarr_format}")

        if data is not None:
            # insert user-provided data
            await result.setitem(..., data)

        return result

    @staticmethod
    def _create_metadata_v3(
        shape: ShapeLike,
        dtype: ZDType[_BaseDType, _BaseScalar],
        chunk_shape: ChunkCoords,
        fill_value: Any | None = None,
        chunk_key_encoding: ChunkKeyEncodingLike | None = None,
        codecs: Iterable[Codec | dict[str, JSON]] | None = None,
        dimension_names: Iterable[str] | None = None,
        attributes: dict[str, JSON] | None = None,
    ) -> ArrayV3Metadata:
        """
        Create an instance of ArrayV3Metadata.
        """
        filters: tuple[ArrayArrayCodec, ...]
        compressors: tuple[BytesBytesCodec, ...]

        shape = parse_shapelike(shape)
        if codecs is None:
            filters, serializer, compressors = _get_default_chunk_encoding_v3(dtype)
            codecs_parsed = (*filters, serializer, *compressors)
        else:
            codecs_parsed = tuple(codecs)

        chunk_key_encoding_parsed: ChunkKeyEncodingLike
        if chunk_key_encoding is None:
            chunk_key_encoding_parsed = {"name": "default", "separator": "/"}
        else:
            chunk_key_encoding_parsed = chunk_key_encoding

        if fill_value is None:
            # v3 spec will not allow a null fill value
            fill_value_parsed = dtype.default_value()
        else:
            fill_value_parsed = fill_value

        chunk_grid_parsed = RegularChunkGrid(chunk_shape=chunk_shape)
        return ArrayV3Metadata(
            shape=shape,
            data_type=dtype,
            chunk_grid=chunk_grid_parsed,
            chunk_key_encoding=chunk_key_encoding_parsed,
            fill_value=fill_value_parsed,
            codecs=codecs_parsed,  # type: ignore[arg-type]
            dimension_names=tuple(dimension_names) if dimension_names else None,
            attributes=attributes or {},
        )

    @classmethod
    async def _create_v3(
        cls,
        store_path: StorePath,
        *,
        shape: ShapeLike,
        dtype: ZDType[_BaseDType, _BaseScalar],
        chunk_shape: ChunkCoords,
        config: ArrayConfig,
        fill_value: Any | None = None,
        chunk_key_encoding: (
            ChunkKeyEncodingLike
            | tuple[Literal["default"], Literal[".", "/"]]
            | tuple[Literal["v2"], Literal[".", "/"]]
            | None
        ) = None,
        codecs: Iterable[Codec | dict[str, JSON]] | None = None,
        dimension_names: Iterable[str] | None = None,
        attributes: dict[str, JSON] | None = None,
        overwrite: bool = False,
    ) -> AsyncArray[ArrayV3Metadata]:
        if overwrite:
            if store_path.store.supports_deletes:
                await store_path.delete_dir()
            else:
                await ensure_no_existing_node(store_path, zarr_format=3)
        else:
            await ensure_no_existing_node(store_path, zarr_format=3)

        if isinstance(chunk_key_encoding, tuple):
            chunk_key_encoding = (
                V2ChunkKeyEncoding(separator=chunk_key_encoding[1])
                if chunk_key_encoding[0] == "v2"
                else DefaultChunkKeyEncoding(separator=chunk_key_encoding[1])
            )

        metadata = cls._create_metadata_v3(
            shape=shape,
            dtype=dtype,
            chunk_shape=chunk_shape,
            fill_value=fill_value,
            chunk_key_encoding=chunk_key_encoding,
            codecs=codecs,
            dimension_names=dimension_names,
            attributes=attributes,
        )

        array = cls(metadata=metadata, store_path=store_path, config=config)
        await array._save_metadata(metadata, ensure_parents=True)
        return array

    @staticmethod
    def _create_metadata_v2(
        shape: ChunkCoords,
        dtype: ZDType[_BaseDType, _BaseScalar],
        chunks: ChunkCoords,
        order: MemoryOrder,
        dimension_separator: Literal[".", "/"] | None = None,
        fill_value: float | None = None,
        filters: Iterable[dict[str, JSON] | numcodecs.abc.Codec] | None = None,
        compressor: dict[str, JSON] | numcodecs.abc.Codec | None = None,
        attributes: dict[str, JSON] | None = None,
    ) -> ArrayV2Metadata:
        if dimension_separator is None:
            dimension_separator = "."

        return ArrayV2Metadata(
            shape=shape,
            dtype=dtype,
            chunks=chunks,
            order=order,
            dimension_separator=dimension_separator,
            fill_value=fill_value,
            compressor=compressor,
            filters=filters,
            attributes=attributes,
        )

    @classmethod
    async def _create_v2(
        cls,
        store_path: StorePath,
        *,
        shape: ChunkCoords,
        dtype: ZDType[_BaseDType, _BaseScalar],
        chunks: ChunkCoords,
        order: MemoryOrder,
        config: ArrayConfig,
        dimension_separator: Literal[".", "/"] | None = None,
        fill_value: float | None = None,
        filters: Iterable[dict[str, JSON] | numcodecs.abc.Codec] | None = None,
        compressor: dict[str, JSON] | numcodecs.abc.Codec | None = None,
        attributes: dict[str, JSON] | None = None,
        overwrite: bool = False,
    ) -> AsyncArray[ArrayV2Metadata]:
        if overwrite:
            if store_path.store.supports_deletes:
                await store_path.delete_dir()
            else:
                await ensure_no_existing_node(store_path, zarr_format=2)
        else:
            await ensure_no_existing_node(store_path, zarr_format=2)

        metadata = cls._create_metadata_v2(
            shape=shape,
            dtype=dtype,
            chunks=chunks,
            order=order,
            dimension_separator=dimension_separator,
            fill_value=fill_value,
            filters=filters,
            compressor=compressor,
            attributes=attributes,
        )

        array = cls(metadata=metadata, store_path=store_path, config=config)
        await array._save_metadata(metadata, ensure_parents=True)
        return array

    @classmethod
    def from_dict(
        cls,
        store_path: StorePath,
        data: dict[str, JSON],
    ) -> AsyncArray[ArrayV3Metadata] | AsyncArray[ArrayV2Metadata]:
        """
        Create a Zarr array from a dictionary, with support for both Zarr format 2 and 3 metadata.

        Parameters
        ----------
        store_path : StorePath
            The path within the store where the array should be created.

        data : dict
            A dictionary representing the array data. This dictionary should include necessary metadata
            for the array, such as shape, dtype, and other attributes. The format of the metadata
            will determine whether a Zarr format 2 or 3 array is created.

        Returns
        -------
        AsyncArray[ArrayV3Metadata] or AsyncArray[ArrayV2Metadata]
            The created Zarr array, either using Zarr format 2 or 3 metadata based on the provided data.

        Raises
        ------
        ValueError
            If the dictionary data is invalid or incompatible with either Zarr format 2 or 3 array creation.
        """
        metadata = parse_array_metadata(data)
        return cls(metadata=metadata, store_path=store_path)

    @classmethod
    async def open(
        cls,
        store: StoreLike,
        zarr_format: ZarrFormat | None = 3,
    ) -> AsyncArray[ArrayV3Metadata] | AsyncArray[ArrayV2Metadata]:
        """
        Async method to open an existing Zarr array from a given store.

        Parameters
        ----------
        store : StoreLike
            The store containing the Zarr array.
        zarr_format : ZarrFormat | None, optional
            The Zarr format version (default is 3).

        Returns
        -------
        AsyncArray
            The opened Zarr array.

        Examples
        --------
        >>> import zarr
        >>>  store = zarr.storage.MemoryStore()
        >>>  async_arr = await AsyncArray.open(store) # doctest: +ELLIPSIS
        <AsyncArray memory://... shape=(100, 100) dtype=int32>
        """
        store_path = await make_store_path(store)
        metadata_dict = await get_array_metadata(store_path, zarr_format=zarr_format)
        # TODO: remove this cast when we have better type hints
        _metadata_dict = cast(ArrayV3MetadataDict, metadata_dict)
        return cls(store_path=store_path, metadata=_metadata_dict)

    @property
    def store(self) -> Store:
        return self.store_path.store

    @property
    def ndim(self) -> int:
        """Returns the number of dimensions in the Array.

        Returns
        -------
        int
            The number of dimensions in the Array.
        """
        return len(self.metadata.shape)

    @property
    def shape(self) -> ChunkCoords:
        """Returns the shape of the Array.

        Returns
        -------
        tuple
            The shape of the Array.
        """
        return self.metadata.shape

    @property
    def chunks(self) -> ChunkCoords:
        """Returns the chunk shape of the Array.
        If sharding is used the inner chunk shape is returned.

        Only defined for arrays using using `RegularChunkGrid`.
        If array doesn't use `RegularChunkGrid`, `NotImplementedError` is raised.

        Returns
        -------
        ChunkCoords:
            The chunk shape of the Array.
        """
        return self.metadata.chunks

    @cached_property
    def chunk_grid(self) -> ChunkGrid:
        if self.metadata.zarr_format == 2:
            return RegularChunkGrid(chunk_shape=self.chunks)
        else:
            return self.metadata.chunk_grid

    @property
    def shards(self) -> ChunkCoords | None:
        """Returns the shard shape of the Array.
        Returns None if sharding is not used.

        Only defined for arrays using using `RegularChunkGrid`.
        If array doesn't use `RegularChunkGrid`, `NotImplementedError` is raised.

        Returns
        -------
        ChunkCoords:
            The shard shape of the Array.
        """
        return self.metadata.shards

    @property
    def size(self) -> int:
        """Returns the total number of elements in the array

        Returns
        -------
        int
            Total number of elements in the array
        """
        return np.prod(self.metadata.shape).item()

    @property
    def filters(self) -> tuple[numcodecs.abc.Codec, ...] | tuple[ArrayArrayCodec, ...]:
        """
        Filters that are applied to each chunk of the array, in order, before serializing that
        chunk to bytes.
        """
        if self.metadata.zarr_format == 2:
            filters = self.metadata.filters
            if filters is None:
                return ()
            return filters

        return tuple(
            codec for codec in self.metadata.inner_codecs if isinstance(codec, ArrayArrayCodec)
        )

    @property
    def serializer(self) -> ArrayBytesCodec | None:
        """
        Array-to-bytes codec to use for serializing the chunks into bytes.
        """
        if self.metadata.zarr_format == 2:
            return None

        return next(
            codec for codec in self.metadata.inner_codecs if isinstance(codec, ArrayBytesCodec)
        )

    @property
    @deprecated("Use AsyncArray.compressors instead.")
    def compressor(self) -> numcodecs.abc.Codec | None:
        """
        Compressor that is applied to each chunk of the array.

        .. deprecated:: 3.0.0
            `array.compressor` is deprecated and will be removed in a future release.
            Use `array.compressors` instead.
        """
        if self.metadata.zarr_format == 2:
            return self.metadata.compressor
        raise TypeError("`compressor` is not available for Zarr format 3 arrays.")

    @property
    def compressors(self) -> tuple[numcodecs.abc.Codec, ...] | tuple[BytesBytesCodec, ...]:
        """
        Compressors that are applied to each chunk of the array. Compressors are applied in order, and after any
        filters are applied (if any are specified) and the data is serialized into bytes.
        """
        if self.metadata.zarr_format == 2:
            if self.metadata.compressor is not None:
                return (self.metadata.compressor,)
            return ()

        return tuple(
            codec for codec in self.metadata.inner_codecs if isinstance(codec, BytesBytesCodec)
        )

    @property
    def _zdtype(self) -> ZDType[_BaseDType, _BaseScalar]:
        """
        The zarr-specific representation of the array data type
        """
        if self.metadata.zarr_format == 2:
            return self.metadata.dtype
        else:
            return self.metadata.data_type

    @property
    def dtype(self) -> _BaseDType:
        """Returns the data type of the array.

        Returns
        -------
        np.dtype
            Data type of the array
        """
        return self._zdtype.to_dtype()

    @property
    def order(self) -> MemoryOrder:
        """Returns the memory order of the array.

        Returns
        -------
        bool
            Memory order of the array
        """
        return self._config.order

    @property
    def attrs(self) -> dict[str, JSON]:
        """Returns the attributes of the array.

        Returns
        -------
        dict
            Attributes of the array
        """
        return self.metadata.attributes

    @property
    def read_only(self) -> bool:
        """Returns True if the array is read-only.

        Returns
        -------
        bool
            True if the array is read-only
        """
        # Backwards compatibility for 2.x
        return self.store_path.read_only

    @property
    def path(self) -> str:
        """Storage path.

        Returns
        -------
        str
            The path to the array in the Zarr store.
        """
        return self.store_path.path

    @property
    def name(self) -> str:
        """Array name following h5py convention.

        Returns
        -------
        str
            The name of the array.
        """
        # follow h5py convention: add leading slash
        name = self.path
        if not name.startswith("/"):
            name = "/" + name
        return name

    @property
    def basename(self) -> str:
        """Final component of name.

        Returns
        -------
        str
            The basename or final component of the array name.
        """
        return self.name.split("/")[-1]

    @property
    def cdata_shape(self) -> ChunkCoords:
        """
        The shape of the chunk grid for this array.

        Returns
        -------
        Tuple[int]
            The shape of the chunk grid for this array.
        """
        return tuple(starmap(ceildiv, zip(self.shape, self.chunks, strict=False)))

    @property
    def nchunks(self) -> int:
        """
        The number of chunks in the stored representation of this array.

        Returns
        -------
        int
            The total number of chunks in the array.
        """
        return product(self.cdata_shape)

    async def nchunks_initialized(self) -> int:
        """
        Calculate the number of chunks that have been initialized, i.e. the number of chunks that have
        been persisted to the storage backend.

        Returns
        -------
        nchunks_initialized : int
            The number of chunks that have been initialized.

        Notes
        -----
        On :class:`AsyncArray` this is an asynchronous method, unlike the (synchronous)
        property :attr:`Array.nchunks_initialized`.

        Examples
        --------
        >>> arr = await zarr.api.asynchronous.create(shape=(10,), chunks=(2,))
        >>> await arr.nchunks_initialized()
        0
        >>> await arr.setitem(slice(5), 1)
        >>> await arr.nchunks_initialized()
        3
        """
        return len(await chunks_initialized(self))

    async def nbytes_stored(self) -> int:
        return await self.store_path.store.getsize_prefix(self.store_path.path)

    def _iter_chunk_coords(
        self, *, origin: Sequence[int] | None = None, selection_shape: Sequence[int] | None = None
    ) -> Iterator[ChunkCoords]:
        """
        Create an iterator over the coordinates of chunks in chunk grid space. If the `origin`
        keyword is used, iteration will start at the chunk index specified by `origin`.
        The default behavior is to start at the origin of the grid coordinate space.
        If the `selection_shape` keyword is used, iteration will be bounded over a contiguous region
        ranging from `[origin, origin selection_shape]`, where the upper bound is exclusive as
        per python indexing conventions.

        Parameters
        ----------
        origin : Sequence[int] | None, default=None
            The origin of the selection relative to the array's chunk grid.
        selection_shape : Sequence[int] | None, default=None
            The shape of the selection in chunk grid coordinates.

        Yields
        ------
        chunk_coords: ChunkCoords
            The coordinates of each chunk in the selection.
        """
        return _iter_grid(self.cdata_shape, origin=origin, selection_shape=selection_shape)

    def _iter_chunk_keys(
        self, *, origin: Sequence[int] | None = None, selection_shape: Sequence[int] | None = None
    ) -> Iterator[str]:
        """
        Iterate over the storage keys of each chunk, relative to an optional origin, and optionally
        limited to a contiguous region in chunk grid coordinates.

        Parameters
        ----------
        origin : Sequence[int] | None, default=None
            The origin of the selection relative to the array's chunk grid.
        selection_shape : Sequence[int] | None, default=None
            The shape of the selection in chunk grid coordinates.

        Yields
        ------
        key: str
            The storage key of each chunk in the selection.
        """
        # Iterate over the coordinates of chunks in chunk grid space.
        for k in self._iter_chunk_coords(origin=origin, selection_shape=selection_shape):
            # Encode the chunk key from the chunk coordinates.
            yield self.metadata.encode_chunk_key(k)

    def _iter_chunk_regions(
        self, *, origin: Sequence[int] | None = None, selection_shape: Sequence[int] | None = None
    ) -> Iterator[tuple[slice, ...]]:
        """
        Iterate over the regions spanned by each chunk.

        Parameters
        ----------
        origin : Sequence[int] | None, default=None
            The origin of the selection relative to the array's chunk grid.
        selection_shape : Sequence[int] | None, default=None
            The shape of the selection in chunk grid coordinates.

        Yields
        ------
        region: tuple[slice, ...]
            A tuple of slice objects representing the region spanned by each chunk in the selection.
        """
        for cgrid_position in self._iter_chunk_coords(
            origin=origin, selection_shape=selection_shape
        ):
            out: tuple[slice, ...] = ()
            for c_pos, c_shape in zip(cgrid_position, self.chunks, strict=False):
                start = c_pos * c_shape
                stop = start + c_shape
                out += (slice(start, stop, 1),)
            yield out

    @property
    def nbytes(self) -> int:
        """
        The total number of bytes that can be stored in the chunks of this array.

        Notes
        -----
        This value is calculated by multiplying the number of elements in the array and the size
        of each element, the latter of which is determined by the dtype of the array.
        For this reason, ``nbytes`` will likely be inaccurate for arrays with variable-length
        dtypes. It is not possible to determine the size of an array with variable-length elements
        from the shape and dtype alone.
        """
        return self.size * self.dtype.itemsize

    def get_chunk_spec(
        self, _chunk_coords: ChunkCoords, array_config: ArrayConfig, prototype: BufferPrototype
    ) -> ArraySpec:
        assert isinstance(self.chunk_grid, RegularChunkGrid), (
            "Currently, only regular chunk grid is supported"
        )
        return ArraySpec(
            shape=self.chunk_grid.chunk_shape,
            dtype=self._zdtype,
            fill_value=self.metadata.fill_value,
            config=array_config,
            prototype=prototype,
        )

    async def _get_selection(
        self,
        indexer: Indexer,
        *,
        prototype: BufferPrototype,
        out: NDBuffer | None = None,
        fields: Fields | None = None,
    ) -> NDArrayLikeOrScalar:
        # check fields are sensible
        out_dtype = check_fields(fields, self.dtype)

        # setup output buffer
        if out is not None:
            if isinstance(out, NDBuffer):
                out_buffer = out
            else:
                raise TypeError(f"out argument needs to be an NDBuffer. Got {type(out)!r}")
            if out_buffer.shape != indexer.shape:
                raise ValueError(
                    f"shape of out argument doesn't match. Expected {indexer.shape}, got {out.shape}"
                )
        else:
            out_buffer = prototype.nd_buffer.create(
                shape=indexer.shape,
                dtype=out_dtype,
                order=self._config.order,
                fill_value=self.metadata.fill_value,
            )
        if product(indexer.shape) > 0:
            # need to use the order from the metadata for v2
            _config = self._config
            if self.metadata.zarr_format == 2:
                _config = replace(_config, order=self.metadata.order)

            # reading chunks and decoding them
            await self.codec_pipeline.read(
                [
                    (
                        self.store_path / self.metadata.encode_chunk_key(chunk_coords),
                        self.get_chunk_spec(chunk_coords, _config, prototype=prototype),
                        chunk_selection,
                        out_selection,
                        is_complete_chunk,
                    )
                    for chunk_coords, chunk_selection, out_selection, is_complete_chunk in indexer
                ],
                out_buffer,
                drop_axes=indexer.drop_axes,
            )
        if isinstance(indexer, BasicIndexer) and indexer.shape == ():
            return out_buffer.as_scalar()
        return out_buffer.as_ndarray_like()

    async def getitem(
        self,
        selection: BasicSelection,
        *,
        prototype: BufferPrototype | None = None,
    ) -> NDArrayLikeOrScalar:
        """
        Asynchronous function that retrieves a subset of the array's data based on the provided selection.

        Parameters
        ----------
        selection : BasicSelection
            A selection object specifying the subset of data to retrieve.
        prototype : BufferPrototype, optional
            A buffer prototype to use for the retrieved data (default is None).

        Returns
        -------
        NDArrayLikeOrScalar
            The retrieved subset of the array's data.

        Examples
        --------
        >>> import zarr
        >>>  store = zarr.storage.MemoryStore()
        >>>  async_arr = await zarr.api.asynchronous.create_array(
        ...      store=store,
        ...      shape=(100,100),
        ...      chunks=(10,10),
        ...      dtype='i4',
        ...      fill_value=0)
        <AsyncArray memory://... shape=(100, 100) dtype=int32>
        >>> await async_arr.getitem((0,1)) # doctest: +ELLIPSIS
        array(0, dtype=int32)

        """
        if prototype is None:
            prototype = default_buffer_prototype()
        indexer = BasicIndexer(
            selection,
            shape=self.metadata.shape,
            chunk_grid=self.chunk_grid,
        )
        return await self._get_selection(indexer, prototype=prototype)

    async def _save_metadata(self, metadata: ArrayMetadata, ensure_parents: bool = False) -> None:
        """
        Asynchronously save the array metadata.
        """
        to_save = metadata.to_buffer_dict(cpu_buffer_prototype)
        awaitables = [set_or_delete(self.store_path / key, value) for key, value in to_save.items()]

        if ensure_parents:
            # To enable zarr.create(store, path="a/b/c"), we need to create all the intermediate groups.
            parents = _build_parents(self)

            for parent in parents:
                awaitables.extend(
                    [
                        (parent.store_path / key).set_if_not_exists(value)
                        for key, value in parent.metadata.to_buffer_dict(
                            cpu_buffer_prototype
                        ).items()
                    ]
                )

        await gather(*awaitables)

    async def _set_selection(
        self,
        indexer: Indexer,
        value: npt.ArrayLike,
        *,
        prototype: BufferPrototype,
        fields: Fields | None = None,
    ) -> None:
        # check fields are sensible
        check_fields(fields, self.dtype)
        fields = check_no_multi_fields(fields)

        # check value shape
        if np.isscalar(value):
            array_like = prototype.buffer.create_zero_length().as_array_like()
            if isinstance(array_like, np._typing._SupportsArrayFunc):
                # TODO: need to handle array types that don't support __array_function__
                # like PyTorch and JAX
                array_like_ = cast(np._typing._SupportsArrayFunc, array_like)
            value = np.asanyarray(value, dtype=self.dtype, like=array_like_)
        else:
            if not hasattr(value, "shape"):
                value = np.asarray(value, self.dtype)
            # assert (
            #     value.shape == indexer.shape
            # ), f"shape of value doesn't match indexer shape. Expected {indexer.shape}, got {value.shape}"
            if not hasattr(value, "dtype") or value.dtype.name != self.dtype.name:
                if hasattr(value, "astype"):
                    # Handle things that are already NDArrayLike more efficiently
                    value = value.astype(dtype=self.dtype, order="A")
                else:
                    value = np.array(value, dtype=self.dtype, order="A")
        value = cast(NDArrayLike, value)
        # We accept any ndarray like object from the user and convert it
        # to a NDBuffer (or subclass). From this point onwards, we only pass
        # Buffer and NDBuffer between components.
        value_buffer = prototype.nd_buffer.from_ndarray_like(value)

        # need to use the order from the metadata for v2
        _config = self._config
        if self.metadata.zarr_format == 2:
            _config = replace(_config, order=self.metadata.order)

        # merging with existing data and encoding chunks
        await self.codec_pipeline.write(
            [
                (
                    self.store_path / self.metadata.encode_chunk_key(chunk_coords),
                    self.get_chunk_spec(chunk_coords, _config, prototype),
                    chunk_selection,
                    out_selection,
                    is_complete_chunk,
                )
                for chunk_coords, chunk_selection, out_selection, is_complete_chunk in indexer
            ],
            value_buffer,
            drop_axes=indexer.drop_axes,
        )

    async def setitem(
        self,
        selection: BasicSelection,
        value: npt.ArrayLike,
        prototype: BufferPrototype | None = None,
    ) -> None:
        """
        Asynchronously set values in the array using basic indexing.

        Parameters
        ----------
        selection : BasicSelection
            The selection defining the region of the array to set.

        value : numpy.typing.ArrayLike
            The values to be written into the selected region of the array.

        prototype : BufferPrototype or None, optional
            A prototype buffer that defines the structure and properties of the array chunks being modified.
            If None, the default buffer prototype is used. Default is None.

        Returns
        -------
        None
            This method does not return any value.

        Raises
        ------
        IndexError
            If the selection is out of bounds for the array.

        ValueError
            If the values are not compatible with the array's dtype or shape.

        Notes
        -----
        - This method is asynchronous and should be awaited.
        - Supports basic indexing, where the selection is contiguous and does not involve advanced indexing.
        """
        if prototype is None:
            prototype = default_buffer_prototype()
        indexer = BasicIndexer(
            selection,
            shape=self.metadata.shape,
            chunk_grid=self.chunk_grid,
        )
        return await self._set_selection(indexer, value, prototype=prototype)

    async def resize(self, new_shape: ShapeLike, delete_outside_chunks: bool = True) -> None:
        """
        Asynchronously resize the array to a new shape.

        Parameters
        ----------
        new_shape : ChunkCoords
            The desired new shape of the array.

        delete_outside_chunks : bool, optional
            If True (default), chunks that fall outside the new shape will be deleted. If False,
            the data in those chunks will be preserved.

        Returns
        -------
        AsyncArray
            The resized array.

        Raises
        ------
        ValueError
            If the new shape is incompatible with the current array's chunking configuration.

        Notes
        -----
        - This method is asynchronous and should be awaited.
        """
        new_shape = parse_shapelike(new_shape)
        assert len(new_shape) == len(self.metadata.shape)
        new_metadata = self.metadata.update_shape(new_shape)

        if delete_outside_chunks:
            # Remove all chunks outside of the new shape
            old_chunk_coords = set(self.chunk_grid.all_chunk_coords(self.metadata.shape))
            new_chunk_coords = set(self.chunk_grid.all_chunk_coords(new_shape))

            async def _delete_key(key: str) -> None:
                await (self.store_path / key).delete()

            await concurrent_map(
                [
                    (self.metadata.encode_chunk_key(chunk_coords),)
                    for chunk_coords in old_chunk_coords.difference(new_chunk_coords)
                ],
                _delete_key,
                zarr_config.get("async.concurrency"),
            )

        # Write new metadata
        await self._save_metadata(new_metadata)

        # Update metadata (in place)
        object.__setattr__(self, "metadata", new_metadata)

    async def append(self, data: npt.ArrayLike, axis: int = 0) -> ChunkCoords:
        """Append `data` to `axis`.

        Parameters
        ----------
        data : array-like
            Data to be appended.
        axis : int
            Axis along which to append.

        Returns
        -------
        new_shape : tuple

        Notes
        -----
        The size of all dimensions other than `axis` must match between this
        array and `data`.
        """
        # ensure data is array-like
        if not hasattr(data, "shape"):
            data = np.asanyarray(data)

        self_shape_preserved = tuple(s for i, s in enumerate(self.shape) if i != axis)
        data_shape_preserved = tuple(s for i, s in enumerate(data.shape) if i != axis)
        if self_shape_preserved != data_shape_preserved:
            raise ValueError(
                f"shape of data to append is not compatible with the array. "
                f"The shape of the data is ({data_shape_preserved})"
                f"and the shape of the array is ({self_shape_preserved})."
                "All dimensions must match except for the dimension being "
                "appended."
            )
        # remember old shape
        old_shape = self.shape

        # determine new shape
        new_shape = tuple(
            self.shape[i] if i != axis else self.shape[i] + data.shape[i]
            for i in range(len(self.shape))
        )

        # resize
        await self.resize(new_shape)

        # store data
        append_selection = tuple(
            slice(None) if i != axis else slice(old_shape[i], new_shape[i])
            for i in range(len(self.shape))
        )
        await self.setitem(append_selection, data)

        return new_shape

    async def update_attributes(self, new_attributes: dict[str, JSON]) -> Self:
        """
        Asynchronously update the array's attributes.

        Parameters
        ----------
        new_attributes : dict of str to JSON
            A dictionary of new attributes to update or add to the array. The keys represent attribute
            names, and the values must be JSON-compatible.

        Returns
        -------
        AsyncArray
            The array with the updated attributes.

        Raises
        ------
        ValueError
            If the attributes are invalid or incompatible with the array's metadata.

        Notes
        -----
        - This method is asynchronous and should be awaited.
        - The updated attributes will be merged with existing attributes, and any conflicts will be
          overwritten by the new values.
        """
        self.metadata.attributes.update(new_attributes)

        # Write new metadata
        await self._save_metadata(self.metadata)

        return self

    def __repr__(self) -> str:
        return f"<AsyncArray {self.store_path} shape={self.shape} dtype={self.dtype}>"

    @property
    def info(self) -> Any:
        """
        Return the statically known information for an array.

        Returns
        -------
        ArrayInfo

        See Also
        --------
        AsyncArray.info_complete
            All information about a group, including dynamic information
            like the number of bytes and chunks written.

        Examples
        --------

        >>> arr = await zarr.api.asynchronous.create(
        ...     path="array", shape=(3, 4, 5), chunks=(2, 2, 2))
        ... )
        >>> arr.info
        Type               : Array
        Zarr format        : 3
        Data type          : DataType.float64
        Shape              : (3, 4, 5)
        Chunk shape        : (2, 2, 2)
        Order              : C
        Read-only          : False
        Store type         : MemoryStore
        Codecs             : [{'endian': <Endian.little: 'little'>}]
        No. bytes          : 480
        """
        return self._info()

    async def info_complete(self) -> Any:
        """
        Return all the information for an array, including dynamic information like a storage size.

        In addition to the static information, this provides

        - The count of chunks initialized
        - The sum of the bytes written

        Returns
        -------
        ArrayInfo

        See Also
        --------
        AsyncArray.info
            A property giving just the statically known information about an array.
        """
        return self._info(
            await self.nchunks_initialized(),
            await self.store_path.store.getsize_prefix(self.store_path.path),
        )

    def _info(
        self, count_chunks_initialized: int | None = None, count_bytes_stored: int | None = None
    ) -> Any:
        return ArrayInfo(
            _zarr_format=self.metadata.zarr_format,
            _data_type=self._zdtype,
            _shape=self.shape,
            _order=self.order,
            _shard_shape=self.shards,
            _chunk_shape=self.chunks,
            _read_only=self.read_only,
            _compressors=self.compressors,
            _filters=self.filters,
            _serializer=self.serializer,
            _store_type=type(self.store_path.store).__name__,
            _count_bytes=self.nbytes,
            _count_bytes_stored=count_bytes_stored,
            _count_chunks_initialized=count_chunks_initialized,
        )


# TODO: Array can be a frozen data class again once property setters (e.g. shape) are removed
@dataclass(frozen=False)
class Array:
    """
    A Zarr array.
    """

    _async_array: AsyncArray[ArrayV3Metadata] | AsyncArray[ArrayV2Metadata]

    @classmethod
    @deprecated("Use zarr.create_array instead.")
    @_deprecate_positional_args
    def create(
        cls,
        store: StoreLike,
        *,
        # v2 and v3
        shape: ChunkCoords,
        dtype: ZDTypeLike,
        zarr_format: ZarrFormat = 3,
        fill_value: Any | None = None,
        attributes: dict[str, JSON] | None = None,
        # v3 only
        chunk_shape: ChunkCoords | None = None,
        chunk_key_encoding: (
            ChunkKeyEncoding
            | tuple[Literal["default"], Literal[".", "/"]]
            | tuple[Literal["v2"], Literal[".", "/"]]
            | None
        ) = None,
        codecs: Iterable[Codec | dict[str, JSON]] | None = None,
        dimension_names: Iterable[str] | None = None,
        # v2 only
        chunks: ChunkCoords | None = None,
        dimension_separator: Literal[".", "/"] | None = None,
        order: MemoryOrder | None = None,
        filters: list[dict[str, JSON]] | None = None,
        compressor: dict[str, JSON] | None = None,
        # runtime
        overwrite: bool = False,
        config: ArrayConfigLike | None = None,
    ) -> Array:
        """Creates a new Array instance from an initialized store.

        .. deprecated:: 3.0.0
            Deprecated in favor of :func:`zarr.create_array`.

        Parameters
        ----------
        store : StoreLike
            The array store that has already been initialized.
        shape : ChunkCoords
            The shape of the array.
        dtype : ZDTypeLike
            The data type of the array.
        chunk_shape : ChunkCoords, optional
            The shape of the Array's chunks.
            Zarr format 3 only. Zarr format 2 arrays should use `chunks` instead.
            If not specified, default are guessed based on the shape and dtype.
        chunk_key_encoding : ChunkKeyEncodingLike, optional
            A specification of how the chunk keys are represented in storage.
            Zarr format 3 only. Zarr format 2 arrays should use `dimension_separator` instead.
            Default is ``("default", "/")``.
        codecs : Sequence of Codecs or dicts, optional
            An iterable of Codec or dict serializations of Codecs. The elements of
            this collection specify the transformation from array values to stored bytes.
            Zarr format 3 only. Zarr format 2 arrays should use ``filters`` and ``compressor`` instead.

            If no codecs are provided, default codecs will be used:

            - For numeric arrays, the default is ``BytesCodec`` and ``ZstdCodec``.
            - For Unicode strings, the default is ``VLenUTF8Codec`` and ``ZstdCodec``.
            - For bytes or objects, the default is ``VLenBytesCodec`` and ``ZstdCodec``.

            These defaults can be changed by modifying the value of ``array.v3_default_filters``,
            ``array.v3_default_serializer`` and ``array.v3_default_compressors`` in :mod:`zarr.core.config`.
        dimension_names : Iterable[str], optional
            The names of the dimensions (default is None).
            Zarr format 3 only. Zarr format 2 arrays should not use this parameter.
        chunks : ChunkCoords, optional
            The shape of the array's chunks.
            Zarr format 2 only. Zarr format 3 arrays should use ``chunk_shape`` instead.
            If not specified, default are guessed based on the shape and dtype.
        dimension_separator : Literal[".", "/"], optional
            The dimension separator (default is ".").
            Zarr format 2 only. Zarr format 3 arrays should use ``chunk_key_encoding`` instead.
        order : Literal["C", "F"], optional
            The memory of the array (default is "C").
            If ``zarr_format`` is 2, this parameter sets the memory order of the array.
            If `zarr_format`` is 3, then this parameter is deprecated, because memory order
            is a runtime parameter for Zarr 3 arrays. The recommended way to specify the memory
            order for Zarr 3 arrays is via the ``config`` parameter, e.g. ``{'order': 'C'}``.
        filters : list[dict[str, JSON]], optional
            Sequence of filters to use to encode chunk data prior to compression.
            Zarr format 2 only. Zarr format 3 arrays should use ``codecs`` instead. If no ``filters``
            are provided, a default set of filters will be used.
            These defaults can be changed by modifying the value of ``array.v2_default_filters`` in :mod:`zarr.core.config`.
        compressor : dict[str, JSON], optional
            Primary compressor to compress chunk data.
            Zarr format 2 only. Zarr format 3 arrays should use ``codecs`` instead.

            If no ``compressor`` is provided, a default compressor will be used:

            - For numeric arrays, the default is ``ZstdCodec``.
            - For Unicode strings, the default is ``VLenUTF8Codec``.
            - For bytes or objects, the default is ``VLenBytesCodec``.

            These defaults can be changed by modifying the value of ``array.v2_default_compressor`` in :mod:`zarr.core.config`.
        overwrite : bool, optional
            Whether to raise an error if the store already exists (default is False).

        Returns
        -------
        Array
            Array created from the store.
        """
        return cls._create(
            store,
            # v2 and v3
            shape=shape,
            dtype=dtype,
            zarr_format=zarr_format,
            attributes=attributes,
            fill_value=fill_value,
            # v3 only
            chunk_shape=chunk_shape,
            chunk_key_encoding=chunk_key_encoding,
            codecs=codecs,
            dimension_names=dimension_names,
            # v2 only
            chunks=chunks,
            dimension_separator=dimension_separator,
            order=order,
            filters=filters,
            compressor=compressor,
            # runtime
            overwrite=overwrite,
            config=config,
        )

    @classmethod
    def _create(
        cls,
        store: StoreLike,
        *,
        # v2 and v3
        shape: ChunkCoords,
        dtype: ZDTypeLike,
        zarr_format: ZarrFormat = 3,
        fill_value: Any | None = None,
        attributes: dict[str, JSON] | None = None,
        # v3 only
        chunk_shape: ChunkCoords | None = None,
        chunk_key_encoding: (
            ChunkKeyEncoding
            | tuple[Literal["default"], Literal[".", "/"]]
            | tuple[Literal["v2"], Literal[".", "/"]]
            | None
        ) = None,
        codecs: Iterable[Codec | dict[str, JSON]] | None = None,
        dimension_names: Iterable[str] | None = None,
        # v2 only
        chunks: ChunkCoords | None = None,
        dimension_separator: Literal[".", "/"] | None = None,
        order: MemoryOrder | None = None,
        filters: list[dict[str, JSON]] | None = None,
        compressor: dict[str, JSON] | None = None,
        # runtime
        overwrite: bool = False,
        config: ArrayConfigLike | None = None,
    ) -> Array:
        """Creates a new Array instance from an initialized store.
        See :func:`Array.create` for more details.
        Deprecated in favor of :func:`zarr.create_array`.
        """
        async_array = sync(
            AsyncArray._create(
                store=store,
                shape=shape,
                dtype=dtype,
                zarr_format=zarr_format,
                attributes=attributes,
                fill_value=fill_value,
                chunk_shape=chunk_shape,
                chunk_key_encoding=chunk_key_encoding,
                codecs=codecs,
                dimension_names=dimension_names,
                chunks=chunks,
                dimension_separator=dimension_separator,
                order=order,
                filters=filters,
                compressor=compressor,
                overwrite=overwrite,
                config=config,
            ),
        )
        return cls(async_array)

    @classmethod
    def from_dict(
        cls,
        store_path: StorePath,
        data: dict[str, JSON],
    ) -> Array:
        """
        Create a Zarr array from a dictionary.

        Parameters
        ----------
        store_path : StorePath
            The path within the store where the array should be created.

        data : dict
            A dictionary representing the array data. This dictionary should include necessary metadata
            for the array, such as shape, dtype, fill value, and attributes.

        Returns
        -------
        Array
            The created Zarr array.

        Raises
        ------
        ValueError
            If the dictionary data is invalid or missing required fields for array creation.
        """
        async_array = AsyncArray.from_dict(store_path=store_path, data=data)
        return cls(async_array)

    @classmethod
    def open(
        cls,
        store: StoreLike,
    ) -> Array:
        """Opens an existing Array from a store.

        Parameters
        ----------
        store : Store
            Store containing the Array.

        Returns
        -------
        Array
            Array opened from the store.
        """
        async_array = sync(AsyncArray.open(store))
        return cls(async_array)

    @property
    def store(self) -> Store:
        return self._async_array.store

    @property
    def ndim(self) -> int:
        """Returns the number of dimensions in the array.

        Returns
        -------
        int
            The number of dimensions in the array.
        """
        return self._async_array.ndim

    @property
    def shape(self) -> ChunkCoords:
        """Returns the shape of the array.

        Returns
        -------
        ChunkCoords
            The shape of the array.
        """
        return self._async_array.shape

    @shape.setter
    def shape(self, value: ChunkCoords) -> None:
        """Sets the shape of the array by calling resize."""
        self.resize(value)

    @property
    def chunks(self) -> ChunkCoords:
        """Returns a tuple of integers describing the length of each dimension of a chunk of the array.
        If sharding is used the inner chunk shape is returned.

        Only defined for arrays using using `RegularChunkGrid`.
        If array doesn't use `RegularChunkGrid`, `NotImplementedError` is raised.

        Returns
        -------
        tuple
            A tuple of integers representing the length of each dimension of a chunk.
        """
        return self._async_array.chunks

    @property
    def shards(self) -> ChunkCoords | None:
        """Returns a tuple of integers describing the length of each dimension of a shard of the array.
        Returns None if sharding is not used.

        Only defined for arrays using using `RegularChunkGrid`.
        If array doesn't use `RegularChunkGrid`, `NotImplementedError` is raised.

        Returns
        -------
        tuple | None
            A tuple of integers representing the length of each dimension of a shard or None if sharding is not used.
        """
        return self._async_array.shards

    @property
    def size(self) -> int:
        """Returns the total number of elements in the array.

        Returns
        -------
        int
            Total number of elements in the array.
        """
        return self._async_array.size

    @property
    def dtype(self) -> np.dtype[Any]:
        """Returns the NumPy data type.

        Returns
        -------
        np.dtype
            The NumPy data type.
        """
        return self._async_array.dtype

    @property
    def attrs(self) -> Attributes:
        """Returns a MutableMapping containing user-defined attributes.

        Returns
        -------
        attrs : MutableMapping
            A MutableMapping object containing user-defined attributes.

        Notes
        -----
        Note that attribute values must be JSON serializable.
        """
        return Attributes(self)

    @property
    def path(self) -> str:
        """Storage path."""
        return self._async_array.path

    @property
    def name(self) -> str:
        """Array name following h5py convention."""
        return self._async_array.name

    @property
    def basename(self) -> str:
        """Final component of name."""
        return self._async_array.basename

    @property
    def metadata(self) -> ArrayMetadata:
        return self._async_array.metadata

    @property
    def store_path(self) -> StorePath:
        return self._async_array.store_path

    @property
    def order(self) -> MemoryOrder:
        return self._async_array.order

    @property
    def read_only(self) -> bool:
        return self._async_array.read_only

    @property
    def fill_value(self) -> Any:
        return self.metadata.fill_value

    @property
    def filters(self) -> tuple[numcodecs.abc.Codec, ...] | tuple[ArrayArrayCodec, ...]:
        """
        Filters that are applied to each chunk of the array, in order, before serializing that
        chunk to bytes.
        """
        return self._async_array.filters

    @property
    def serializer(self) -> None | ArrayBytesCodec:
        """
        Array-to-bytes codec to use for serializing the chunks into bytes.
        """
        return self._async_array.serializer

    @property
    @deprecated("Use Array.compressors instead.")
    def compressor(self) -> numcodecs.abc.Codec | None:
        """
        Compressor that is applied to each chunk of the array.

        .. deprecated:: 3.0.0
            `array.compressor` is deprecated and will be removed in a future release.
            Use `array.compressors` instead.
        """
        return self._async_array.compressor

    @property
    def compressors(self) -> tuple[numcodecs.abc.Codec, ...] | tuple[BytesBytesCodec, ...]:
        """
        Compressors that are applied to each chunk of the array. Compressors are applied in order, and after any
        filters are applied (if any are specified) and the data is serialized into bytes.
        """
        return self._async_array.compressors

    @property
    def cdata_shape(self) -> ChunkCoords:
        """
        The shape of the chunk grid for this array.
        """
        return tuple(starmap(ceildiv, zip(self.shape, self.chunks, strict=False)))

    @property
    def nchunks(self) -> int:
        """
        The number of chunks in the stored representation of this array.
        """
        return self._async_array.nchunks

    def _iter_chunk_coords(
        self, origin: Sequence[int] | None = None, selection_shape: Sequence[int] | None = None
    ) -> Iterator[ChunkCoords]:
        """
        Create an iterator over the coordinates of chunks in chunk grid space. If the `origin`
        keyword is used, iteration will start at the chunk index specified by `origin`.
        The default behavior is to start at the origin of the grid coordinate space.
        If the `selection_shape` keyword is used, iteration will be bounded over a contiguous region
        ranging from `[origin, origin + selection_shape]`, where the upper bound is exclusive as
        per python indexing conventions.

        Parameters
        ----------
        origin : Sequence[int] | None, default=None
            The origin of the selection relative to the array's chunk grid.
        selection_shape : Sequence[int] | None, default=None
            The shape of the selection in chunk grid coordinates.

        Yields
        ------
        chunk_coords: ChunkCoords
            The coordinates of each chunk in the selection.
        """
        yield from self._async_array._iter_chunk_coords(
            origin=origin, selection_shape=selection_shape
        )

    @property
    def nbytes(self) -> int:
        """
        The total number of bytes that can be stored in the chunks of this array.

        Notes
        -----
        This value is calculated by multiplying the number of elements in the array and the size
        of each element, the latter of which is determined by the dtype of the array.
        For this reason, ``nbytes`` will likely be inaccurate for arrays with variable-length
        dtypes. It is not possible to determine the size of an array with variable-length elements
        from the shape and dtype alone.
        """
        return self._async_array.nbytes

    @property
    def nchunks_initialized(self) -> int:
        """
        Calculate the number of chunks that have been initialized, i.e. the number of chunks that have
        been persisted to the storage backend.

        Returns
        -------
        nchunks_initialized : int
            The number of chunks that have been initialized.

        Notes
        -----
        On :class:`Array` this is a (synchronous) property, unlike asynchronous function
        :meth:`AsyncArray.nchunks_initialized`.

        Examples
        --------
        >>> arr = await zarr.create(shape=(10,), chunks=(2,))
        >>> arr.nchunks_initialized
        0
        >>> arr[:5] = 1
        >>> arr.nchunks_initialized
        3
        """
        return sync(self._async_array.nchunks_initialized())

    def nbytes_stored(self) -> int:
        """
        Determine the size, in bytes, of the array actually written to the store.

        Returns
        -------
        size : int
        """
        return sync(self._async_array.nbytes_stored())

    def _iter_chunk_keys(
        self, origin: Sequence[int] | None = None, selection_shape: Sequence[int] | None = None
    ) -> Iterator[str]:
        """
        Iterate over the storage keys of each chunk, relative to an optional origin, and optionally
        limited to a contiguous region in chunk grid coordinates.

        Parameters
        ----------
        origin : Sequence[int] | None, default=None
            The origin of the selection relative to the array's chunk grid.
        selection_shape : Sequence[int] | None, default=None
            The shape of the selection in chunk grid coordinates.

        Yields
        ------
        key: str
            The storage key of each chunk in the selection.
        """
        yield from self._async_array._iter_chunk_keys(
            origin=origin, selection_shape=selection_shape
        )

    def _iter_chunk_regions(
        self, origin: Sequence[int] | None = None, selection_shape: Sequence[int] | None = None
    ) -> Iterator[tuple[slice, ...]]:
        """
        Iterate over the regions spanned by each chunk.

        Parameters
        ----------
        origin : Sequence[int] | None, default=None
            The origin of the selection relative to the array's chunk grid.
        selection_shape : Sequence[int] | None, default=None
            The shape of the selection in chunk grid coordinates.

        Yields
        ------
        region: tuple[slice, ...]
            A tuple of slice objects representing the region spanned by each chunk in the selection.
        """
        yield from self._async_array._iter_chunk_regions(
            origin=origin, selection_shape=selection_shape
        )

    def __array__(
        self, dtype: npt.DTypeLike | None = None, copy: bool | None = None
    ) -> NDArrayLike:
        """
        This method is used by numpy when converting zarr.Array into a numpy array.
        For more information, see https://numpy.org/devdocs/user/basics.interoperability.html#the-array-method
        """
        if copy is False:
            msg = "`copy=False` is not supported. This method always creates a copy."
            raise ValueError(msg)

        arr = self[...]
        arr_np: NDArrayLike = np.array(arr, dtype=dtype)

        if dtype is not None:
            arr_np = arr_np.astype(dtype)

        return arr_np

    def __getitem__(self, selection: Selection) -> NDArrayLikeOrScalar:
        """Retrieve data for an item or region of the array.

        Parameters
        ----------
        selection : tuple
            An integer index or slice or tuple of int/slice objects specifying the
            requested item or region for each dimension of the array.

        Returns
        -------
        NDArrayLikeOrScalar
             An array-like or scalar containing the data for the requested region.

        Examples
        --------
        Setup a 1-dimensional array::

            >>> import zarr
            >>> import numpy as np
            >>> data = np.arange(100, dtype="uint16")
            >>> z = zarr.create_array(
            >>>        StorePath(MemoryStore(mode="w")),
            >>>        shape=data.shape,
            >>>        chunks=(10,),
            >>>        dtype=data.dtype,
            >>>        )
            >>> z[:] = data

        Retrieve a single item::

            >>> z[5]
            5

        Retrieve a region via slicing::

            >>> z[:5]
            array([0, 1, 2, 3, 4])
            >>> z[-5:]
            array([95, 96, 97, 98, 99])
            >>> z[5:10]
            array([5, 6, 7, 8, 9])
            >>> z[5:10:2]
            array([5, 7, 9])
            >>> z[::2]
            array([ 0,  2,  4, ..., 94, 96, 98])

        Load the entire array into memory::

            >>> z[...]
            array([ 0,  1,  2, ..., 97, 98, 99])

        Setup a 2-dimensional array::

            >>> data = np.arange(100, dtype="uint16").reshape(10, 10)
            >>> z = zarr.create_array(
            >>>        StorePath(MemoryStore(mode="w")),
            >>>        shape=data.shape,
            >>>        chunks=(10, 10),
            >>>        dtype=data.dtype,
            >>>        )
            >>> z[:] = data

        Retrieve an item::

            >>> z[2, 2]
            22

        Retrieve a region via slicing::

            >>> z[1:3, 1:3]
            array([[11, 12],
                   [21, 22]])
            >>> z[1:3, :]
            array([[10, 11, 12, 13, 14, 15, 16, 17, 18, 19],
                   [20, 21, 22, 23, 24, 25, 26, 27, 28, 29]])
            >>> z[:, 1:3]
            array([[ 1,  2],
                   [11, 12],
                   [21, 22],
                   [31, 32],
                   [41, 42],
                   [51, 52],
                   [61, 62],
                   [71, 72],
                   [81, 82],
                   [91, 92]])
            >>> z[0:5:2, 0:5:2]
            array([[ 0,  2,  4],
                   [20, 22, 24],
                   [40, 42, 44]])
            >>> z[::2, ::2]
            array([[ 0,  2,  4,  6,  8],
                   [20, 22, 24, 26, 28],
                   [40, 42, 44, 46, 48],
                   [60, 62, 64, 66, 68],
                   [80, 82, 84, 86, 88]])

        Load the entire array into memory::

            >>> z[...]
            array([[ 0,  1,  2,  3,  4,  5,  6,  7,  8,  9],
                   [10, 11, 12, 13, 14, 15, 16, 17, 18, 19],
                   [20, 21, 22, 23, 24, 25, 26, 27, 28, 29],
                   [30, 31, 32, 33, 34, 35, 36, 37, 38, 39],
                   [40, 41, 42, 43, 44, 45, 46, 47, 48, 49],
                   [50, 51, 52, 53, 54, 55, 56, 57, 58, 59],
                   [60, 61, 62, 63, 64, 65, 66, 67, 68, 69],
                   [70, 71, 72, 73, 74, 75, 76, 77, 78, 79],
                   [80, 81, 82, 83, 84, 85, 86, 87, 88, 89],
                   [90, 91, 92, 93, 94, 95, 96, 97, 98, 99]])

        Notes
        -----
        Slices with step > 1 are supported, but slices with negative step are not.

        For arrays with a structured dtype, see Zarr format 2 for examples of how to use
        fields

        Currently the implementation for __getitem__ is provided by
        :func:`vindex` if the indexing is pure fancy indexing (ie a
        broadcast-compatible tuple of integer array indices), or by
        :func:`set_basic_selection` otherwise.

        Effectively, this means that the following indexing modes are supported:

           - integer indexing
           - slice indexing
           - mixed slice and integer indexing
           - boolean indexing
           - fancy indexing (vectorized list of integers)

        For specific indexing options including outer indexing, see the
        methods listed under See Also.

        See Also
        --------
        get_basic_selection, set_basic_selection, get_mask_selection, set_mask_selection,
        get_coordinate_selection, set_coordinate_selection, get_orthogonal_selection,
        set_orthogonal_selection, get_block_selection, set_block_selection,
        vindex, oindex, blocks, __setitem__

        """
        fields, pure_selection = pop_fields(selection)
        if is_pure_fancy_indexing(pure_selection, self.ndim):
            return self.vindex[cast(CoordinateSelection | MaskSelection, selection)]
        elif is_pure_orthogonal_indexing(pure_selection, self.ndim):
            return self.get_orthogonal_selection(pure_selection, fields=fields)
        else:
            return self.get_basic_selection(cast(BasicSelection, pure_selection), fields=fields)

    def __setitem__(self, selection: Selection, value: npt.ArrayLike) -> None:
        """Modify data for an item or region of the array.

        Parameters
        ----------
        selection : tuple
            An integer index or slice or tuple of int/slice specifying the requested
            region for each dimension of the array.
        value : npt.ArrayLike
            An array-like containing the data to be stored in the selection.

        Examples
        --------
        Setup a 1-dimensional array::

            >>> import zarr
            >>> z = zarr.zeros(
            >>>        shape=(100,),
            >>>        store=StorePath(MemoryStore(mode="w")),
            >>>        chunk_shape=(5,),
            >>>        dtype="i4",
            >>>       )

        Set all array elements to the same scalar value::

            >>> z[...] = 42
            >>> z[...]
            array([42, 42, 42, ..., 42, 42, 42])

        Set a portion of the array::

            >>> z[:10] = np.arange(10)
            >>> z[-10:] = np.arange(10)[::-1]
            >>> z[...]
            array([ 0, 1, 2, ..., 2, 1, 0])

        Setup a 2-dimensional array::

            >>> z = zarr.zeros(
            >>>        shape=(5, 5),
            >>>        store=StorePath(MemoryStore(mode="w")),
            >>>        chunk_shape=(5, 5),
            >>>        dtype="i4",
            >>>       )

        Set all array elements to the same scalar value::

            >>> z[...] = 42

        Set a portion of the array::

            >>> z[0, :] = np.arange(z.shape[1])
            >>> z[:, 0] = np.arange(z.shape[0])
            >>> z[...]
            array([[ 0,  1,  2,  3,  4],
                   [ 1, 42, 42, 42, 42],
                   [ 2, 42, 42, 42, 42],
                   [ 3, 42, 42, 42, 42],
                   [ 4, 42, 42, 42, 42]])

        Notes
        -----
        Slices with step > 1 are supported, but slices with negative step are not.

        For arrays with a structured dtype, see Zarr format 2 for examples of how to use
        fields

        Currently the implementation for __setitem__ is provided by
        :func:`vindex` if the indexing is pure fancy indexing (ie a
        broadcast-compatible tuple of integer array indices), or by
        :func:`set_basic_selection` otherwise.

        Effectively, this means that the following indexing modes are supported:

           - integer indexing
           - slice indexing
           - mixed slice and integer indexing
           - boolean indexing
           - fancy indexing (vectorized list of integers)

        For specific indexing options including outer indexing, see the
        methods listed under See Also.

        See Also
        --------
        get_basic_selection, set_basic_selection, get_mask_selection, set_mask_selection,
        get_coordinate_selection, set_coordinate_selection, get_orthogonal_selection,
        set_orthogonal_selection, get_block_selection, set_block_selection,
        vindex, oindex, blocks, __getitem__

        """
        fields, pure_selection = pop_fields(selection)
        if is_pure_fancy_indexing(pure_selection, self.ndim):
            self.vindex[cast(CoordinateSelection | MaskSelection, selection)] = value
        elif is_pure_orthogonal_indexing(pure_selection, self.ndim):
            self.set_orthogonal_selection(pure_selection, value, fields=fields)
        else:
            self.set_basic_selection(cast(BasicSelection, pure_selection), value, fields=fields)

    @_deprecate_positional_args
    def get_basic_selection(
        self,
        selection: BasicSelection = Ellipsis,
        *,
        out: NDBuffer | None = None,
        prototype: BufferPrototype | None = None,
        fields: Fields | None = None,
    ) -> NDArrayLikeOrScalar:
        """Retrieve data for an item or region of the array.

        Parameters
        ----------
        selection : tuple
            A tuple specifying the requested item or region for each dimension of the
            array. May be any combination of int and/or slice or ellipsis for multidimensional arrays.
        out : NDBuffer, optional
            If given, load the selected data directly into this buffer.
        prototype : BufferPrototype, optional
            The prototype of the buffer to use for the output data. If not provided, the default buffer prototype is used.
        fields : str or sequence of str, optional
            For arrays with a structured dtype, one or more fields can be specified to
            extract data for.

        Returns
        -------
        NDArrayLikeOrScalar
            An array-like or scalar containing the data for the requested region.

        Examples
        --------
        Setup a 1-dimensional array::

            >>> import zarr
            >>> import numpy as np
            >>> data = np.arange(100, dtype="uint16")
            >>> z = zarr.create_array(
            >>>        StorePath(MemoryStore(mode="w")),
            >>>        shape=data.shape,
            >>>        chunks=(3,),
            >>>        dtype=data.dtype,
            >>>        )
            >>> z[:] = data

        Retrieve a single item::

            >>> z.get_basic_selection(5)
            5

        Retrieve a region via slicing::

            >>> z.get_basic_selection(slice(5))
            array([0, 1, 2, 3, 4])
            >>> z.get_basic_selection(slice(-5, None))
            array([95, 96, 97, 98, 99])
            >>> z.get_basic_selection(slice(5, 10))
            array([5, 6, 7, 8, 9])
            >>> z.get_basic_selection(slice(5, 10, 2))
            array([5, 7, 9])
            >>> z.get_basic_selection(slice(None, None, 2))
            array([  0,  2,  4, ..., 94, 96, 98])

        Setup a 3-dimensional array::

            >>> data = np.arange(1000).reshape(10, 10, 10)
            >>> z = zarr.create_array(
            >>>        StorePath(MemoryStore(mode="w")),
            >>>        shape=data.shape,
            >>>        chunks=(5, 5, 5),
            >>>        dtype=data.dtype,
            >>>        )
            >>> z[:] = data

        Retrieve an item::

            >>> z.get_basic_selection((1, 2, 3))
            123

        Retrieve a region via slicing and Ellipsis::

            >>> z.get_basic_selection((slice(1, 3), slice(1, 3), 0))
            array([[110, 120],
                   [210, 220]])
            >>> z.get_basic_selection(0, (slice(1, 3), slice(None)))
            array([[10, 11, 12, 13, 14, 15, 16, 17, 18, 19],
                   [20, 21, 22, 23, 24, 25, 26, 27, 28, 29]])
            >>> z.get_basic_selection((..., 5))
            array([[  2  12  22  32  42  52  62  72  82  92]
                   [102 112 122 132 142 152 162 172 182 192]
                   ...
                   [802 812 822 832 842 852 862 872 882 892]
                   [902 912 922 932 942 952 962 972 982 992]]

        Notes
        -----
        Slices with step > 1 are supported, but slices with negative step are not.

        For arrays with a structured dtype, see Zarr format 2 for examples of how to use
        the `fields` parameter.

        This method provides the implementation for accessing data via the
        square bracket notation (__getitem__). See :func:`__getitem__` for examples
        using the alternative notation.

        See Also
        --------
        set_basic_selection, get_mask_selection, set_mask_selection,
        get_coordinate_selection, set_coordinate_selection, get_orthogonal_selection,
        set_orthogonal_selection, get_block_selection, set_block_selection,
        vindex, oindex, blocks, __getitem__, __setitem__

        """

        if prototype is None:
            prototype = default_buffer_prototype()
        return sync(
            self._async_array._get_selection(
                BasicIndexer(selection, self.shape, self._async_array.chunk_grid),
                out=out,
                fields=fields,
                prototype=prototype,
            )
        )

    @_deprecate_positional_args
    def set_basic_selection(
        self,
        selection: BasicSelection,
        value: npt.ArrayLike,
        *,
        fields: Fields | None = None,
        prototype: BufferPrototype | None = None,
    ) -> None:
        """Modify data for an item or region of the array.

        Parameters
        ----------
        selection : tuple
            A tuple specifying the requested item or region for each dimension of the
            array. May be any combination of int and/or slice or ellipsis for multidimensional arrays.
        value : npt.ArrayLike
            An array-like containing values to be stored into the array.
        fields : str or sequence of str, optional
            For arrays with a structured dtype, one or more fields can be specified to set
            data for.
        prototype : BufferPrototype, optional
            The prototype of the buffer used for setting the data. If not provided, the
            default buffer prototype is used.

        Examples
        --------
        Setup a 1-dimensional array::

            >>> import zarr
            >>> z = zarr.zeros(
            >>>        shape=(100,),
            >>>        store=StorePath(MemoryStore(mode="w")),
            >>>        chunk_shape=(100,),
            >>>        dtype="i4",
            >>>       )

        Set all array elements to the same scalar value::

            >>> z.set_basic_selection(..., 42)
            >>> z[...]
            array([42, 42, 42, ..., 42, 42, 42])

        Set a portion of the array::

            >>> z.set_basic_selection(slice(10), np.arange(10))
            >>> z.set_basic_selection(slice(-10, None), np.arange(10)[::-1])
            >>> z[...]
            array([ 0, 1, 2, ..., 2, 1, 0])

        Setup a 2-dimensional array::

            >>> z = zarr.zeros(
            >>>        shape=(5, 5),
            >>>        store=StorePath(MemoryStore(mode="w")),
            >>>        chunk_shape=(5, 5),
            >>>        dtype="i4",
            >>>       )

        Set all array elements to the same scalar value::

            >>> z.set_basic_selection(..., 42)

        Set a portion of the array::

            >>> z.set_basic_selection((0, slice(None)), np.arange(z.shape[1]))
            >>> z.set_basic_selection((slice(None), 0), np.arange(z.shape[0]))
            >>> z[...]
            array([[ 0,  1,  2,  3,  4],
                   [ 1, 42, 42, 42, 42],
                   [ 2, 42, 42, 42, 42],
                   [ 3, 42, 42, 42, 42],
                   [ 4, 42, 42, 42, 42]])

        Notes
        -----
        For arrays with a structured dtype, see Zarr format 2 for examples of how to use
        the `fields` parameter.

        This method provides the underlying implementation for modifying data via square
        bracket notation, see :func:`__setitem__` for equivalent examples using the
        alternative notation.

        See Also
        --------
        get_basic_selection, get_mask_selection, set_mask_selection,
        get_coordinate_selection, set_coordinate_selection, get_orthogonal_selection,
        set_orthogonal_selection, get_block_selection, set_block_selection,
        vindex, oindex, blocks, __getitem__, __setitem__

        """
        if prototype is None:
            prototype = default_buffer_prototype()
        indexer = BasicIndexer(selection, self.shape, self._async_array.chunk_grid)
        sync(self._async_array._set_selection(indexer, value, fields=fields, prototype=prototype))

    @_deprecate_positional_args
    def get_orthogonal_selection(
        self,
        selection: OrthogonalSelection,
        *,
        out: NDBuffer | None = None,
        fields: Fields | None = None,
        prototype: BufferPrototype | None = None,
    ) -> NDArrayLikeOrScalar:
        """Retrieve data by making a selection for each dimension of the array. For
        example, if an array has 2 dimensions, allows selecting specific rows and/or
        columns. The selection for each dimension can be either an integer (indexing a
        single item), a slice, an array of integers, or a Boolean array where True
        values indicate a selection.

        Parameters
        ----------
        selection : tuple
            A selection for each dimension of the array. May be any combination of int,
            slice, integer array or Boolean array.
        out : NDBuffer, optional
            If given, load the selected data directly into this buffer.
        fields : str or sequence of str, optional
            For arrays with a structured dtype, one or more fields can be specified to
            extract data for.
        prototype : BufferPrototype, optional
            The prototype of the buffer to use for the output data. If not provided, the default buffer prototype is used.

        Returns
        -------
        NDArrayLikeOrScalar
            An array-like or scalar containing the data for the requested selection.

        Examples
        --------
        Setup a 2-dimensional array::

            >>> import zarr
            >>> import numpy as np
            >>> data = np.arange(100).reshape(10, 10)
            >>> z = zarr.create_array(
            >>>        StorePath(MemoryStore(mode="w")),
            >>>        shape=data.shape,
            >>>        chunks=data.shape,
            >>>        dtype=data.dtype,
            >>>        )
            >>> z[:] = data

        Retrieve rows and columns via any combination of int, slice, integer array and/or
        Boolean array::

            >>> z.get_orthogonal_selection(([1, 4], slice(None)))
            array([[10, 11, 12, 13, 14, 15, 16, 17, 18, 19],
                   [40, 41, 42, 43, 44, 45, 46, 47, 48, 49]])
            >>> z.get_orthogonal_selection((slice(None), [1, 4]))
            array([[ 1,  4],
                   [11, 14],
                   [21, 24],
                   [31, 34],
                   [41, 44],
                   [51, 54],
                   [61, 64],
                   [71, 74],
                   [81, 84],
                   [91, 94]])
            >>> z.get_orthogonal_selection(([1, 4], [1, 4]))
            array([[11, 14],
                   [41, 44]])
            >>> sel = np.zeros(z.shape[0], dtype=bool)
            >>> sel[1] = True
            >>> sel[4] = True
            >>> z.get_orthogonal_selection((sel, sel))
            array([[11, 14],
                   [41, 44]])

        For convenience, the orthogonal selection functionality is also available via the
        `oindex` property, e.g.::

            >>> z.oindex[[1, 4], :]
            array([[10, 11, 12, 13, 14, 15, 16, 17, 18, 19],
                   [40, 41, 42, 43, 44, 45, 46, 47, 48, 49]])
            >>> z.oindex[:, [1, 4]]
            array([[ 1,  4],
                   [11, 14],
                   [21, 24],
                   [31, 34],
                   [41, 44],
                   [51, 54],
                   [61, 64],
                   [71, 74],
                   [81, 84],
                   [91, 94]])
            >>> z.oindex[[1, 4], [1, 4]]
            array([[11, 14],
                   [41, 44]])
            >>> sel = np.zeros(z.shape[0], dtype=bool)
            >>> sel[1] = True
            >>> sel[4] = True
            >>> z.oindex[sel, sel]
            array([[11, 14],
                   [41, 44]])

        Notes
        -----
        Orthogonal indexing is also known as outer indexing.

        Slices with step > 1 are supported, but slices with negative step are not.

        See Also
        --------
        get_basic_selection, set_basic_selection, get_mask_selection, set_mask_selection,
        get_coordinate_selection, set_coordinate_selection, set_orthogonal_selection,
        get_block_selection, set_block_selection,
        vindex, oindex, blocks, __getitem__, __setitem__

        """
        if prototype is None:
            prototype = default_buffer_prototype()
        indexer = OrthogonalIndexer(selection, self.shape, self._async_array.chunk_grid)
        return sync(
            self._async_array._get_selection(
                indexer=indexer, out=out, fields=fields, prototype=prototype
            )
        )

    @_deprecate_positional_args
    def set_orthogonal_selection(
        self,
        selection: OrthogonalSelection,
        value: npt.ArrayLike,
        *,
        fields: Fields | None = None,
        prototype: BufferPrototype | None = None,
    ) -> None:
        """Modify data via a selection for each dimension of the array.

        Parameters
        ----------
        selection : tuple
            A selection for each dimension of the array. May be any combination of int,
            slice, integer array or Boolean array.
        value : npt.ArrayLike
            An array-like array containing the data to be stored in the array.
        fields : str or sequence of str, optional
            For arrays with a structured dtype, one or more fields can be specified to set
            data for.
        prototype : BufferPrototype, optional
            The prototype of the buffer used for setting the data. If not provided, the
            default buffer prototype is used.

        Examples
        --------
        Setup a 2-dimensional array::

            >>> import zarr
            >>> z = zarr.zeros(
            >>>        shape=(5, 5),
            >>>        store=StorePath(MemoryStore(mode="w")),
            >>>        chunk_shape=(5, 5),
            >>>        dtype="i4",
            >>>       )


        Set data for a selection of rows::

            >>> z.set_orthogonal_selection(([1, 4], slice(None)), 1)
            >>> z[...]
            array([[0, 0, 0, 0, 0],
                   [1, 1, 1, 1, 1],
                   [0, 0, 0, 0, 0],
                   [0, 0, 0, 0, 0],
                   [1, 1, 1, 1, 1]])

        Set data for a selection of columns::

            >>> z.set_orthogonal_selection((slice(None), [1, 4]), 2)
            >>> z[...]
            array([[0, 2, 0, 0, 2],
                   [1, 2, 1, 1, 2],
                   [0, 2, 0, 0, 2],
                   [0, 2, 0, 0, 2],
                   [1, 2, 1, 1, 2]])

        Set data for a selection of rows and columns::

            >>> z.set_orthogonal_selection(([1, 4], [1, 4]), 3)
            >>> z[...]
            array([[0, 2, 0, 0, 2],
                   [1, 3, 1, 1, 3],
                   [0, 2, 0, 0, 2],
                   [0, 2, 0, 0, 2],
                   [1, 3, 1, 1, 3]])

        Set data from a 2D array::

            >>> values = np.arange(10).reshape(2, 5)
            >>> z.set_orthogonal_selection(([0, 3], ...), values)
            >>> z[...]
            array([[0, 1, 2, 3, 4],
                   [1, 3, 1, 1, 3],
                   [0, 2, 0, 0, 2],
                   [5, 6, 7, 8, 9],
                   [1, 3, 1, 1, 3]])

        For convenience, this functionality is also available via the `oindex` property.
        E.g.::

            >>> z.oindex[[1, 4], [1, 4]] = 4
            >>> z[...]
            array([[0, 1, 2, 3, 4],
                   [1, 4, 1, 1, 4],
                   [0, 2, 0, 0, 2],
                   [5, 6, 7, 8, 9],
                   [1, 4, 1, 1, 4]])

        Notes
        -----
        Orthogonal indexing is also known as outer indexing.

        Slices with step > 1 are supported, but slices with negative step are not.

        See Also
        --------
        get_basic_selection, set_basic_selection, get_mask_selection, set_mask_selection,
        get_coordinate_selection, set_coordinate_selection, get_orthogonal_selection,
        get_block_selection, set_block_selection,
        vindex, oindex, blocks, __getitem__, __setitem__

        """
        if prototype is None:
            prototype = default_buffer_prototype()
        indexer = OrthogonalIndexer(selection, self.shape, self._async_array.chunk_grid)
        return sync(
            self._async_array._set_selection(indexer, value, fields=fields, prototype=prototype)
        )

    @_deprecate_positional_args
    def get_mask_selection(
        self,
        mask: MaskSelection,
        *,
        out: NDBuffer | None = None,
        fields: Fields | None = None,
        prototype: BufferPrototype | None = None,
    ) -> NDArrayLikeOrScalar:
        """Retrieve a selection of individual items, by providing a Boolean array of the
        same shape as the array against which the selection is being made, where True
        values indicate a selected item.

        Parameters
        ----------
        mask : ndarray, bool
            A Boolean array of the same shape as the array against which the selection is
            being made.
        out : NDBuffer, optional
            If given, load the selected data directly into this buffer.
        fields : str or sequence of str, optional
            For arrays with a structured dtype, one or more fields can be specified to
            extract data for.
        prototype : BufferPrototype, optional
            The prototype of the buffer to use for the output data. If not provided, the default buffer prototype is used.

        Returns
        -------
        NDArrayLikeOrScalar
            An array-like or scalar containing the data for the requested selection.

        Examples
        --------
        Setup a 2-dimensional array::

            >>> import zarr
            >>> import numpy as np
            >>> data = np.arange(100).reshape(10, 10)
            >>> z = zarr.create_array(
            >>>        StorePath(MemoryStore(mode="w")),
            >>>        shape=data.shape,
            >>>        chunks=data.shape,
            >>>        dtype=data.dtype,
            >>>        )
            >>> z[:] = data

        Retrieve items by specifying a mask::

            >>> sel = np.zeros_like(z, dtype=bool)
            >>> sel[1, 1] = True
            >>> sel[4, 4] = True
            >>> z.get_mask_selection(sel)
            array([11, 44])

        For convenience, the mask selection functionality is also available via the
        `vindex` property, e.g.::

            >>> z.vindex[sel]
            array([11, 44])

        Notes
        -----
        Mask indexing is a form of vectorized or inner indexing, and is equivalent to
        coordinate indexing. Internally the mask array is converted to coordinate
        arrays by calling `np.nonzero`.

        See Also
        --------
        get_basic_selection, set_basic_selection, set_mask_selection,
        get_orthogonal_selection, set_orthogonal_selection, get_coordinate_selection,
        set_coordinate_selection, get_block_selection, set_block_selection,
        vindex, oindex, blocks, __getitem__, __setitem__
        """

        if prototype is None:
            prototype = default_buffer_prototype()
        indexer = MaskIndexer(mask, self.shape, self._async_array.chunk_grid)
        return sync(
            self._async_array._get_selection(
                indexer=indexer, out=out, fields=fields, prototype=prototype
            )
        )

    @_deprecate_positional_args
    def set_mask_selection(
        self,
        mask: MaskSelection,
        value: npt.ArrayLike,
        *,
        fields: Fields | None = None,
        prototype: BufferPrototype | None = None,
    ) -> None:
        """Modify a selection of individual items, by providing a Boolean array of the
        same shape as the array against which the selection is being made, where True
        values indicate a selected item.

        Parameters
        ----------
        mask : ndarray, bool
            A Boolean array of the same shape as the array against which the selection is
            being made.
        value : npt.ArrayLike
            An array-like containing values to be stored into the array.
        fields : str or sequence of str, optional
            For arrays with a structured dtype, one or more fields can be specified to set
            data for.

        Examples
        --------
        Setup a 2-dimensional array::

            >>> import zarr
            >>> z = zarr.zeros(
            >>>        shape=(5, 5),
            >>>        store=StorePath(MemoryStore(mode="w")),
            >>>        chunk_shape=(5, 5),
            >>>        dtype="i4",
            >>>       )

        Set data for a selection of items::

            >>> sel = np.zeros_like(z, dtype=bool)
            >>> sel[1, 1] = True
            >>> sel[4, 4] = True
            >>> z.set_mask_selection(sel, 1)
            >>> z[...]
            array([[0, 0, 0, 0, 0],
                   [0, 1, 0, 0, 0],
                   [0, 0, 0, 0, 0],
                   [0, 0, 0, 0, 0],
                   [0, 0, 0, 0, 1]])

        For convenience, this functionality is also available via the `vindex` property.
        E.g.::

            >>> z.vindex[sel] = 2
            >>> z[...]
            array([[0, 0, 0, 0, 0],
                   [0, 2, 0, 0, 0],
                   [0, 0, 0, 0, 0],
                   [0, 0, 0, 0, 0],
                   [0, 0, 0, 0, 2]])

        Notes
        -----
        Mask indexing is a form of vectorized or inner indexing, and is equivalent to
        coordinate indexing. Internally the mask array is converted to coordinate
        arrays by calling `np.nonzero`.

        See Also
        --------
        get_basic_selection, set_basic_selection, get_mask_selection,
        get_orthogonal_selection, set_orthogonal_selection, get_coordinate_selection,
        set_coordinate_selection, get_block_selection, set_block_selection,
        vindex, oindex, blocks, __getitem__, __setitem__

        """
        if prototype is None:
            prototype = default_buffer_prototype()
        indexer = MaskIndexer(mask, self.shape, self._async_array.chunk_grid)
        sync(self._async_array._set_selection(indexer, value, fields=fields, prototype=prototype))

    @_deprecate_positional_args
    def get_coordinate_selection(
        self,
        selection: CoordinateSelection,
        *,
        out: NDBuffer | None = None,
        fields: Fields | None = None,
        prototype: BufferPrototype | None = None,
    ) -> NDArrayLikeOrScalar:
        """Retrieve a selection of individual items, by providing the indices
        (coordinates) for each selected item.

        Parameters
        ----------
        selection : tuple
            An integer (coordinate) array for each dimension of the array.
        out : NDBuffer, optional
            If given, load the selected data directly into this buffer.
        fields : str or sequence of str, optional
            For arrays with a structured dtype, one or more fields can be specified to
            extract data for.
        prototype : BufferPrototype, optional
            The prototype of the buffer to use for the output data. If not provided, the default buffer prototype is used.

        Returns
        -------
        NDArrayLikeOrScalar
            An array-like or scalar containing the data for the requested coordinate selection.

        Examples
        --------
        Setup a 2-dimensional array::

            >>> import zarr
            >>> import numpy as np
            >>> data = np.arange(0, 100, dtype="uint16").reshape((10, 10))
            >>> z = zarr.create_array(
            >>>        StorePath(MemoryStore(mode="w")),
            >>>        shape=data.shape,
            >>>        chunks=(3, 3),
            >>>        dtype=data.dtype,
            >>>        )
            >>> z[:] = data

        Retrieve items by specifying their coordinates::

            >>> z.get_coordinate_selection(([1, 4], [1, 4]))
            array([11, 44])

        For convenience, the coordinate selection functionality is also available via the
        `vindex` property, e.g.::

            >>> z.vindex[[1, 4], [1, 4]]
            array([11, 44])

        Notes
        -----
        Coordinate indexing is also known as point selection, and is a form of vectorized
        or inner indexing.

        Slices are not supported. Coordinate arrays must be provided for all dimensions
        of the array.

        Coordinate arrays may be multidimensional, in which case the output array will
        also be multidimensional. Coordinate arrays are broadcast against each other
        before being applied. The shape of the output will be the same as the shape of
        each coordinate array after broadcasting.

        See Also
        --------
        get_basic_selection, set_basic_selection, get_mask_selection, set_mask_selection,
        get_orthogonal_selection, set_orthogonal_selection, set_coordinate_selection,
        get_block_selection, set_block_selection,
        vindex, oindex, blocks, __getitem__, __setitem__

        """
        if prototype is None:
            prototype = default_buffer_prototype()
        indexer = CoordinateIndexer(selection, self.shape, self._async_array.chunk_grid)
        out_array = sync(
            self._async_array._get_selection(
                indexer=indexer, out=out, fields=fields, prototype=prototype
            )
        )

        if hasattr(out_array, "shape"):
            # restore shape
            out_array = np.array(out_array).reshape(indexer.sel_shape)
        return out_array

    @_deprecate_positional_args
    def set_coordinate_selection(
        self,
        selection: CoordinateSelection,
        value: npt.ArrayLike,
        *,
        fields: Fields | None = None,
        prototype: BufferPrototype | None = None,
    ) -> None:
        """Modify a selection of individual items, by providing the indices (coordinates)
        for each item to be modified.

        Parameters
        ----------
        selection : tuple
            An integer (coordinate) array for each dimension of the array.
        value : npt.ArrayLike
            An array-like containing values to be stored into the array.
        fields : str or sequence of str, optional
            For arrays with a structured dtype, one or more fields can be specified to set
            data for.

        Examples
        --------
        Setup a 2-dimensional array::

            >>> import zarr
            >>> z = zarr.zeros(
            >>>        shape=(5, 5),
            >>>        store=StorePath(MemoryStore(mode="w")),
            >>>        chunk_shape=(5, 5),
            >>>        dtype="i4",
            >>>       )

        Set data for a selection of items::

            >>> z.set_coordinate_selection(([1, 4], [1, 4]), 1)
            >>> z[...]
            array([[0, 0, 0, 0, 0],
                   [0, 1, 0, 0, 0],
                   [0, 0, 0, 0, 0],
                   [0, 0, 0, 0, 0],
                   [0, 0, 0, 0, 1]])

        For convenience, this functionality is also available via the `vindex` property.
        E.g.::

            >>> z.vindex[[1, 4], [1, 4]] = 2
            >>> z[...]
            array([[0, 0, 0, 0, 0],
                   [0, 2, 0, 0, 0],
                   [0, 0, 0, 0, 0],
                   [0, 0, 0, 0, 0],
                   [0, 0, 0, 0, 2]])

        Notes
        -----
        Coordinate indexing is also known as point selection, and is a form of vectorized
        or inner indexing.

        Slices are not supported. Coordinate arrays must be provided for all dimensions
        of the array.

        See Also
        --------
        get_basic_selection, set_basic_selection, get_mask_selection, set_mask_selection,
        get_orthogonal_selection, set_orthogonal_selection, get_coordinate_selection,
        get_block_selection, set_block_selection,
        vindex, oindex, blocks, __getitem__, __setitem__

        """
        if prototype is None:
            prototype = default_buffer_prototype()
        # setup indexer
        indexer = CoordinateIndexer(selection, self.shape, self._async_array.chunk_grid)

        # handle value - need ndarray-like flatten value
        if not is_scalar(value, self.dtype):
            try:
                from numcodecs.compat import ensure_ndarray_like

                value = ensure_ndarray_like(value)  # TODO replace with agnostic
            except TypeError:
                # Handle types like `list` or `tuple`
                value = np.array(value)  # TODO replace with agnostic
        if hasattr(value, "shape") and len(value.shape) > 1:
            value = np.array(value).reshape(-1)

        if not is_scalar(value, self.dtype) and (
            isinstance(value, NDArrayLike) and indexer.shape != value.shape
        ):
            raise ValueError(
                f"Attempting to set a selection of {indexer.sel_shape[0]} "
                f"elements with an array of {value.shape[0]} elements."
            )

        sync(self._async_array._set_selection(indexer, value, fields=fields, prototype=prototype))

    @_deprecate_positional_args
    def get_block_selection(
        self,
        selection: BasicSelection,
        *,
        out: NDBuffer | None = None,
        fields: Fields | None = None,
        prototype: BufferPrototype | None = None,
    ) -> NDArrayLikeOrScalar:
        """Retrieve a selection of individual items, by providing the indices
        (coordinates) for each selected item.

        Parameters
        ----------
        selection : int or slice or tuple of int or slice
            An integer (coordinate) or slice for each dimension of the array.
        out : NDBuffer, optional
            If given, load the selected data directly into this buffer.
        fields : str or sequence of str, optional
            For arrays with a structured dtype, one or more fields can be specified to
            extract data for.
        prototype : BufferPrototype, optional
            The prototype of the buffer to use for the output data. If not provided, the default buffer prototype is used.

        Returns
        -------
        NDArrayLikeOrScalar
            An array-like or scalar containing the data for the requested block selection.

        Examples
        --------
        Setup a 2-dimensional array::

            >>> import zarr
            >>> import numpy as np
            >>> data = np.arange(0, 100, dtype="uint16").reshape((10, 10))
            >>> z = zarr.create_array(
            >>>        StorePath(MemoryStore(mode="w")),
            >>>        shape=data.shape,
            >>>        chunks=(3, 3),
            >>>        dtype=data.dtype,
            >>>        )
            >>> z[:] = data

        Retrieve items by specifying their block coordinates::

            >>> z.get_block_selection((1, slice(None)))
            array([[30, 31, 32, 33, 34, 35, 36, 37, 38, 39],
                   [40, 41, 42, 43, 44, 45, 46, 47, 48, 49],
                   [50, 51, 52, 53, 54, 55, 56, 57, 58, 59]])

        Which is equivalent to::

            >>> z[3:6, :]
            array([[30, 31, 32, 33, 34, 35, 36, 37, 38, 39],
                   [40, 41, 42, 43, 44, 45, 46, 47, 48, 49],
                   [50, 51, 52, 53, 54, 55, 56, 57, 58, 59]])

        For convenience, the block selection functionality is also available via the
        `blocks` property, e.g.::

            >>> z.blocks[1]
            array([[30, 31, 32, 33, 34, 35, 36, 37, 38, 39],
                   [40, 41, 42, 43, 44, 45, 46, 47, 48, 49],
                   [50, 51, 52, 53, 54, 55, 56, 57, 58, 59]])

        Notes
        -----
        Block indexing is a convenience indexing method to work on individual chunks
        with chunk index slicing. It has the same concept as Dask's `Array.blocks`
        indexing.

        Slices are supported. However, only with a step size of one.

        Block index arrays may be multidimensional to index multidimensional arrays.
        For example::

            >>> z.blocks[0, 1:3]
            array([[ 3,  4,  5,  6,  7,  8],
                   [13, 14, 15, 16, 17, 18],
                   [23, 24, 25, 26, 27, 28]])

        See Also
        --------
        get_basic_selection, set_basic_selection, get_mask_selection, set_mask_selection,
        get_orthogonal_selection, set_orthogonal_selection, get_coordinate_selection,
        set_coordinate_selection, set_block_selection,
        vindex, oindex, blocks, __getitem__, __setitem__

        """
        if prototype is None:
            prototype = default_buffer_prototype()
        indexer = BlockIndexer(selection, self.shape, self._async_array.chunk_grid)
        return sync(
            self._async_array._get_selection(
                indexer=indexer, out=out, fields=fields, prototype=prototype
            )
        )

    @_deprecate_positional_args
    def set_block_selection(
        self,
        selection: BasicSelection,
        value: npt.ArrayLike,
        *,
        fields: Fields | None = None,
        prototype: BufferPrototype | None = None,
    ) -> None:
        """Modify a selection of individual blocks, by providing the chunk indices
        (coordinates) for each block to be modified.

        Parameters
        ----------
        selection : tuple
            An integer (coordinate) or slice for each dimension of the array.
        value : npt.ArrayLike
            An array-like containing the data to be stored in the block selection.
        fields : str or sequence of str, optional
            For arrays with a structured dtype, one or more fields can be specified to set
            data for.
        prototype : BufferPrototype, optional
            The prototype of the buffer used for setting the data. If not provided, the
            default buffer prototype is used.

        Examples
        --------
        Set up a 2-dimensional array::

            >>> import zarr
            >>> z = zarr.zeros(
            >>>        shape=(6, 6),
            >>>        store=StorePath(MemoryStore(mode="w")),
            >>>        chunk_shape=(2, 2),
            >>>        dtype="i4",
            >>>       )

        Set data for a selection of items::

            >>> z.set_block_selection((1, 0), 1)
            >>> z[...]
            array([[0, 0, 0, 0, 0, 0],
                   [0, 0, 0, 0, 0, 0],
                   [1, 1, 0, 0, 0, 0],
                   [1, 1, 0, 0, 0, 0],
                   [0, 0, 0, 0, 0, 0],
                   [0, 0, 0, 0, 0, 0]])

        For convenience, this functionality is also available via the `blocks` property.
        E.g.::

            >>> z.blocks[2, 1] = 4
            >>> z[...]
            array([[0, 0, 0, 0, 0, 0],
                   [0, 0, 0, 0, 0, 0],
                   [1, 1, 0, 0, 0, 0],
                   [1, 1, 0, 0, 0, 0],
                   [0, 0, 4, 4, 0, 0],
                   [0, 0, 4, 4, 0, 0]])

            >>> z.blocks[:, 2] = 7
            >>> z[...]
            array([[0, 0, 0, 0, 7, 7],
                   [0, 0, 0, 0, 7, 7],
                   [1, 1, 0, 0, 7, 7],
                   [1, 1, 0, 0, 7, 7],
                   [0, 0, 4, 4, 7, 7],
                   [0, 0, 4, 4, 7, 7]])

        Notes
        -----
        Block indexing is a convenience indexing method to work on individual chunks
        with chunk index slicing. It has the same concept as Dask's `Array.blocks`
        indexing.

        Slices are supported. However, only with a step size of one.

        See Also
        --------
        get_basic_selection, set_basic_selection, get_mask_selection, set_mask_selection,
        get_orthogonal_selection, set_orthogonal_selection, get_coordinate_selection,
        get_block_selection, set_block_selection,
        vindex, oindex, blocks, __getitem__, __setitem__

        """
        if prototype is None:
            prototype = default_buffer_prototype()
        indexer = BlockIndexer(selection, self.shape, self._async_array.chunk_grid)
        sync(self._async_array._set_selection(indexer, value, fields=fields, prototype=prototype))

    @property
    def vindex(self) -> VIndex:
        """Shortcut for vectorized (inner) indexing, see :func:`get_coordinate_selection`,
        :func:`set_coordinate_selection`, :func:`get_mask_selection` and
        :func:`set_mask_selection` for documentation and examples."""
        return VIndex(self)

    @property
    def oindex(self) -> OIndex:
        """Shortcut for orthogonal (outer) indexing, see :func:`get_orthogonal_selection` and
        :func:`set_orthogonal_selection` for documentation and examples."""
        return OIndex(self)

    @property
    def blocks(self) -> BlockIndex:
        """Shortcut for blocked chunked indexing, see :func:`get_block_selection` and
        :func:`set_block_selection` for documentation and examples."""
        return BlockIndex(self)

    def resize(self, new_shape: ShapeLike) -> None:
        """
        Change the shape of the array by growing or shrinking one or more
        dimensions.

        Parameters
        ----------
        new_shape : tuple
            New shape of the array.

        Notes
        -----
        If one or more dimensions are shrunk, any chunks falling outside the
        new array shape will be deleted from the underlying store.
        However, it is noteworthy that the chunks partially falling inside the new array
        (i.e. boundary chunks) will remain intact, and therefore,
        the data falling outside the new array but inside the boundary chunks
        would be restored by a subsequent resize operation that grows the array size.

        Examples
        --------
        >>> import zarr
        >>> z = zarr.zeros(shape=(10000, 10000),
        >>>                chunk_shape=(1000, 1000),
        >>>                dtype="i4",)
        >>> z.shape
        (10000, 10000)
        >>> z = z.resize(20000, 1000)
        >>> z.shape
        (20000, 1000)
        >>> z2 = z.resize(50, 50)
        >>> z.shape
        (20000, 1000)
        >>> z2.shape
        (50, 50)
        """
        sync(self._async_array.resize(new_shape))

    def append(self, data: npt.ArrayLike, axis: int = 0) -> ChunkCoords:
        """Append `data` to `axis`.

        Parameters
        ----------
        data : array-like
            Data to be appended.
        axis : int
            Axis along which to append.

        Returns
        -------
        new_shape : tuple

        Notes
        -----
        The size of all dimensions other than `axis` must match between this
        array and `data`.

        Examples
        --------
        >>> import numpy as np
        >>> import zarr
        >>> a = np.arange(10000000, dtype='i4').reshape(10000, 1000)
        >>> z = zarr.array(a, chunks=(1000, 100))
        >>> z.shape
        (10000, 1000)
        >>> z.append(a)
        (20000, 1000)
        >>> z.append(np.vstack([a, a]), axis=1)
        (20000, 2000)
        >>> z.shape
        (20000, 2000)
        """
        return sync(self._async_array.append(data, axis=axis))

    def update_attributes(self, new_attributes: dict[str, JSON]) -> Array:
        """
        Update the array's attributes.

        Parameters
        ----------
        new_attributes : dict
            A dictionary of new attributes to update or add to the array. The keys represent attribute
            names, and the values must be JSON-compatible.

        Returns
        -------
        Array
            The array with the updated attributes.

        Raises
        ------
        ValueError
            If the attributes are invalid or incompatible with the array's metadata.

        Notes
        -----
        - The updated attributes will be merged with existing attributes, and any conflicts will be
          overwritten by the new values.
        """
        # TODO: remove this cast when type inference improves
        new_array = sync(self._async_array.update_attributes(new_attributes))
        # TODO: remove this cast when type inference improves
        _new_array = cast(AsyncArray[ArrayV2Metadata] | AsyncArray[ArrayV3Metadata], new_array)
        return type(self)(_new_array)

    def __repr__(self) -> str:
        return f"<Array {self.store_path} shape={self.shape} dtype={self.dtype}>"

    @property
    def info(self) -> Any:
        """
        Return the statically known information for an array.

        Returns
        -------
        ArrayInfo

        See Also
        --------
        Array.info_complete
            All information about a group, including dynamic information
            like the number of bytes and chunks written.

        Examples
        --------
        >>> arr = zarr.create(shape=(10,), chunks=(2,), dtype="float32")
        >>> arr.info
        Type               : Array
        Zarr format        : 3
        Data type          : DataType.float32
        Shape              : (10,)
        Chunk shape        : (2,)
        Order              : C
        Read-only          : False
        Store type         : MemoryStore
        Codecs             : [BytesCodec(endian=<Endian.little: 'little'>)]
        No. bytes          : 40
        """
        return self._async_array.info

    def info_complete(self) -> Any:
        """
        Returns all the information about an array, including information from the Store.

        In addition to the statically known information like ``name`` and ``zarr_format``,
        this includes additional information like the size of the array in bytes and
        the number of chunks written.

        Note that this method will need to read metadata from the store.

        Returns
        -------
        ArrayInfo

        See Also
        --------
        Array.info
            The statically known subset of metadata about an array.
        """
        return sync(self._async_array.info_complete())


async def chunks_initialized(
    array: AsyncArray[ArrayV2Metadata] | AsyncArray[ArrayV3Metadata],
) -> tuple[str, ...]:
    """
    Return the keys of the chunks that have been persisted to the storage backend.

    Parameters
    ----------
    array : AsyncArray
        The array to inspect.

    Returns
    -------
    chunks_initialized : tuple[str, ...]
        The keys of the chunks that have been initialized.

    See Also
    --------
    nchunks_initialized

    """
    store_contents = [
        x async for x in array.store_path.store.list_prefix(prefix=array.store_path.path)
    ]
    return tuple(chunk_key for chunk_key in array._iter_chunk_keys() if chunk_key in store_contents)


def _build_parents(
    node: AsyncArray[ArrayV2Metadata] | AsyncArray[ArrayV3Metadata] | AsyncGroup,
) -> list[AsyncGroup]:
    from zarr.core.group import AsyncGroup, GroupMetadata

    store = node.store_path.store
    path = node.store_path.path
    if not path:
        return []

    required_parts = path.split("/")[:-1]
    parents = [
        # the root group
        AsyncGroup(
            metadata=GroupMetadata(zarr_format=node.metadata.zarr_format),
            store_path=StorePath(store=store, path=""),
        )
    ]

    for i, part in enumerate(required_parts):
        p = "/".join(required_parts[:i] + [part])
        parents.append(
            AsyncGroup(
                metadata=GroupMetadata(zarr_format=node.metadata.zarr_format),
                store_path=StorePath(store=store, path=p),
            )
        )

    return parents


FiltersLike: TypeAlias = (
    Iterable[dict[str, JSON] | ArrayArrayCodec | numcodecs.abc.Codec]
    | ArrayArrayCodec
    | Iterable[numcodecs.abc.Codec]
    | numcodecs.abc.Codec
    | Literal["auto"]
    | None
)
CompressorLike: TypeAlias = dict[str, JSON] | BytesBytesCodec | numcodecs.abc.Codec | None
CompressorsLike: TypeAlias = (
    Iterable[dict[str, JSON] | BytesBytesCodec | numcodecs.abc.Codec]
    | dict[str, JSON]
    | BytesBytesCodec
    | numcodecs.abc.Codec
    | Literal["auto"]
    | None
)
SerializerLike: TypeAlias = dict[str, JSON] | ArrayBytesCodec | Literal["auto"]


class ShardsConfigParam(TypedDict):
    shape: ChunkCoords
    index_location: ShardingCodecIndexLocation | None


ShardsLike: TypeAlias = ChunkCoords | ShardsConfigParam | Literal["auto"]


async def from_array(
    store: str | StoreLike,
    *,
    data: Array | npt.ArrayLike,
    write_data: bool = True,
    name: str | None = None,
    chunks: Literal["auto", "keep"] | ChunkCoords = "keep",
    shards: ShardsLike | None | Literal["keep"] = "keep",
    filters: FiltersLike | Literal["keep"] = "keep",
    compressors: CompressorsLike | Literal["keep"] = "keep",
    serializer: SerializerLike | Literal["keep"] = "keep",
    fill_value: Any | None = None,
    order: MemoryOrder | None = None,
    zarr_format: ZarrFormat | None = None,
    attributes: dict[str, JSON] | None = None,
    chunk_key_encoding: ChunkKeyEncodingLike | None = None,
    dimension_names: Iterable[str] | None = None,
    storage_options: dict[str, Any] | None = None,
    overwrite: bool = False,
    config: ArrayConfig | ArrayConfigLike | None = None,
) -> AsyncArray[ArrayV2Metadata] | AsyncArray[ArrayV3Metadata]:
    """Create an array from an existing array or array-like.

    Parameters
    ----------
    store : str or Store
        Store or path to directory in file system or name of zip file for the new array.
    data : Array | array-like
        The array to copy.
    write_data : bool, default True
        Whether to copy the data from the input array to the new array.
        If ``write_data`` is ``False``, the new array will be created with the same metadata as the
        input array, but without any data.
    name : str or None, optional
        The name of the array within the store. If ``name`` is ``None``, the array will be located
        at the root of the store.
    chunks : ChunkCoords or "auto" or "keep", optional
        Chunk shape of the array.
        Following values are supported:

        - "auto": Automatically determine the chunk shape based on the array's shape and dtype.
        - "keep": Retain the chunk shape of the data array if it is a zarr Array.
        - ChunkCoords: A tuple of integers representing the chunk shape.

        If not specified, defaults to "keep" if data is a zarr Array, otherwise "auto".
    shards : ChunkCoords, optional
        Shard shape of the array.
        Following values are supported:

        - "auto": Automatically determine the shard shape based on the array's shape and chunk shape.
        - "keep": Retain the shard shape of the data array if it is a zarr Array.
        - ChunkCoords: A tuple of integers representing the shard shape.
        - None: No sharding.

        If not specified, defaults to "keep" if data is a zarr Array, otherwise None.
    filters : Iterable[Codec] or "auto" or "keep", optional
        Iterable of filters to apply to each chunk of the array, in order, before serializing that
        chunk to bytes.

        For Zarr format 3, a "filter" is a codec that takes an array and returns an array,
        and these values must be instances of ``ArrayArrayCodec``, or dict representations
        of ``ArrayArrayCodec``.

        For Zarr format 2, a "filter" can be any numcodecs codec; you should ensure that the
        the order if your filters is consistent with the behavior of each filter.

        Following values are supported:

        - Iterable[Codec]: List of filters to apply to the array.
        - "auto": Automatically determine the filters based on the array's dtype.
        - "keep": Retain the filters of the data array if it is a zarr Array.

        If no ``filters`` are provided, defaults to "keep" if data is a zarr Array, otherwise "auto".
    compressors : Iterable[Codec] or "auto" or "keep", optional
        List of compressors to apply to the array. Compressors are applied in order, and after any
        filters are applied (if any are specified) and the data is serialized into bytes.

        For Zarr format 3, a "compressor" is a codec that takes a bytestream, and
        returns another bytestream. Multiple compressors my be provided for Zarr format 3.

        For Zarr format 2, a "compressor" can be any numcodecs codec. Only a single compressor may
        be provided for Zarr format 2.

        Following values are supported:

        - Iterable[Codec]: List of compressors to apply to the array.
        - "auto": Automatically determine the compressors based on the array's dtype.
        - "keep": Retain the compressors of the input array if it is a zarr Array.

        If no ``compressors`` are provided, defaults to "keep" if data is a zarr Array, otherwise "auto".
    serializer : dict[str, JSON] | ArrayBytesCodec or "auto" or "keep", optional
        Array-to-bytes codec to use for encoding the array data.
        Zarr format 3 only. Zarr format 2 arrays use implicit array-to-bytes conversion.

        Following values are supported:

        - dict[str, JSON]: A dict representation of an ``ArrayBytesCodec``.
        - ArrayBytesCodec: An instance of ``ArrayBytesCodec``.
        - "auto": a default serializer will be used. These defaults can be changed by modifying the value of
          ``array.v3_default_serializer`` in :mod:`zarr.core.config`.
        - "keep": Retain the serializer of the input array if it is a zarr Array.

    fill_value : Any, optional
        Fill value for the array.
        If not specified, defaults to the fill value of the data array.
    order : {"C", "F"}, optional
        The memory of the array (default is "C").
        For Zarr format 2, this parameter sets the memory order of the array.
        For Zarr format 3, this parameter is deprecated, because memory order
        is a runtime parameter for Zarr format 3 arrays. The recommended way to specify the memory
        order for Zarr format 3 arrays is via the ``config`` parameter, e.g. ``{'config': 'C'}``.
        If not specified, defaults to the memory order of the data array.
    zarr_format : {2, 3}, optional
        The zarr format to use when saving.
        If not specified, defaults to the zarr format of the data array.
    attributes : dict, optional
        Attributes for the array.
        If not specified, defaults to the attributes of the data array.
    chunk_key_encoding : ChunkKeyEncoding, optional
        A specification of how the chunk keys are represented in storage.
        For Zarr format 3, the default is ``{"name": "default", "separator": "/"}}``.
        For Zarr format 2, the default is ``{"name": "v2", "separator": "."}}``.
        If not specified and the data array has the same zarr format as the target array,
        the chunk key encoding of the data array is used.
    dimension_names : Iterable[str], optional
        The names of the dimensions (default is None).
        Zarr format 3 only. Zarr format 2 arrays should not use this parameter.
        If not specified, defaults to the dimension names of the data array.
    storage_options : dict, optional
        If using an fsspec URL to create the store, these will be passed to the backend implementation.
        Ignored otherwise.
    overwrite : bool, default False
        Whether to overwrite an array with the same name in the store, if one exists.
    config : ArrayConfig or ArrayConfigLike, optional
        Runtime configuration for the array.

    Returns
    -------
    AsyncArray
        The array.

    Examples
    --------
    Create an array from an existing Array::

        >>> import zarr
        >>> store = zarr.storage.MemoryStore()
        >>> store2 = zarr.storage.LocalStore('example.zarr')
        >>> arr = zarr.create_array(
        >>>     store=store,
        >>>     shape=(100,100),
        >>>     chunks=(10,10),
        >>>     dtype='int32',
        >>>     fill_value=0)
        >>> arr2 = await zarr.api.asynchronous.from_array(store2, data=arr)
        <AsyncArray file://example.zarr shape=(100, 100) dtype=int32>

    Create an array from an existing NumPy array::

        >>> arr3 = await zarr.api.asynchronous.from_array(
        >>>     zarr.storage.MemoryStore(),
        >>>     data=np.arange(10000, dtype='i4').reshape(100, 100),
        >>> )
        <AsyncArray memory://123286956732800 shape=(100, 100) dtype=int32>

    Create an array from any array-like object::

        >>> arr4 = await zarr.api.asynchronous.from_array(
        >>>     zarr.storage.MemoryStore(),
        >>>     data=[[1, 2], [3, 4]],
        >>> )
        <AsyncArray memory://123286959761024 shape=(2, 2) dtype=int64>
        >>> await arr4.getitem(...)
        array([[1, 2],[3, 4]])

    Create an array from an existing Array without copying the data::

        >>> arr5 = await zarr.api.asynchronous.from_array(
        >>>     zarr.storage.MemoryStore(),
        >>>     data=Array(arr4),
        >>>     write_data=False,
        >>> )
        <AsyncArray memory://140678602965568 shape=(2, 2) dtype=int64>
        >>> await arr5.getitem(...)
        array([[0, 0],[0, 0]])
    """
    mode: Literal["a"] = "a"
    config_parsed = parse_array_config(config)
    store_path = await make_store_path(store, path=name, mode=mode, storage_options=storage_options)

    (
        chunks,
        shards,
        filters,
        compressors,
        serializer,
        fill_value,
        order,
        zarr_format,
        chunk_key_encoding,
        dimension_names,
    ) = _parse_keep_array_attr(
        data=data,
        chunks=chunks,
        shards=shards,
        filters=filters,
        compressors=compressors,
        serializer=serializer,
        fill_value=fill_value,
        order=order,
        zarr_format=zarr_format,
        chunk_key_encoding=chunk_key_encoding,
        dimension_names=dimension_names,
    )
    if not hasattr(data, "dtype") or not hasattr(data, "shape"):
        data = np.array(data)

    result = await init_array(
        store_path=store_path,
        shape=data.shape,
        dtype=data.dtype,
        chunks=chunks,
        shards=shards,
        filters=filters,
        compressors=compressors,
        serializer=serializer,
        fill_value=fill_value,
        order=order,
        zarr_format=zarr_format,
        attributes=attributes,
        chunk_key_encoding=chunk_key_encoding,
        dimension_names=dimension_names,
        overwrite=overwrite,
        config=config_parsed,
    )

    if write_data:
        if isinstance(data, Array):

            async def _copy_array_region(chunk_coords: ChunkCoords | slice, _data: Array) -> None:
                arr = await _data._async_array.getitem(chunk_coords)
                await result.setitem(chunk_coords, arr)

            # Stream data from the source array to the new array
            await concurrent_map(
                [(region, data) for region in result._iter_chunk_regions()],
                _copy_array_region,
                zarr.core.config.config.get("async.concurrency"),
            )
        else:

            async def _copy_arraylike_region(chunk_coords: slice, _data: NDArrayLike) -> None:
                await result.setitem(chunk_coords, _data[chunk_coords])

            # Stream data from the source array to the new array
            await concurrent_map(
                [(region, data) for region in result._iter_chunk_regions()],
                _copy_arraylike_region,
                zarr.core.config.config.get("async.concurrency"),
            )
    return result


async def init_array(
    *,
    store_path: StorePath,
    shape: ShapeLike,
    dtype: ZDTypeLike,
    chunks: ChunkCoords | Literal["auto"] = "auto",
    shards: ShardsLike | None = None,
    filters: FiltersLike = "auto",
    compressors: CompressorsLike = "auto",
    serializer: SerializerLike = "auto",
    fill_value: Any | None = None,
    order: MemoryOrder | None = None,
    zarr_format: ZarrFormat | None = 3,
    attributes: dict[str, JSON] | None = None,
    chunk_key_encoding: ChunkKeyEncodingLike | None = None,
    dimension_names: Iterable[str] | None = None,
    overwrite: bool = False,
    config: ArrayConfigLike | None,
) -> AsyncArray[ArrayV3Metadata] | AsyncArray[ArrayV2Metadata]:
    """Create and persist an array metadata document.

    Parameters
    ----------
    store_path : StorePath
        StorePath instance. The path attribute is the name of the array to initialize.
    shape : ChunkCoords
        Shape of the array.
    dtype : ZDTypeLike
        Data type of the array.
    chunks : ChunkCoords, optional
        Chunk shape of the array.
        If not specified, default are guessed based on the shape and dtype.
    shards : ChunkCoords, optional
        Shard shape of the array. The default value of ``None`` results in no sharding at all.
    filters : Iterable[Codec], optional
        Iterable of filters to apply to each chunk of the array, in order, before serializing that
        chunk to bytes.

        For Zarr format 3, a "filter" is a codec that takes an array and returns an array,
        and these values must be instances of ``ArrayArrayCodec``, or dict representations
        of ``ArrayArrayCodec``.
        If no ``filters`` are provided, a default set of filters will be used.
        These defaults can be changed by modifying the value of ``array.v3_default_filters``
        in :mod:`zarr.core.config`.
        Use ``None`` to omit default filters.

        For Zarr format 2, a "filter" can be any numcodecs codec; you should ensure that the
        the order if your filters is consistent with the behavior of each filter.
        If no ``filters`` are provided, a default set of filters will be used.
        These defaults can be changed by modifying the value of ``array.v2_default_filters``
        in :mod:`zarr.core.config`.
        Use ``None`` to omit default filters.
    compressors : Iterable[Codec], optional
        List of compressors to apply to the array. Compressors are applied in order, and after any
        filters are applied (if any are specified) and the data is serialized into bytes.

        For Zarr format 3, a "compressor" is a codec that takes a bytestream, and
        returns another bytestream. Multiple compressors my be provided for Zarr format 3.
        If no ``compressors`` are provided, a default set of compressors will be used.
        These defaults can be changed by modifying the value of ``array.v3_default_compressors``
        in :mod:`zarr.core.config`.
        Use ``None`` to omit default compressors.

        For Zarr format 2, a "compressor" can be any numcodecs codec. Only a single compressor may
        be provided for Zarr format 2.
        If no ``compressor`` is provided, a default compressor will be used.
        in :mod:`zarr.core.config`.
        Use ``None`` to omit the default compressor.
    serializer : dict[str, JSON] | ArrayBytesCodec, optional
        Array-to-bytes codec to use for encoding the array data.
        Zarr format 3 only. Zarr format 2 arrays use implicit array-to-bytes conversion.
        If no ``serializer`` is provided, a default serializer will be used.
        These defaults can be changed by modifying the value of ``array.v3_default_serializer``
        in :mod:`zarr.core.config`.
    fill_value : Any, optional
        Fill value for the array.
    order : {"C", "F"}, optional
        The memory of the array (default is "C").
        For Zarr format 2, this parameter sets the memory order of the array.
        For Zarr format 3, this parameter is deprecated, because memory order
        is a runtime parameter for Zarr format 3 arrays. The recommended way to specify the memory
        order for Zarr format 3 arrays is via the ``config`` parameter, e.g. ``{'config': 'C'}``.
        If no ``order`` is provided, a default order will be used.
        This default can be changed by modifying the value of ``array.order`` in :mod:`zarr.core.config`.
    zarr_format : {2, 3}, optional
        The zarr format to use when saving.
    attributes : dict, optional
        Attributes for the array.
    chunk_key_encoding : ChunkKeyEncodingLike, optional
        A specification of how the chunk keys are represented in storage.
        For Zarr format 3, the default is ``{"name": "default", "separator": "/"}}``.
        For Zarr format 2, the default is ``{"name": "v2", "separator": "."}}``.
    dimension_names : Iterable[str], optional
        The names of the dimensions (default is None).
        Zarr format 3 only. Zarr format 2 arrays should not use this parameter.
    overwrite : bool, default False
        Whether to overwrite an array with the same name in the store, if one exists.
    config : ArrayConfigLike or None, optional
        Configuration for this array.

    Returns
    -------
    AsyncArray
        The AsyncArray.
    """

    if zarr_format is None:
        zarr_format = _default_zarr_format()

    from zarr.codecs.sharding import ShardingCodec, ShardingCodecIndexLocation

    dtype_wrapped = parse_data_type(dtype, zarr_format=zarr_format)
    shape_parsed = parse_shapelike(shape)
    chunk_key_encoding_parsed = _parse_chunk_key_encoding(
        chunk_key_encoding, zarr_format=zarr_format
    )

    if overwrite:
        if store_path.store.supports_deletes:
            await store_path.delete_dir()
        else:
            await ensure_no_existing_node(store_path, zarr_format=zarr_format)
    else:
        await ensure_no_existing_node(store_path, zarr_format=zarr_format)

    shard_shape_parsed, chunk_shape_parsed = _auto_partition(
        array_shape=shape_parsed,
        shard_shape=shards,
        chunk_shape=chunks,
        item_size=dtype_wrapped.to_dtype().itemsize,
    )
    chunks_out: tuple[int, ...]
    meta: ArrayV2Metadata | ArrayV3Metadata
    if zarr_format == 2:
        if shard_shape_parsed is not None:
            msg = (
                "Zarr format 2 arrays can only be created with `shard_shape` set to `None`. "
                f"Got `shard_shape={shards}` instead."
            )

            raise ValueError(msg)
        if serializer != "auto":
            raise ValueError("Zarr format 2 arrays do not support `serializer`.")

        filters_parsed, compressor_parsed = _parse_chunk_encoding_v2(
            compressor=compressors, filters=filters, dtype=dtype_wrapped
        )
        if dimension_names is not None:
            raise ValueError("Zarr format 2 arrays do not support dimension names.")
        if order is None:
            order_parsed = zarr_config.get("array.order")
        else:
            order_parsed = order

        meta = AsyncArray._create_metadata_v2(
            shape=shape_parsed,
            dtype=dtype_wrapped,
            chunks=chunk_shape_parsed,
            dimension_separator=chunk_key_encoding_parsed.separator,
            fill_value=fill_value,
            order=order_parsed,
            filters=filters_parsed,
            compressor=compressor_parsed,
            attributes=attributes,
        )
    else:
        array_array, array_bytes, bytes_bytes = _parse_chunk_encoding_v3(
            compressors=compressors,
            filters=filters,
            serializer=serializer,
            dtype=dtype_wrapped,
        )
        sub_codecs = cast(tuple[Codec, ...], (*array_array, array_bytes, *bytes_bytes))
        codecs_out: tuple[Codec, ...]
        if shard_shape_parsed is not None:
            index_location = None
            if isinstance(shards, dict):
                index_location = ShardingCodecIndexLocation(shards.get("index_location", None))
            if index_location is None:
                index_location = ShardingCodecIndexLocation.end
            sharding_codec = ShardingCodec(
                chunk_shape=chunk_shape_parsed, codecs=sub_codecs, index_location=index_location
            )
            sharding_codec.validate(
                shape=chunk_shape_parsed,
                dtype=dtype_wrapped,
                chunk_grid=RegularChunkGrid(chunk_shape=shard_shape_parsed),
            )
            codecs_out = (sharding_codec,)
            chunks_out = shard_shape_parsed
        else:
            chunks_out = chunk_shape_parsed
            codecs_out = sub_codecs

        meta = AsyncArray._create_metadata_v3(
            shape=shape_parsed,
            dtype=dtype_wrapped,
            fill_value=fill_value,
            chunk_shape=chunks_out,
            chunk_key_encoding=chunk_key_encoding_parsed,
            codecs=codecs_out,
            dimension_names=dimension_names,
            attributes=attributes,
        )

    arr = AsyncArray(metadata=meta, store_path=store_path, config=config)
    await arr._save_metadata(meta, ensure_parents=True)
    return arr


async def create_array(
    store: str | StoreLike,
    *,
    name: str | None = None,
    shape: ShapeLike | None = None,
    dtype: ZDTypeLike | None = None,
    data: np.ndarray[Any, np.dtype[Any]] | None = None,
    chunks: ChunkCoords | Literal["auto"] = "auto",
    shards: ShardsLike | None = None,
    filters: FiltersLike = "auto",
    compressors: CompressorsLike = "auto",
    serializer: SerializerLike = "auto",
    fill_value: Any | None = None,
    order: MemoryOrder | None = None,
    zarr_format: ZarrFormat | None = 3,
    attributes: dict[str, JSON] | None = None,
    chunk_key_encoding: ChunkKeyEncodingLike | None = None,
    dimension_names: Iterable[str] | None = None,
    storage_options: dict[str, Any] | None = None,
    overwrite: bool = False,
    config: ArrayConfigLike | None = None,
    write_data: bool = True,
) -> AsyncArray[ArrayV2Metadata] | AsyncArray[ArrayV3Metadata]:
    """Create an array.

    Parameters
    ----------
    store : str or Store
        Store or path to directory in file system or name of zip file.
    name : str or None, optional
        The name of the array within the store. If ``name`` is ``None``, the array will be located
        at the root of the store.
    shape : ChunkCoords, optional
        Shape of the array. Can be ``None`` if ``data`` is provided.
    dtype : ZDTypeLike | None
        Data type of the array. Can be ``None`` if ``data`` is provided.
    data : Array-like data to use for initializing the array. If this parameter is provided, the
        ``shape`` and ``dtype`` parameters must be identical to ``data.shape`` and ``data.dtype``,
        or ``None``.
    chunks : ChunkCoords, optional
        Chunk shape of the array.
        If not specified, default are guessed based on the shape and dtype.
    shards : ChunkCoords, optional
        Shard shape of the array. The default value of ``None`` results in no sharding at all.
    filters : Iterable[Codec], optional
        Iterable of filters to apply to each chunk of the array, in order, before serializing that
        chunk to bytes.

        For Zarr format 3, a "filter" is a codec that takes an array and returns an array,
        and these values must be instances of ``ArrayArrayCodec``, or dict representations
        of ``ArrayArrayCodec``.
        If no ``filters`` are provided, a default set of filters will be used.
        These defaults can be changed by modifying the value of ``array.v3_default_filters``
        in :mod:`zarr.core.config`.
        Use ``None`` to omit default filters.

        For Zarr format 2, a "filter" can be any numcodecs codec; you should ensure that the
        the order if your filters is consistent with the behavior of each filter.
        If no ``filters`` are provided, a default set of filters will be used.
        These defaults can be changed by modifying the value of ``array.v2_default_filters``
        in :mod:`zarr.core.config`.
        Use ``None`` to omit default filters.
    compressors : Iterable[Codec], optional
        List of compressors to apply to the array. Compressors are applied in order, and after any
        filters are applied (if any are specified) and the data is serialized into bytes.

        For Zarr format 3, a "compressor" is a codec that takes a bytestream, and
        returns another bytestream. Multiple compressors my be provided for Zarr format 3.
        If no ``compressors`` are provided, a default set of compressors will be used.
        These defaults can be changed by modifying the value of ``array.v3_default_compressors``
        in :mod:`zarr.core.config`.
        Use ``None`` to omit default compressors.

        For Zarr format 2, a "compressor" can be any numcodecs codec. Only a single compressor may
        be provided for Zarr format 2.
        If no ``compressor`` is provided, a default compressor will be used.
        in :mod:`zarr.core.config`.
        Use ``None`` to omit the default compressor.
    serializer : dict[str, JSON] | ArrayBytesCodec, optional
        Array-to-bytes codec to use for encoding the array data.
        Zarr format 3 only. Zarr format 2 arrays use implicit array-to-bytes conversion.
        If no ``serializer`` is provided, a default serializer will be used.
        These defaults can be changed by modifying the value of ``array.v3_default_serializer``
        in :mod:`zarr.core.config`.
    fill_value : Any, optional
        Fill value for the array.
    order : {"C", "F"}, optional
        The memory of the array (default is "C").
        For Zarr format 2, this parameter sets the memory order of the array.
        For Zarr format 3, this parameter is deprecated, because memory order
        is a runtime parameter for Zarr format 3 arrays. The recommended way to specify the memory
        order for Zarr format 3 arrays is via the ``config`` parameter, e.g. ``{'config': 'C'}``.
        If no ``order`` is provided, a default order will be used.
        This default can be changed by modifying the value of ``array.order`` in :mod:`zarr.core.config`.
    zarr_format : {2, 3}, optional
        The zarr format to use when saving.
    attributes : dict, optional
        Attributes for the array.
    chunk_key_encoding : ChunkKeyEncodingLike, optional
        A specification of how the chunk keys are represented in storage.
        For Zarr format 3, the default is ``{"name": "default", "separator": "/"}}``.
        For Zarr format 2, the default is ``{"name": "v2", "separator": "."}}``.
    dimension_names : Iterable[str], optional
        The names of the dimensions (default is None).
        Zarr format 3 only. Zarr format 2 arrays should not use this parameter.
    storage_options : dict, optional
        If using an fsspec URL to create the store, these will be passed to the backend implementation.
        Ignored otherwise.
    overwrite : bool, default False
        Whether to overwrite an array with the same name in the store, if one exists.
    config : ArrayConfigLike, optional
        Runtime configuration for the array.
    write_data : bool
        If a pre-existing array-like object was provided to this function via the ``data`` parameter
        then ``write_data`` determines whether the values in that array-like object should be
        written to the Zarr array created by this function. If ``write_data`` is ``False``, then the
        array will be left empty.

    Returns
    -------
    AsyncArray
        The array.

    Examples
    --------
    >>> import zarr
    >>> store = zarr.storage.MemoryStore(mode='w')
    >>> async_arr = await zarr.api.asynchronous.create_array(
    >>>     store=store,
    >>>     shape=(100,100),
    >>>     chunks=(10,10),
    >>>     dtype='i4',
    >>>     fill_value=0)
    <AsyncArray memory://140349042942400 shape=(100, 100) dtype=int32>
    """
    data_parsed, shape_parsed, dtype_parsed = _parse_data_params(
        data=data, shape=shape, dtype=dtype
    )
    if data_parsed is not None:
        return await from_array(
            store,
            data=data_parsed,
            write_data=write_data,
            name=name,
            chunks=chunks,
            shards=shards,
            filters=filters,
            compressors=compressors,
            serializer=serializer,
            fill_value=fill_value,
            order=order,
            zarr_format=zarr_format,
            attributes=attributes,
            chunk_key_encoding=chunk_key_encoding,
            dimension_names=dimension_names,
            storage_options=storage_options,
            overwrite=overwrite,
            config=config,
        )
    else:
        mode: Literal["a"] = "a"

<<<<<<< HEAD
    if write_data is True and data_parsed is not None:
        await result._set_selection(
            BasicIndexer(..., shape=result.shape, chunk_grid=result.chunk_grid),
            data_parsed,
            prototype=default_buffer_prototype(),
=======
        store_path = await make_store_path(
            store, path=name, mode=mode, storage_options=storage_options
>>>>>>> 0351c4e5
        )
        return await init_array(
            store_path=store_path,
            shape=shape_parsed,
            dtype=dtype_parsed,
            chunks=chunks,
            shards=shards,
            filters=filters,
            compressors=compressors,
            serializer=serializer,
            fill_value=fill_value,
            order=order,
            zarr_format=zarr_format,
            attributes=attributes,
            chunk_key_encoding=chunk_key_encoding,
            dimension_names=dimension_names,
            overwrite=overwrite,
            config=config,
        )


def _parse_keep_array_attr(
    data: Array | npt.ArrayLike,
    chunks: Literal["auto", "keep"] | ChunkCoords,
    shards: ShardsLike | None | Literal["keep"],
    filters: FiltersLike | Literal["keep"],
    compressors: CompressorsLike | Literal["keep"],
    serializer: SerializerLike | Literal["keep"],
    fill_value: Any | None,
    order: MemoryOrder | None,
    zarr_format: ZarrFormat | None,
    chunk_key_encoding: ChunkKeyEncodingLike | None,
    dimension_names: Iterable[str] | None,
) -> tuple[
    ChunkCoords | Literal["auto"],
    ShardsLike | None,
    FiltersLike,
    CompressorsLike,
    SerializerLike,
    Any | None,
    MemoryOrder | None,
    ZarrFormat,
    ChunkKeyEncodingLike | None,
    Iterable[str] | None,
]:
    if isinstance(data, Array):
        if chunks == "keep":
            chunks = data.chunks
        if shards == "keep":
            shards = data.shards
        if zarr_format is None:
            zarr_format = data.metadata.zarr_format
        if filters == "keep":
            if zarr_format == data.metadata.zarr_format:
                filters = data.filters or None
            else:
                filters = "auto"
        if compressors == "keep":
            if zarr_format == data.metadata.zarr_format:
                compressors = data.compressors or None
            else:
                compressors = "auto"
        if serializer == "keep":
            if zarr_format == 3 and data.metadata.zarr_format == 3:
                serializer = cast(SerializerLike, data.serializer)
            else:
                serializer = "auto"
        if fill_value is None:
            fill_value = data.fill_value
        if order is None:
            order = data.order
        if chunk_key_encoding is None and zarr_format == data.metadata.zarr_format:
            if isinstance(data.metadata, ArrayV2Metadata):
                chunk_key_encoding = {"name": "v2", "separator": data.metadata.dimension_separator}
            elif isinstance(data.metadata, ArrayV3Metadata):
                chunk_key_encoding = data.metadata.chunk_key_encoding
        if dimension_names is None and data.metadata.zarr_format == 3:
            dimension_names = data.metadata.dimension_names
    else:
        if chunks == "keep":
            chunks = "auto"
        if shards == "keep":
            shards = None
        if zarr_format is None:
            zarr_format = 3
        if filters == "keep":
            filters = "auto"
        if compressors == "keep":
            compressors = "auto"
        if serializer == "keep":
            serializer = "auto"
    return (
        chunks,
        shards,
        filters,
        compressors,
        serializer,
        fill_value,
        order,
        zarr_format,
        chunk_key_encoding,
        dimension_names,
    )


def _parse_chunk_key_encoding(
    data: ChunkKeyEncodingLike | None, zarr_format: ZarrFormat
) -> ChunkKeyEncoding:
    """
    Take an implicit specification of a chunk key encoding and parse it into a ChunkKeyEncoding object.
    """
    if data is None:
        if zarr_format == 2:
            result = ChunkKeyEncoding.from_dict({"name": "v2", "separator": "."})
        else:
            result = ChunkKeyEncoding.from_dict({"name": "default", "separator": "/"})
    elif isinstance(data, ChunkKeyEncoding):
        result = data
    else:
        result = ChunkKeyEncoding.from_dict(data)
    if zarr_format == 2 and result.name != "v2":
        msg = (
            "Invalid chunk key encoding. For Zarr format 2 arrays, the `name` field of the "
            f"chunk key encoding must be 'v2'. Got `name` = {result.name} instead."
        )
        raise ValueError(msg)
    return result


def _get_default_chunk_encoding_v3(
    dtype: ZDType[_BaseDType, _BaseScalar],
) -> tuple[tuple[ArrayArrayCodec, ...], ArrayBytesCodec, tuple[BytesBytesCodec, ...]]:
    """
    Get the default ArrayArrayCodecs, ArrayBytesCodec, and BytesBytesCodec for a given dtype.
    """

    dtype_category = categorize_data_type(dtype)

    filters = zarr_config.get("array.v3_default_filters").get(dtype_category)
    compressors = zarr_config.get("array.v3_default_compressors").get(dtype_category)
    serializer = zarr_config.get("array.v3_default_serializer").get(dtype_category)

    return (
        tuple(_parse_array_array_codec(f) for f in filters),
        _parse_array_bytes_codec(serializer),
        tuple(_parse_bytes_bytes_codec(c) for c in compressors),
    )


def _get_default_chunk_encoding_v2(
    dtype: ZDType[_BaseDType, _BaseScalar],
) -> tuple[tuple[numcodecs.abc.Codec, ...] | None, numcodecs.abc.Codec | None]:
    """
    Get the default chunk encoding for Zarr format 2 arrays, given a dtype
    """
    dtype_category = categorize_data_type(dtype)
    filters = zarr_config.get("array.v2_default_filters").get(dtype_category)
    compressor = zarr_config.get("array.v2_default_compressor").get(dtype_category)
    if filters is not None:
        filters = tuple(numcodecs.get_codec(f) for f in filters)

    return filters, numcodecs.get_codec(compressor)


def _parse_chunk_encoding_v2(
    *,
    compressor: CompressorsLike,
    filters: FiltersLike,
    dtype: ZDType[_BaseDType, _BaseScalar],
) -> tuple[tuple[numcodecs.abc.Codec, ...] | None, numcodecs.abc.Codec | None]:
    """
    Generate chunk encoding classes for Zarr format 2 arrays with optional defaults.
    """
    default_filters, default_compressor = _get_default_chunk_encoding_v2(dtype)
    _filters: tuple[numcodecs.abc.Codec, ...] | None
    _compressor: numcodecs.abc.Codec | None

    if compressor is None or compressor == ():
        _compressor = None
    elif compressor == "auto":
        _compressor = default_compressor
    elif isinstance(compressor, tuple | list) and len(compressor) == 1:
        _compressor = parse_compressor(compressor[0])
    else:
        if isinstance(compressor, Iterable) and not isinstance(compressor, dict):
            msg = f"For Zarr format 2 arrays, the `compressor` must be a single codec. Got an iterable with type {type(compressor)} instead."
            raise TypeError(msg)
        _compressor = parse_compressor(compressor)

    if filters is None:
        _filters = None
    elif filters == "auto":
        _filters = default_filters
    else:
        if isinstance(filters, Iterable):
            for idx, f in enumerate(filters):
                if not isinstance(f, numcodecs.abc.Codec):
                    msg = (
                        "For Zarr format 2 arrays, all elements of `filters` must be numcodecs codecs. "
                        f"Element at index {idx} has type {type(f)}, which is not a numcodecs codec."
                    )
                    raise TypeError(msg)
        _filters = parse_filters(filters)

    return _filters, _compressor


def _parse_chunk_encoding_v3(
    *,
    compressors: CompressorsLike,
    filters: FiltersLike,
    serializer: SerializerLike,
    dtype: ZDType[_BaseDType, _BaseScalar],
) -> tuple[tuple[ArrayArrayCodec, ...], ArrayBytesCodec, tuple[BytesBytesCodec, ...]]:
    """
    Generate chunk encoding classes for v3 arrays with optional defaults.
    """
    default_array_array, default_array_bytes, default_bytes_bytes = _get_default_chunk_encoding_v3(
        dtype
    )

    if filters is None:
        out_array_array: tuple[ArrayArrayCodec, ...] = ()
    elif filters == "auto":
        out_array_array = default_array_array
    else:
        maybe_array_array: Iterable[Codec | dict[str, JSON]]
        if isinstance(filters, dict | Codec):
            maybe_array_array = (filters,)
        else:
            maybe_array_array = cast(Iterable[Codec | dict[str, JSON]], filters)
        out_array_array = tuple(_parse_array_array_codec(c) for c in maybe_array_array)

    if serializer == "auto":
        out_array_bytes = default_array_bytes
    else:
        # TODO: ensure that the serializer is compatible with the ndarray produced by the
        # array-array codecs. For example, if a sequence of array-array codecs produces an
        # array with a single-byte data type, then the serializer should not specify endiannesss.
        out_array_bytes = _parse_array_bytes_codec(serializer)

    if compressors is None:
        out_bytes_bytes: tuple[BytesBytesCodec, ...] = ()
    elif compressors == "auto":
        out_bytes_bytes = default_bytes_bytes
    else:
        maybe_bytes_bytes: Iterable[Codec | dict[str, JSON]]
        if isinstance(compressors, dict | Codec):
            maybe_bytes_bytes = (compressors,)
        else:
            maybe_bytes_bytes = cast(Iterable[Codec | dict[str, JSON]], compressors)

        out_bytes_bytes = tuple(_parse_bytes_bytes_codec(c) for c in maybe_bytes_bytes)

    # specialize codecs as needed given the dtype

    # TODO: refactor so that the config only contains the name of the codec, and we use the dtype
    # to create the codec instance, instead of storing a dict representation of a full codec.

    # TODO: ensure that the serializer is compatible with the ndarray produced by the
    # array-array codecs. For example, if a sequence of array-array codecs produces an
    # array with a single-byte data type, then the serializer should not specify endiannesss.
    if isinstance(out_array_bytes, BytesCodec) and dtype.to_dtype().itemsize == 1:
        # The default endianness in the bytescodec might not be None, so we need to replace it
        out_array_bytes = replace(out_array_bytes, endian=None)
    return out_array_array, out_array_bytes, out_bytes_bytes


def _parse_deprecated_compressor(
    compressor: CompressorLike | None, compressors: CompressorsLike, zarr_format: int = 3
) -> CompressorsLike | None:
    if compressor != "auto":
        if compressors != "auto":
            raise ValueError("Cannot specify both `compressor` and `compressors`.")
        if zarr_format == 3:
            warn(
                "The `compressor` argument is deprecated. Use `compressors` instead.",
                category=UserWarning,
                stacklevel=2,
            )
        if compressor is None:
            # "no compression"
            compressors = ()
        else:
            compressors = (compressor,)
    elif zarr_format == 2 and compressor == compressors == "auto":
        compressors = ({"id": "blosc"},)
    return compressors


def _parse_data_params(
    *,
    data: np.ndarray[Any, np.dtype[Any]] | None,
    shape: ShapeLike | None,
    dtype: ZDTypeLike | None,
) -> tuple[np.ndarray[Any, np.dtype[Any]] | None, ShapeLike, ZDTypeLike]:
    """
    Ensure an array-like ``data`` parameter is consistent with the ``dtype`` and ``shape``
    parameters.
    """
    if data is None:
        if shape is None:
            msg = (
                "The data parameter was set to None, but shape was not specified. "
                "Either provide a value for data, or specify shape."
            )
            raise ValueError(msg)
        shape_out = shape
        if dtype is None:
            msg = (
                "The data parameter was set to None, but dtype was not specified."
                "Either provide an array-like value for data, or specify dtype."
            )
            raise ValueError(msg)
        dtype_out = dtype
    else:
        if shape is not None:
            msg = (
                "The data parameter was used, but the shape parameter was also "
                "used. This is an error. Either use the data parameter, or the shape parameter, "
                "but not both."
            )
            raise ValueError(msg)
        shape_out = data.shape
        if dtype is not None:
            msg = (
                "The data parameter was used, but the dtype parameter was also "
                "used. This is an error. Either use the data parameter, or the dtype parameter, "
                "but not both."
            )
            raise ValueError(msg)
        dtype_out = data.dtype
    return data, shape_out, dtype_out<|MERGE_RESOLUTION|>--- conflicted
+++ resolved
@@ -4458,16 +4458,8 @@
     else:
         mode: Literal["a"] = "a"
 
-<<<<<<< HEAD
-    if write_data is True and data_parsed is not None:
-        await result._set_selection(
-            BasicIndexer(..., shape=result.shape, chunk_grid=result.chunk_grid),
-            data_parsed,
-            prototype=default_buffer_prototype(),
-=======
         store_path = await make_store_path(
             store, path=name, mode=mode, storage_options=storage_options
->>>>>>> 0351c4e5
         )
         return await init_array(
             store_path=store_path,
