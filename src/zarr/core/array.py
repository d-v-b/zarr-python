--- conflicted
+++ resolved
@@ -3,11 +3,7 @@
 import json
 import warnings
 from asyncio import gather
-<<<<<<< HEAD
-from collections.abc import Iterable, Sequence
-=======
-from collections.abc import Iterable, Mapping
->>>>>>> 0864ee56
+from collections.abc import Iterable, Mapping, Sequence
 from dataclasses import dataclass, field, replace
 from itertools import starmap
 from logging import getLogger
