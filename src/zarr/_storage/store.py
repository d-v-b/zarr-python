from collections.abc import MutableMapping
from typing import Any, List, Mapping, Optional, Sequence, Union

from zarr.meta import Metadata2
from zarr.util import normalize_storage_path
from zarr.context import Context


# v2 store keys
array_meta_key = ".zarray"
group_meta_key = ".zgroup"
attrs_key = ".zattrs"

DEFAULT_ZARR_VERSION = 2


class BaseStore(MutableMapping[str, Any]):
    """Abstract base class for store implementations.

    This is a thin wrapper over MutableMapping that provides methods to check
    whether a store is readable, writeable, eraseable and or listable.

    Stores cannot be mutable mapping as they do have a couple of other
    requirements that would break Liskov substitution principle (stores only
    allow strings as keys, mutable mapping are more generic).

    Having no-op base method also helps simplifying store usage and do not need
    to check the presence of attributes and methods, like `close()`.

    Stores can be used as context manager to make sure they close on exit.

    .. added: 2.11.0

    """

    _readable = True
    _writeable = True
    _erasable = True
    _listable = True
    _store_version = 2
    _metadata_class = Metadata2

    def is_readable(self):
        return self._readable

    def is_writeable(self):
        return self._writeable

    def is_listable(self):
        return self._listable

    def is_erasable(self):
        return self._erasable

    def __enter__(self):
        if not hasattr(self, "_open_count"):
            self._open_count = 0
        self._open_count += 1
        return self

    def __exit__(self, exc_type, exc_value, traceback):
        self._open_count -= 1
        if self._open_count == 0:
            self.close()

    def close(self) -> None:
        """Do nothing by default"""
        pass

    def rename(self, src_path: str, dst_path: str) -> None:
        if not self.is_erasable():
            raise NotImplementedError(
                f'{type(self)} is not erasable, cannot call "rename"'
            )  # pragma: no cover
        _rename_from_keys(self, src_path, dst_path)

    @staticmethod
    def _ensure_store(store: Any):
        """
        We want to make sure internally that zarr stores are always a class
        with a specific interface derived from ``BaseStore``, which is slightly
        different than ``MutableMapping``.

        We'll do this conversion in a few places automatically
        """
        from zarr.storage import KVStore  # avoid circular import

        if isinstance(store, BaseStore):
            if not store._store_version == 2:
                raise ValueError(
                    f"cannot initialize a v2 store with a v{store._store_version} store"
                )
            return store
        elif isinstance(store, MutableMapping):
            return KVStore(store)
        else:
            for attr in [
                "keys",
                "values",
                "get",
                "__setitem__",
                "__getitem__",
                "__delitem__",
                "__contains__",
            ]:
                if not hasattr(store, attr):
                    break
            else:
                return KVStore(store)

        raise ValueError(
            "Starting with Zarr 2.11.0, stores must be subclasses of "
            "BaseStore, if your store exposes the MutableMapping interface "
            f"wrap it in Zarr.storage.KVStore. Got {store}"
        )

    def getitems(
        self, keys: Sequence[str], *, contexts: Mapping[str, Context]
    ) -> Mapping[str, Any]:
        """Retrieve data from multiple keys.

        Parameters
        ----------
        keys : Iterable[str]
            The keys to retrieve
        contexts: Mapping[str, Context]
            A mapping of keys to their context. Each context is a mapping of store
            specific information. E.g. a context could be a dict telling the store
            the preferred output array type: `{"meta_array": cupy.empty(())}`

        Returns
        -------
        Mapping
            A collection mapping the input keys to their results.

        Notes
        -----
        This default implementation uses __getitem__() to read each key sequentially and
        ignores contexts. Overwrite this method to implement concurrent reads of multiple
        keys and/or to utilize the contexts.
        """
        return {k: self[k] for k in keys if k in self}


class Store(BaseStore):
    """Abstract store class used by implementations following the Zarr v2 spec.

    Adds public `listdir`, `rename`, and `rmdir` methods on top of BaseStore.

    .. added: 2.11.0

    """

    def listdir(self, path: str = "") -> List[str]:
        path = normalize_storage_path(path)
        return _listdir_from_keys(self, path)

    def rmdir(self, path: str = "") -> None:
        if not self.is_erasable():
            raise NotImplementedError(
                f'{type(self)} is not erasable, cannot call "rmdir"'
            )  # pragma: no cover
        path = normalize_storage_path(path)
        _rmdir_from_keys(self, path)


<<<<<<< HEAD
class StoreV3(BaseStore):
    _store_version = 3
    _metadata_class = Metadata3
    _valid_key_characters = set(ascii_letters + digits + "/.-_")

    def _valid_key(self, key: str) -> bool:
        """
        Verify that a key conforms to the specification.

        A key is any string containing only character in the range a-z, A-Z,
        0-9, or in the set /.-_ it will return True if that's the case, False
        otherwise.
        """
        if not isinstance(key, str) or not key.isascii():
            return False
        if set(key) - self._valid_key_characters:
            return False
        return True

    def _validate_key(self, key: str):
        """
        Verify that a key conforms to the v3 specification.

        A key is any string containing only character in the range a-z, A-Z,
        0-9, or in the set /.-_ it will return True if that's the case, False
        otherwise.

        In spec v3, keys can only start with the prefix meta/, data/ or be
        exactly zarr.json and should not end with /. This should not be exposed
        to the user, and is a store implementation detail, so this method will
        raise a ValueError in that case.
        """
        if not self._valid_key(key):
            raise ValueError(
                f"Keys must be ascii strings and may only contain the "
                f"characters {''.join(sorted(self._valid_key_characters))}"
            )

        if (
            not key.startswith("data/")
            and (not key.startswith("meta/"))
            and (not key == "zarr.json")
            # TODO: Possibly allow key == ".zmetadata" too if we write a
            #       consolidated metadata spec corresponding to this?
        ):
            raise ValueError("keys starts with unexpected value: `{}`".format(key))

        if key.endswith("/"):
            raise ValueError("keys may not end in /")

    def list_prefix(self, prefix):
        if prefix.startswith("/"):
            raise ValueError("prefix must not begin with /")
        # TODO: force prefix to end with /?
        return [k for k in self.list() if k.startswith(prefix)]

    def erase(self, key):
        self.__delitem__(key)

    def erase_prefix(self, prefix):
        assert prefix.endswith("/")

        if prefix == "/":
            all_keys = self.list()
        else:
            all_keys = self.list_prefix(prefix)
        for key in all_keys:
            self.erase(key)

    def list_dir(self, prefix):
        """
        TODO: carefully test this with trailing/leading slashes
        """
        if prefix:  # allow prefix = "" ?
            assert prefix.endswith("/")

        all_keys = self.list_prefix(prefix)
        len_prefix = len(prefix)
        keys = []
        prefixes = []
        for k in all_keys:
            trail = k[len_prefix:]
            if "/" not in trail:
                keys.append(prefix + trail)
            else:
                prefixes.append(prefix + trail.split("/", maxsplit=1)[0] + "/")
        return keys, list(set(prefixes))

    def list(self):
        return list(self.keys())

    def __contains__(self, key):
        return key in self.list()

    @abc.abstractmethod
    def __setitem__(self, key, value):
        """Set a value."""

    @abc.abstractmethod
    def __getitem__(self, key):
        """Get a value."""

    @abc.abstractmethod
    def rmdir(self, path=None):
        """Remove a data path and all its subkeys and related metadata.
        Expects a path without the data or meta root prefix."""

    @property
    def supports_efficient_get_partial_values(self):
        return False

    def get_partial_values(
        self, key_ranges: Sequence[Tuple[str, Tuple[int, Optional[int]]]]
    ) -> List[Union[bytes, memoryview, bytearray]]:
        """Get multiple partial values.
        key_ranges can be an iterable of key, range pairs,
        where a range specifies two integers range_start and range_length
        as a tuple, (range_start, range_length).
        range_length may be None to indicate to read until the end.
        range_start may be negative to start reading range_start bytes
        from the end of the file.
        A key may occur multiple times with different ranges.
        Inserts None for missing keys into the returned list."""
        results: List[Union[bytes, memoryview, bytearray]] = [None] * len(key_ranges)  # type: ignore[list-item] # noqa: E501
        indexed_ranges_by_key: Dict[str, List[Tuple[int, Tuple[int, Optional[int]]]]] = defaultdict(
            list
        )
        for i, (key, range_) in enumerate(key_ranges):
            indexed_ranges_by_key[key].append((i, range_))
        for key, indexed_ranges in indexed_ranges_by_key.items():
            try:
                value = self[key]
            except KeyError:  # pragma: no cover
                continue
            for i, (range_from, range_length) in indexed_ranges:
                if range_length is None:
                    results[i] = value[range_from:]
                else:
                    results[i] = value[range_from : range_from + range_length]
        return results

    def supports_efficient_set_partial_values(self):
        return False

    def set_partial_values(self, key_start_values):
        """Set multiple partial values.
        key_start_values can be an iterable of key, start and value triplets
        as tuples, (key, start, value), where start defines the offset in bytes.
        A key may occur multiple times with different starts and non-overlapping values.
        Also, start may only be beyond the current value if other values fill the gap.
        start may be negative to start writing start bytes from the current
        end of the file, ending the file with the new value."""
        unique_keys = set(next(zip(*key_start_values)))
        values = {}
        for key in unique_keys:
            old_value = self.get(key)
            values[key] = None if old_value is None else bytearray(old_value)
        for key, start, value in key_start_values:
            if values[key] is None:
                assert start == 0
                values[key] = value
            else:
                if start > len(values[key]):  # pragma: no cover
                    raise ValueError(
                        f"Cannot set value at start {start}, "
                        + f"since it is beyond the data at key {key}, "
                        + f"having length {len(values[key])}."
                    )
                if start < 0:
                    values[key][start:] = value
                else:
                    values[key][start : start + len(value)] = value
        for key, value in values.items():
            self[key] = value

    def clear(self):
        """Remove all items from store."""
        self.erase_prefix("/")

    def __eq__(self, other):
        return NotImplemented

    @staticmethod
    def _ensure_store(store):
        """
        We want to make sure internally that zarr stores are always a class
        with a specific interface derived from ``Store``, which is slightly
        different than ``MutableMapping``.

        We'll do this conversion in a few places automatically
        """
        from zarr._storage.v3 import KVStoreV3  # avoid circular import

        if store is None:
            return None
        elif isinstance(store, StoreV3):
            return store
        elif isinstance(store, Store):
            raise ValueError(f"cannot initialize a v3 store with a v{store._store_version} store")
        elif isinstance(store, MutableMapping):
            return KVStoreV3(store)
        else:
            for attr in [
                "keys",
                "values",
                "get",
                "__setitem__",
                "__getitem__",
                "__delitem__",
                "__contains__",
            ]:
                if not hasattr(store, attr):
                    break
            else:
                return KVStoreV3(store)

        raise ValueError(
            "v3 stores must be subclasses of StoreV3, "
            "if your store exposes the MutableMapping interface wrap it in "
            f"Zarr.storage.KVStoreV3. Got {store}"
        )


class StorageTransformer(MutableMapping[str, Any], abc.ABC):
    """Base class for storage transformers. The methods simply pass on the data as-is
    and should be overwritten by sub-classes."""

    _store_version = 3
    _metadata_class = Metadata3

    def __init__(self, _type) -> None:
        if _type not in self.valid_types:  # pragma: no cover
            raise ValueError(
                f"Storage transformer cannot be initialized with type {_type}, "
                + f"must be one of {list(self.valid_types)}."
            )
        self.type = _type
        self._inner_store = None

    def _copy_for_array(self, array, inner_store):
        transformer_copy = copy(self)
        transformer_copy._inner_store = inner_store
        return transformer_copy

    @abc.abstractproperty
    def extension_uri(self):
        pass  # pragma: no cover

    @abc.abstractproperty
    def valid_types(self):
        pass  # pragma: no cover

    def get_config(self):
        """Return a dictionary holding configuration parameters for this
        storage transformer. All values must be compatible with JSON encoding."""
        # Override in sub-class if need special encoding of config values.
        # By default, assume all non-private members are configuration
        # parameters except for type .
        return {k: v for k, v in self.__dict__.items() if not k.startswith("_") and k != "type"}

    @classmethod
    def from_config(cls, _type, config):
        """Instantiate storage transformer from a configuration object."""
        # override in sub-class if need special decoding of config values

        # by default, assume constructor accepts configuration parameters as
        # keyword arguments without any special decoding
        return cls(_type, **config)

    @property
    def inner_store(self) -> Union["StorageTransformer", StoreV3]:
        assert (
            self._inner_store is not None
        ), "inner_store is not initialized, first get a copy via _copy_for_array."
        return self._inner_store

    # The following implementations are usually fine to keep as-is:

    def __eq__(self, other):
        return (
            type(self) == type(other)
            and self._inner_store == other._inner_store
            and self.get_config() == other.get_config()
        )

    def erase(self, key):
        self.__delitem__(key)

    def list(self):
        return list(self.keys())

    def list_dir(self, prefix):
        return StoreV3.list_dir(self, prefix)

    def is_readable(self):
        return self.inner_store.is_readable()

    def is_writeable(self):
        return self.inner_store.is_writeable()

    def is_listable(self):
        return self.inner_store.is_listable()

    def is_erasable(self):
        return self.inner_store.is_erasable()

    def clear(self):
        return self.inner_store.clear()

    def __enter__(self):
        return self.inner_store.__enter__()

    def __exit__(self, exc_type, exc_value, traceback):
        return self.inner_store.__exit__(exc_type, exc_value, traceback)

    def close(self) -> None:
        return self.inner_store.close()

    # The following implementations might need to be re-implemented
    # by subclasses implementing storage transformers:

    def rename(self, src_path: str, dst_path: str) -> None:
        return self.inner_store.rename(src_path, dst_path)

    def list_prefix(self, prefix):
        return self.inner_store.list_prefix(prefix)

    def erase_prefix(self, prefix):
        return self.inner_store.erase_prefix(prefix)

    def rmdir(self, path=None):
        return self.inner_store.rmdir(path)

    def __contains__(self, key):
        return self.inner_store.__contains__(key)

    def __setitem__(self, key, value):
        return self.inner_store.__setitem__(key, value)

    def __getitem__(self, key):
        return self.inner_store.__getitem__(key)

    def __delitem__(self, key):
        return self.inner_store.__delitem__(key)

    def __iter__(self):
        return self.inner_store.__iter__()

    def __len__(self):
        return self.inner_store.__len__()

    @property
    def supports_efficient_get_partial_values(self):
        return self.inner_store.supports_efficient_get_partial_values

    def get_partial_values(self, key_ranges):
        return self.inner_store.get_partial_values(key_ranges)

    def supports_efficient_set_partial_values(self):
        return self.inner_store.supports_efficient_set_partial_values()

    def set_partial_values(self, key_start_values):
        return self.inner_store.set_partial_values(key_start_values)


=======
>>>>>>> 368b170f
# allow MutableMapping for backwards compatibility
StoreLike = Union[BaseStore, MutableMapping[str, Any]]


def _path_to_prefix(path: Optional[str]) -> str:
    # assume path already normalized
    if path:
        prefix = path + "/"
    else:
        prefix = ""
    return prefix


def _rename_from_keys(store: BaseStore, src_path: str, dst_path: str) -> None:
    # assume path already normalized
    src_prefix = _path_to_prefix(src_path)
    dst_prefix = _path_to_prefix(dst_path)
    version = getattr(store, "_store_version", 2)
    if version == 2:
        for key in list(store.keys()):
            if key.startswith(src_prefix):
                new_key = dst_prefix + key.lstrip(src_prefix)
                store[new_key] = store.pop(key)
    else:
        raise NotImplementedError("This function only supports Zarr version 2.")


def _rmdir_from_keys(store: StoreLike, path: Optional[str] = None) -> None:
    # assume path already normalized
    prefix = _path_to_prefix(path)
    for key in list(store.keys()):
        if key.startswith(prefix):
            del store[key]


def _listdir_from_keys(store: BaseStore, path: Optional[str] = None) -> List[str]:
    # assume path already normalized
    prefix = _path_to_prefix(path)
    children = set()
    for key in list(store.keys()):
        if key.startswith(prefix) and len(key) > len(prefix):
            suffix = key[len(prefix) :]
            child = suffix.split("/")[0]
            children.add(child)
    return sorted(children)


def _prefix_to_array_key(store: StoreLike, prefix: str) -> str:
    key = prefix + array_meta_key
    return key


def _prefix_to_group_key(store: StoreLike, prefix: str) -> str:
    key = prefix + group_meta_key
    return key


def _prefix_to_attrs_key(store: StoreLike, prefix: str) -> str:
    key = prefix + attrs_key
    return key<|MERGE_RESOLUTION|>--- conflicted
+++ resolved
@@ -164,374 +164,6 @@
         _rmdir_from_keys(self, path)
 
 
-<<<<<<< HEAD
-class StoreV3(BaseStore):
-    _store_version = 3
-    _metadata_class = Metadata3
-    _valid_key_characters = set(ascii_letters + digits + "/.-_")
-
-    def _valid_key(self, key: str) -> bool:
-        """
-        Verify that a key conforms to the specification.
-
-        A key is any string containing only character in the range a-z, A-Z,
-        0-9, or in the set /.-_ it will return True if that's the case, False
-        otherwise.
-        """
-        if not isinstance(key, str) or not key.isascii():
-            return False
-        if set(key) - self._valid_key_characters:
-            return False
-        return True
-
-    def _validate_key(self, key: str):
-        """
-        Verify that a key conforms to the v3 specification.
-
-        A key is any string containing only character in the range a-z, A-Z,
-        0-9, or in the set /.-_ it will return True if that's the case, False
-        otherwise.
-
-        In spec v3, keys can only start with the prefix meta/, data/ or be
-        exactly zarr.json and should not end with /. This should not be exposed
-        to the user, and is a store implementation detail, so this method will
-        raise a ValueError in that case.
-        """
-        if not self._valid_key(key):
-            raise ValueError(
-                f"Keys must be ascii strings and may only contain the "
-                f"characters {''.join(sorted(self._valid_key_characters))}"
-            )
-
-        if (
-            not key.startswith("data/")
-            and (not key.startswith("meta/"))
-            and (not key == "zarr.json")
-            # TODO: Possibly allow key == ".zmetadata" too if we write a
-            #       consolidated metadata spec corresponding to this?
-        ):
-            raise ValueError("keys starts with unexpected value: `{}`".format(key))
-
-        if key.endswith("/"):
-            raise ValueError("keys may not end in /")
-
-    def list_prefix(self, prefix):
-        if prefix.startswith("/"):
-            raise ValueError("prefix must not begin with /")
-        # TODO: force prefix to end with /?
-        return [k for k in self.list() if k.startswith(prefix)]
-
-    def erase(self, key):
-        self.__delitem__(key)
-
-    def erase_prefix(self, prefix):
-        assert prefix.endswith("/")
-
-        if prefix == "/":
-            all_keys = self.list()
-        else:
-            all_keys = self.list_prefix(prefix)
-        for key in all_keys:
-            self.erase(key)
-
-    def list_dir(self, prefix):
-        """
-        TODO: carefully test this with trailing/leading slashes
-        """
-        if prefix:  # allow prefix = "" ?
-            assert prefix.endswith("/")
-
-        all_keys = self.list_prefix(prefix)
-        len_prefix = len(prefix)
-        keys = []
-        prefixes = []
-        for k in all_keys:
-            trail = k[len_prefix:]
-            if "/" not in trail:
-                keys.append(prefix + trail)
-            else:
-                prefixes.append(prefix + trail.split("/", maxsplit=1)[0] + "/")
-        return keys, list(set(prefixes))
-
-    def list(self):
-        return list(self.keys())
-
-    def __contains__(self, key):
-        return key in self.list()
-
-    @abc.abstractmethod
-    def __setitem__(self, key, value):
-        """Set a value."""
-
-    @abc.abstractmethod
-    def __getitem__(self, key):
-        """Get a value."""
-
-    @abc.abstractmethod
-    def rmdir(self, path=None):
-        """Remove a data path and all its subkeys and related metadata.
-        Expects a path without the data or meta root prefix."""
-
-    @property
-    def supports_efficient_get_partial_values(self):
-        return False
-
-    def get_partial_values(
-        self, key_ranges: Sequence[Tuple[str, Tuple[int, Optional[int]]]]
-    ) -> List[Union[bytes, memoryview, bytearray]]:
-        """Get multiple partial values.
-        key_ranges can be an iterable of key, range pairs,
-        where a range specifies two integers range_start and range_length
-        as a tuple, (range_start, range_length).
-        range_length may be None to indicate to read until the end.
-        range_start may be negative to start reading range_start bytes
-        from the end of the file.
-        A key may occur multiple times with different ranges.
-        Inserts None for missing keys into the returned list."""
-        results: List[Union[bytes, memoryview, bytearray]] = [None] * len(key_ranges)  # type: ignore[list-item] # noqa: E501
-        indexed_ranges_by_key: Dict[str, List[Tuple[int, Tuple[int, Optional[int]]]]] = defaultdict(
-            list
-        )
-        for i, (key, range_) in enumerate(key_ranges):
-            indexed_ranges_by_key[key].append((i, range_))
-        for key, indexed_ranges in indexed_ranges_by_key.items():
-            try:
-                value = self[key]
-            except KeyError:  # pragma: no cover
-                continue
-            for i, (range_from, range_length) in indexed_ranges:
-                if range_length is None:
-                    results[i] = value[range_from:]
-                else:
-                    results[i] = value[range_from : range_from + range_length]
-        return results
-
-    def supports_efficient_set_partial_values(self):
-        return False
-
-    def set_partial_values(self, key_start_values):
-        """Set multiple partial values.
-        key_start_values can be an iterable of key, start and value triplets
-        as tuples, (key, start, value), where start defines the offset in bytes.
-        A key may occur multiple times with different starts and non-overlapping values.
-        Also, start may only be beyond the current value if other values fill the gap.
-        start may be negative to start writing start bytes from the current
-        end of the file, ending the file with the new value."""
-        unique_keys = set(next(zip(*key_start_values)))
-        values = {}
-        for key in unique_keys:
-            old_value = self.get(key)
-            values[key] = None if old_value is None else bytearray(old_value)
-        for key, start, value in key_start_values:
-            if values[key] is None:
-                assert start == 0
-                values[key] = value
-            else:
-                if start > len(values[key]):  # pragma: no cover
-                    raise ValueError(
-                        f"Cannot set value at start {start}, "
-                        + f"since it is beyond the data at key {key}, "
-                        + f"having length {len(values[key])}."
-                    )
-                if start < 0:
-                    values[key][start:] = value
-                else:
-                    values[key][start : start + len(value)] = value
-        for key, value in values.items():
-            self[key] = value
-
-    def clear(self):
-        """Remove all items from store."""
-        self.erase_prefix("/")
-
-    def __eq__(self, other):
-        return NotImplemented
-
-    @staticmethod
-    def _ensure_store(store):
-        """
-        We want to make sure internally that zarr stores are always a class
-        with a specific interface derived from ``Store``, which is slightly
-        different than ``MutableMapping``.
-
-        We'll do this conversion in a few places automatically
-        """
-        from zarr._storage.v3 import KVStoreV3  # avoid circular import
-
-        if store is None:
-            return None
-        elif isinstance(store, StoreV3):
-            return store
-        elif isinstance(store, Store):
-            raise ValueError(f"cannot initialize a v3 store with a v{store._store_version} store")
-        elif isinstance(store, MutableMapping):
-            return KVStoreV3(store)
-        else:
-            for attr in [
-                "keys",
-                "values",
-                "get",
-                "__setitem__",
-                "__getitem__",
-                "__delitem__",
-                "__contains__",
-            ]:
-                if not hasattr(store, attr):
-                    break
-            else:
-                return KVStoreV3(store)
-
-        raise ValueError(
-            "v3 stores must be subclasses of StoreV3, "
-            "if your store exposes the MutableMapping interface wrap it in "
-            f"Zarr.storage.KVStoreV3. Got {store}"
-        )
-
-
-class StorageTransformer(MutableMapping[str, Any], abc.ABC):
-    """Base class for storage transformers. The methods simply pass on the data as-is
-    and should be overwritten by sub-classes."""
-
-    _store_version = 3
-    _metadata_class = Metadata3
-
-    def __init__(self, _type) -> None:
-        if _type not in self.valid_types:  # pragma: no cover
-            raise ValueError(
-                f"Storage transformer cannot be initialized with type {_type}, "
-                + f"must be one of {list(self.valid_types)}."
-            )
-        self.type = _type
-        self._inner_store = None
-
-    def _copy_for_array(self, array, inner_store):
-        transformer_copy = copy(self)
-        transformer_copy._inner_store = inner_store
-        return transformer_copy
-
-    @abc.abstractproperty
-    def extension_uri(self):
-        pass  # pragma: no cover
-
-    @abc.abstractproperty
-    def valid_types(self):
-        pass  # pragma: no cover
-
-    def get_config(self):
-        """Return a dictionary holding configuration parameters for this
-        storage transformer. All values must be compatible with JSON encoding."""
-        # Override in sub-class if need special encoding of config values.
-        # By default, assume all non-private members are configuration
-        # parameters except for type .
-        return {k: v for k, v in self.__dict__.items() if not k.startswith("_") and k != "type"}
-
-    @classmethod
-    def from_config(cls, _type, config):
-        """Instantiate storage transformer from a configuration object."""
-        # override in sub-class if need special decoding of config values
-
-        # by default, assume constructor accepts configuration parameters as
-        # keyword arguments without any special decoding
-        return cls(_type, **config)
-
-    @property
-    def inner_store(self) -> Union["StorageTransformer", StoreV3]:
-        assert (
-            self._inner_store is not None
-        ), "inner_store is not initialized, first get a copy via _copy_for_array."
-        return self._inner_store
-
-    # The following implementations are usually fine to keep as-is:
-
-    def __eq__(self, other):
-        return (
-            type(self) == type(other)
-            and self._inner_store == other._inner_store
-            and self.get_config() == other.get_config()
-        )
-
-    def erase(self, key):
-        self.__delitem__(key)
-
-    def list(self):
-        return list(self.keys())
-
-    def list_dir(self, prefix):
-        return StoreV3.list_dir(self, prefix)
-
-    def is_readable(self):
-        return self.inner_store.is_readable()
-
-    def is_writeable(self):
-        return self.inner_store.is_writeable()
-
-    def is_listable(self):
-        return self.inner_store.is_listable()
-
-    def is_erasable(self):
-        return self.inner_store.is_erasable()
-
-    def clear(self):
-        return self.inner_store.clear()
-
-    def __enter__(self):
-        return self.inner_store.__enter__()
-
-    def __exit__(self, exc_type, exc_value, traceback):
-        return self.inner_store.__exit__(exc_type, exc_value, traceback)
-
-    def close(self) -> None:
-        return self.inner_store.close()
-
-    # The following implementations might need to be re-implemented
-    # by subclasses implementing storage transformers:
-
-    def rename(self, src_path: str, dst_path: str) -> None:
-        return self.inner_store.rename(src_path, dst_path)
-
-    def list_prefix(self, prefix):
-        return self.inner_store.list_prefix(prefix)
-
-    def erase_prefix(self, prefix):
-        return self.inner_store.erase_prefix(prefix)
-
-    def rmdir(self, path=None):
-        return self.inner_store.rmdir(path)
-
-    def __contains__(self, key):
-        return self.inner_store.__contains__(key)
-
-    def __setitem__(self, key, value):
-        return self.inner_store.__setitem__(key, value)
-
-    def __getitem__(self, key):
-        return self.inner_store.__getitem__(key)
-
-    def __delitem__(self, key):
-        return self.inner_store.__delitem__(key)
-
-    def __iter__(self):
-        return self.inner_store.__iter__()
-
-    def __len__(self):
-        return self.inner_store.__len__()
-
-    @property
-    def supports_efficient_get_partial_values(self):
-        return self.inner_store.supports_efficient_get_partial_values
-
-    def get_partial_values(self, key_ranges):
-        return self.inner_store.get_partial_values(key_ranges)
-
-    def supports_efficient_set_partial_values(self):
-        return self.inner_store.supports_efficient_set_partial_values()
-
-    def set_partial_values(self, key_start_values):
-        return self.inner_store.set_partial_values(key_start_values)
-
-
-=======
->>>>>>> 368b170f
 # allow MutableMapping for backwards compatibility
 StoreLike = Union[BaseStore, MutableMapping[str, Any]]
 
