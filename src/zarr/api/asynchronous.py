--- conflicted
+++ resolved
@@ -8,6 +8,7 @@
 import numpy as np
 import numpy.typing as npt
 
+from zarr.api.synchronous import open_array
 from zarr.core.array import Array, AsyncArray, get_array_metadata
 from zarr.core.buffer import NDArrayLike
 from zarr.core.common import (
@@ -300,17 +301,12 @@
 
     store_path = await make_store_path(store, mode=mode, path=path, storage_options=storage_options)
 
-<<<<<<< HEAD
     # TODO: check for more array-only kwargs
     expect_array = "shape" in kwargs
 
     if expect_array:
         return await open_array(store=store_path, zarr_format=zarr_format, mode=mode, **kwargs)
     else:
-=======
-    # TODO: the mode check below seems wrong!
-    if "shape" not in kwargs and mode in {"a", "r", "r+"}:
->>>>>>> e49647b9
         try:
             metadata_dict = await get_array_metadata(store_path, zarr_format=zarr_format)
             # TODO: remove this cast when we fix typing for array metadata dicts
@@ -320,25 +316,10 @@
             is_v3_array = zarr_format == 3 and _metadata_dict.get("node_type") == "array"
             if is_v3_array or zarr_format == 2:
                 return AsyncArray(store_path=store_path, metadata=_metadata_dict)
-<<<<<<< HEAD
         except (AssertionError, NodeTypeValidationError, FileNotFoundError):
             pass
         return await open_group(store=store_path, zarr_format=zarr_format, mode=mode, **kwargs)
 
-=======
-        except (AssertionError, FileNotFoundError, NodeTypeValidationError):
-            pass
-        return await open_group(store=store_path, zarr_format=zarr_format, mode=mode, **kwargs)
-
-    try:
-        return await open_array(store=store_path, zarr_format=zarr_format, mode=mode, **kwargs)
-    except (KeyError, NodeTypeValidationError):
-        # KeyError for a missing key
-        # NodeTypeValidationError for failing to parse node metadata as an array when it's
-        # actually a group
-        return await open_group(store=store_path, zarr_format=zarr_format, mode=mode, **kwargs)
-
->>>>>>> e49647b9
 
 async def open_consolidated(
     *args: Any, use_consolidated: Literal[True] = True, **kwargs: Any
@@ -740,14 +721,6 @@
         attributes = {}
 
     try:
-<<<<<<< HEAD
-        return await AsyncGroup.open(
-            store_path, zarr_format=zarr_format, use_consolidated=use_consolidated
-        )
-    except (KeyError, FileNotFoundError) as e:
-        if mode in ("r", "r+"):
-            raise FileNotFoundError(f"Group '{path}' not found in store '{store_path}'") from e
-=======
         if mode in _READ_MODES:
             return await AsyncGroup.open(
                 store_path, zarr_format=zarr_format, use_consolidated=use_consolidated
@@ -757,7 +730,6 @@
     if mode in _CREATE_MODES:
         exists_ok = _infer_exists_ok(mode)
         _zarr_format = zarr_format or _default_zarr_version()
->>>>>>> e49647b9
         return await AsyncGroup.from_store(
             store_path,
             zarr_format=_zarr_format,
