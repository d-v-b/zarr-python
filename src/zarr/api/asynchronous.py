from __future__ import annotations

import asyncio
import dataclasses
import warnings
from typing import TYPE_CHECKING, Any, Literal, cast

import numpy as np
import numpy.typing as npt
from typing_extensions import deprecated

from zarr.core.array import (
    Array,
    AsyncArray,
<<<<<<< HEAD
    _get_default_chunk_encoding_v2,
=======
    CompressorLike,
>>>>>>> d615783f
    create_array,
    from_array,
    get_array_metadata,
)
from zarr.core.array_spec import ArrayConfig, ArrayConfigLike, ArrayConfigParams
from zarr.core.buffer import NDArrayLike
from zarr.core.common import (
    JSON,
    AccessModeLiteral,
    ChunkCoords,
    DimensionNames,
    MemoryOrder,
    ZarrFormat,
    _default_zarr_format,
    _warn_order_kwarg,
    _warn_write_empty_chunks_kwarg,
)
from zarr.core.dtype import get_data_type_from_native_dtype
from zarr.core.group import (
    AsyncGroup,
    ConsolidatedMetadata,
    GroupMetadata,
    create_hierarchy,
)
from zarr.core.metadata import ArrayMetadataDict, ArrayV2Metadata, ArrayV3Metadata
from zarr.errors import NodeTypeValidationError
from zarr.storage._common import make_store_path

if TYPE_CHECKING:
    from collections.abc import Iterable

    from zarr.abc.codec import Codec
    from zarr.core.buffer import NDArrayLikeOrScalar
    from zarr.core.chunk_key_encodings import ChunkKeyEncoding
    from zarr.storage import StoreLike

    # TODO: this type could use some more thought
    ArrayLike = AsyncArray[ArrayV2Metadata] | AsyncArray[ArrayV3Metadata] | Array | npt.NDArray[Any]
    PathLike = str

__all__ = [
    "array",
    "consolidate_metadata",
    "copy",
    "copy_all",
    "copy_store",
    "create",
    "create_array",
    "create_hierarchy",
    "empty",
    "empty_like",
    "from_array",
    "full",
    "full_like",
    "group",
    "load",
    "ones",
    "ones_like",
    "open",
    "open_array",
    "open_consolidated",
    "open_group",
    "open_like",
    "save",
    "save_array",
    "save_group",
    "tree",
    "zeros",
    "zeros_like",
]


_READ_MODES: tuple[AccessModeLiteral, ...] = ("r", "r+", "a")
_CREATE_MODES: tuple[AccessModeLiteral, ...] = ("a", "w", "w-")
_OVERWRITE_MODES: tuple[AccessModeLiteral, ...] = ("a", "r+", "w")


def _infer_overwrite(mode: AccessModeLiteral) -> bool:
    """
    Check that an ``AccessModeLiteral`` is compatible with overwriting an existing Zarr node.
    """
    return mode in _OVERWRITE_MODES


def _get_shape_chunks(a: ArrayLike | Any) -> tuple[ChunkCoords | None, ChunkCoords | None]:
    """Helper function to get the shape and chunks from an array-like object"""
    shape = None
    chunks = None

    if hasattr(a, "shape") and isinstance(a.shape, tuple):
        shape = a.shape

        if hasattr(a, "chunks") and isinstance(a.chunks, tuple) and (len(a.chunks) == len(a.shape)):
            chunks = a.chunks

        elif hasattr(a, "chunklen"):
            # bcolz carray
            chunks = (a.chunklen,) + a.shape[1:]

    return shape, chunks


def _like_args(a: ArrayLike, kwargs: dict[str, Any]) -> dict[str, Any]:
    """Set default values for shape and chunks if they are not present in the array-like object"""

    new = kwargs.copy()

    shape, chunks = _get_shape_chunks(a)
    if shape is not None:
        new["shape"] = shape
    if chunks is not None:
        new["chunks"] = chunks

    if hasattr(a, "dtype"):
        new["dtype"] = a.dtype

    if isinstance(a, AsyncArray):
        new["order"] = a.order
        if isinstance(a.metadata, ArrayV2Metadata):
            new["compressor"] = a.metadata.compressor
            new["filters"] = a.metadata.filters
        else:
            # TODO: Remove type: ignore statement when type inference improves.
            # mypy cannot correctly infer the type of a.metadata here for some reason.
            new["codecs"] = a.metadata.codecs  # type: ignore[unreachable]

    else:
        # TODO: set default values compressor/codecs
        # to do this, we may need to evaluate if this is a v2 or v3 array
        # new["compressor"] = "default"
        pass

    return new


def _handle_zarr_version_or_format(
    *, zarr_version: ZarrFormat | None, zarr_format: ZarrFormat | None
) -> ZarrFormat | None:
    """Handle the deprecated zarr_version kwarg and return zarr_format"""
    if zarr_format is not None and zarr_version is not None and zarr_format != zarr_version:
        raise ValueError(
            f"zarr_format {zarr_format} does not match zarr_version {zarr_version}, please only set one"
        )
    if zarr_version is not None:
        warnings.warn(
            "zarr_version is deprecated, use zarr_format", DeprecationWarning, stacklevel=2
        )
        return zarr_version
    return zarr_format


async def consolidate_metadata(
    store: StoreLike,
    path: str | None = None,
    zarr_format: ZarrFormat | None = None,
) -> AsyncGroup:
    """
    Consolidate the metadata of all nodes in a hierarchy.

    Upon completion, the metadata of the root node in the Zarr hierarchy will be
    updated to include all the metadata of child nodes.

    Parameters
    ----------
    store : StoreLike
        The store-like object whose metadata you wish to consolidate.
    path : str, optional
        A path to a group in the store to consolidate at. Only children
        below that group will be consolidated.

        By default, the root node is used so all the metadata in the
        store is consolidated.
    zarr_format : {2, 3, None}, optional
        The zarr format of the hierarchy. By default the zarr format
        is inferred.

    Returns
    -------
    group: AsyncGroup
        The group, with the ``consolidated_metadata`` field set to include
        the metadata of each child node.
    """
    store_path = await make_store_path(store, path=path)

    group = await AsyncGroup.open(store_path, zarr_format=zarr_format, use_consolidated=False)
    group.store_path.store._check_writable()

    members_metadata = {k: v.metadata async for k, v in group.members(max_depth=None)}
    # While consolidating, we want to be explicit about when child groups
    # are empty by inserting an empty dict for consolidated_metadata.metadata
    for k, v in members_metadata.items():
        if isinstance(v, GroupMetadata) and v.consolidated_metadata is None:
            v = dataclasses.replace(v, consolidated_metadata=ConsolidatedMetadata(metadata={}))
            members_metadata[k] = v

    if any(m.zarr_format == 3 for m in members_metadata.values()):
        warnings.warn(
            "Consolidated metadata is currently not part in the Zarr format 3 specification. It "
            "may not be supported by other zarr implementations and may change in the future.",
            category=UserWarning,
            stacklevel=1,
        )

    ConsolidatedMetadata._flat_to_nested(members_metadata)

    consolidated_metadata = ConsolidatedMetadata(metadata=members_metadata)
    metadata = dataclasses.replace(group.metadata, consolidated_metadata=consolidated_metadata)
    group = dataclasses.replace(
        group,
        metadata=metadata,
    )
    await group._save_metadata()
    return group


async def copy(*args: Any, **kwargs: Any) -> tuple[int, int, int]:
    raise NotImplementedError


async def copy_all(*args: Any, **kwargs: Any) -> tuple[int, int, int]:
    raise NotImplementedError


async def copy_store(*args: Any, **kwargs: Any) -> tuple[int, int, int]:
    raise NotImplementedError


async def load(
    *,
    store: StoreLike,
    path: str | None = None,
    zarr_format: ZarrFormat | None = None,
    zarr_version: ZarrFormat | None = None,
) -> NDArrayLikeOrScalar | dict[str, NDArrayLikeOrScalar]:
    """Load data from an array or group into memory.

    Parameters
    ----------
    store : Store or str
        Store or path to directory in file system or name of zip file.
    path : str or None, optional
        The path within the store from which to load.

    Returns
    -------
    out
        If the path contains an array, out will be a numpy array. If the path contains
        a group, out will be a dict-like object where keys are array names and values
        are numpy arrays.

    See Also
    --------
    save, savez

    Notes
    -----
    If loading data from a group of arrays, data will not be immediately loaded into
    memory. Rather, arrays will be loaded into memory as they are requested.
    """
    zarr_format = _handle_zarr_version_or_format(zarr_version=zarr_version, zarr_format=zarr_format)

    obj = await open(store=store, path=path, zarr_format=zarr_format)
    if isinstance(obj, AsyncArray):
        return await obj.getitem(slice(None))
    else:
        raise NotImplementedError("loading groups not yet supported")


async def open(
    *,
    store: StoreLike | None = None,
    mode: AccessModeLiteral = "a",
    zarr_version: ZarrFormat | None = None,  # deprecated
    zarr_format: ZarrFormat | None = None,
    path: str | None = None,
    storage_options: dict[str, Any] | None = None,
    **kwargs: Any,  # TODO: type kwargs as valid args to open_array
) -> AsyncArray[ArrayV2Metadata] | AsyncArray[ArrayV3Metadata] | AsyncGroup:
    """Convenience function to open a group or array using file-mode-like semantics.

    Parameters
    ----------
    store : Store or str, optional
        Store or path to directory in file system or name of zip file.
    mode : {'r', 'r+', 'a', 'w', 'w-'}, optional
        Persistence mode: 'r' means read only (must exist); 'r+' means
        read/write (must exist); 'a' means read/write (create if doesn't
        exist); 'w' means create (overwrite if exists); 'w-' means create
        (fail if exists).
    zarr_format : {2, 3, None}, optional
        The zarr format to use when saving.
    path : str or None, optional
        The path within the store to open.
    storage_options : dict
        If the store is backed by an fsspec-based implementation, then this dict will be passed to
        the Store constructor for that implementation. Ignored otherwise.
    **kwargs
        Additional parameters are passed through to :func:`zarr.creation.open_array` or
        :func:`zarr.hierarchy.open_group`.

    Returns
    -------
    z : array or group
        Return type depends on what exists in the given store.
    """
    zarr_format = _handle_zarr_version_or_format(zarr_version=zarr_version, zarr_format=zarr_format)

    store_path = await make_store_path(store, mode=mode, path=path, storage_options=storage_options)

    # TODO: the mode check below seems wrong!
    if "shape" not in kwargs and mode in {"a", "r", "r+", "w"}:
        try:
            metadata_dict = await get_array_metadata(store_path, zarr_format=zarr_format)
            # TODO: remove this cast when we fix typing for array metadata dicts
            _metadata_dict = cast(ArrayMetadataDict, metadata_dict)
            # for v2, the above would already have raised an exception if not an array
            zarr_format = _metadata_dict["zarr_format"]
            is_v3_array = zarr_format == 3 and _metadata_dict.get("node_type") == "array"
            if is_v3_array or zarr_format == 2:
                return AsyncArray(store_path=store_path, metadata=_metadata_dict)
        except (AssertionError, FileNotFoundError, NodeTypeValidationError):
            pass
        return await open_group(store=store_path, zarr_format=zarr_format, mode=mode, **kwargs)

    try:
        return await open_array(store=store_path, zarr_format=zarr_format, mode=mode, **kwargs)
    except (KeyError, NodeTypeValidationError):
        # KeyError for a missing key
        # NodeTypeValidationError for failing to parse node metadata as an array when it's
        # actually a group
        return await open_group(store=store_path, zarr_format=zarr_format, mode=mode, **kwargs)


async def open_consolidated(
    *args: Any, use_consolidated: Literal[True] = True, **kwargs: Any
) -> AsyncGroup:
    """
    Alias for :func:`open_group` with ``use_consolidated=True``.
    """
    if use_consolidated is not True:
        raise TypeError(
            "'use_consolidated' must be 'True' in 'open_consolidated'. Use 'open' with "
            "'use_consolidated=False' to bypass consolidated metadata."
        )
    return await open_group(*args, use_consolidated=use_consolidated, **kwargs)


async def save(
    store: StoreLike,
    *args: NDArrayLike,
    zarr_version: ZarrFormat | None = None,  # deprecated
    zarr_format: ZarrFormat | None = None,
    path: str | None = None,
    **kwargs: Any,  # TODO: type kwargs as valid args to save
) -> None:
    """Convenience function to save an array or group of arrays to the local file system.

    Parameters
    ----------
    store : Store or str
        Store or path to directory in file system or name of zip file.
    *args : ndarray
        NumPy arrays with data to save.
    zarr_format : {2, 3, None}, optional
        The zarr format to use when saving.
    path : str or None, optional
        The path within the group where the arrays will be saved.
    **kwargs
        NumPy arrays with data to save.
    """
    zarr_format = _handle_zarr_version_or_format(zarr_version=zarr_version, zarr_format=zarr_format)

    if len(args) == 0 and len(kwargs) == 0:
        raise ValueError("at least one array must be provided")
    if len(args) == 1 and len(kwargs) == 0:
        await save_array(store, args[0], zarr_format=zarr_format, path=path)
    else:
        await save_group(store, *args, zarr_format=zarr_format, path=path, **kwargs)


async def save_array(
    store: StoreLike,
    arr: NDArrayLike,
    *,
    zarr_version: ZarrFormat | None = None,  # deprecated
    zarr_format: ZarrFormat | None = None,
    path: str | None = None,
    storage_options: dict[str, Any] | None = None,
    **kwargs: Any,  # TODO: type kwargs as valid args to create
) -> None:
    """Convenience function to save a NumPy array to the local file system, following a
    similar API to the NumPy save() function.

    Parameters
    ----------
    store : Store or str
        Store or path to directory in file system or name of zip file.
    arr : ndarray
        NumPy array with data to save.
    zarr_format : {2, 3, None}, optional
        The zarr format to use when saving (default is 3 if not specified).
    path : str or None, optional
        The path within the store where the array will be saved.
    storage_options : dict
        If using an fsspec URL to create the store, these will be passed to
        the backend implementation. Ignored otherwise.
    **kwargs
        Passed through to :func:`create`, e.g., compressor.
    """
    zarr_format = (
        _handle_zarr_version_or_format(zarr_version=zarr_version, zarr_format=zarr_format)
        or _default_zarr_format()
    )
    if not isinstance(arr, NDArrayLike):
        raise TypeError("arr argument must be numpy or other NDArrayLike array")

    mode = kwargs.pop("mode", "a")
    store_path = await make_store_path(store, path=path, mode=mode, storage_options=storage_options)
    if np.isscalar(arr):
        arr = np.array(arr)
    shape = arr.shape
    chunks = getattr(arr, "chunks", None)  # for array-likes with chunks attribute
    overwrite = kwargs.pop("overwrite", None) or _infer_overwrite(mode)
    zarr_dtype = get_data_type_from_native_dtype(arr.dtype)
    new = await AsyncArray._create(
        store_path,
        zarr_format=zarr_format,
        shape=shape,
        dtype=zarr_dtype,
        chunks=chunks,
        overwrite=overwrite,
        **kwargs,
    )
    await new.setitem(slice(None), arr)


async def save_group(
    store: StoreLike,
    *args: NDArrayLike,
    zarr_version: ZarrFormat | None = None,  # deprecated
    zarr_format: ZarrFormat | None = None,
    path: str | None = None,
    storage_options: dict[str, Any] | None = None,
    **kwargs: NDArrayLike,
) -> None:
    """Convenience function to save several NumPy arrays to the local file system, following a
    similar API to the NumPy savez()/savez_compressed() functions.

    Parameters
    ----------
    store : Store or str
        Store or path to directory in file system or name of zip file.
    *args : ndarray
        NumPy arrays with data to save.
    zarr_format : {2, 3, None}, optional
        The zarr format to use when saving.
    path : str or None, optional
        Path within the store where the group will be saved.
    storage_options : dict
        If using an fsspec URL to create the store, these will be passed to
        the backend implementation. Ignored otherwise.
    **kwargs
        NumPy arrays with data to save.
    """

    store_path = await make_store_path(store, path=path, mode="w", storage_options=storage_options)

    zarr_format = (
        _handle_zarr_version_or_format(
            zarr_version=zarr_version,
            zarr_format=zarr_format,
        )
        or _default_zarr_format()
    )

    for arg in args:
        if not isinstance(arg, NDArrayLike):
            raise TypeError(
                "All arguments must be numpy or other NDArrayLike arrays (except store, path, storage_options, and zarr_format)"
            )
    for k, v in kwargs.items():
        if not isinstance(v, NDArrayLike):
            raise TypeError(f"Keyword argument '{k}' must be a numpy or other NDArrayLike array")

    if len(args) == 0 and len(kwargs) == 0:
        raise ValueError("at least one array must be provided")
    aws = []
    for i, arr in enumerate(args):
        _path = f"{path}/arr_{i}" if path is not None else f"arr_{i}"
        aws.append(
            save_array(
                store_path,
                arr,
                zarr_format=zarr_format,
                path=_path,
                storage_options=storage_options,
            )
        )
    for k, arr in kwargs.items():
        aws.append(save_array(store_path, arr, zarr_format=zarr_format, path=k))
    await asyncio.gather(*aws)


@deprecated("Use AsyncGroup.tree instead.")
async def tree(grp: AsyncGroup, expand: bool | None = None, level: int | None = None) -> Any:
    """Provide a rich display of the hierarchy.

    .. deprecated:: 3.0.0
        `zarr.tree()` is deprecated and will be removed in a future release.
        Use `group.tree()` instead.

    Parameters
    ----------
    grp : Group
        Zarr or h5py group.
    expand : bool, optional
        Only relevant for HTML representation. If True, tree will be fully expanded.
    level : int, optional
        Maximum depth to descend into hierarchy.

    Returns
    -------
    TreeRepr
        A pretty-printable object displaying the hierarchy.
    """
    return await grp.tree(expand=expand, level=level)


async def array(
    data: npt.ArrayLike | Array, **kwargs: Any
) -> AsyncArray[ArrayV2Metadata] | AsyncArray[ArrayV3Metadata]:
    """Create an array filled with `data`.

    Parameters
    ----------
    data : array_like
        The data to fill the array with.
    **kwargs
        Passed through to :func:`create`.

    Returns
    -------
    array : array
        The new array.
    """

    if isinstance(data, Array):
        return await from_array(data=data, **kwargs)

    # ensure data is array-like
    if not hasattr(data, "shape") or not hasattr(data, "dtype"):
        data = np.asanyarray(data)

    # setup dtype
    kw_dtype = kwargs.get("dtype")
    if kw_dtype is None and hasattr(data, "dtype"):
        kwargs["dtype"] = data.dtype
    else:
        kwargs["dtype"] = kw_dtype

    # setup shape and chunks
    data_shape, data_chunks = _get_shape_chunks(data)
    kwargs["shape"] = data_shape
    kw_chunks = kwargs.get("chunks")
    if kw_chunks is None:
        kwargs["chunks"] = data_chunks
    else:
        kwargs["chunks"] = kw_chunks

    read_only = kwargs.pop("read_only", False)
    if read_only:
        raise ValueError("read_only=True is no longer supported when creating new arrays")

    # instantiate array
    z = await create(**kwargs)

    # fill with data
    await z.setitem(Ellipsis, data)

    return z


async def group(
    *,  # Note: this is a change from v2
    store: StoreLike | None = None,
    overwrite: bool = False,
    chunk_store: StoreLike | None = None,  # not used
    cache_attrs: bool | None = None,  # not used, default changed
    synchronizer: Any | None = None,  # not used
    path: str | None = None,
    zarr_version: ZarrFormat | None = None,  # deprecated
    zarr_format: ZarrFormat | None = None,
    meta_array: Any | None = None,  # not used
    attributes: dict[str, JSON] | None = None,
    storage_options: dict[str, Any] | None = None,
) -> AsyncGroup:
    """Create a group.

    Parameters
    ----------
    store : Store or str, optional
        Store or path to directory in file system.
    overwrite : bool, optional
        If True, delete any pre-existing data in `store` at `path` before
        creating the group.
    chunk_store : Store, optional
        Separate storage for chunks. If not provided, `store` will be used
        for storage of both chunks and metadata.
    cache_attrs : bool, optional
        If True (default), user attributes will be cached for attribute read
        operations. If False, user attributes are reloaded from the store prior
        to all attribute read operations.
    synchronizer : object, optional
        Array synchronizer.
    path : str, optional
        Group path within store.
    meta_array : array-like, optional
        An array instance to use for determining arrays to create and return
        to users. Use `numpy.empty(())` by default.
    zarr_format : {2, 3, None}, optional
        The zarr format to use when saving.
    storage_options : dict
        If using an fsspec URL to create the store, these will be passed to
        the backend implementation. Ignored otherwise.

    Returns
    -------
    g : group
        The new group.
    """

    zarr_format = _handle_zarr_version_or_format(zarr_version=zarr_version, zarr_format=zarr_format)

    mode: AccessModeLiteral
    if overwrite:
        mode = "w"
    else:
        mode = "r+"
    store_path = await make_store_path(store, path=path, mode=mode, storage_options=storage_options)

    if chunk_store is not None:
        warnings.warn("chunk_store is not yet implemented", RuntimeWarning, stacklevel=2)
    if cache_attrs is not None:
        warnings.warn("cache_attrs is not yet implemented", RuntimeWarning, stacklevel=2)
    if synchronizer is not None:
        warnings.warn("synchronizer is not yet implemented", RuntimeWarning, stacklevel=2)
    if meta_array is not None:
        warnings.warn("meta_array is not yet implemented", RuntimeWarning, stacklevel=2)

    if attributes is None:
        attributes = {}

    try:
        return await AsyncGroup.open(store=store_path, zarr_format=zarr_format)
    except (KeyError, FileNotFoundError):
        _zarr_format = zarr_format or _default_zarr_format()
        return await AsyncGroup.from_store(
            store=store_path,
            zarr_format=_zarr_format,
            overwrite=overwrite,
            attributes=attributes,
        )


async def create_group(
    *,
    store: StoreLike,
    path: str | None = None,
    overwrite: bool = False,
    zarr_format: ZarrFormat | None = None,
    attributes: dict[str, Any] | None = None,
    storage_options: dict[str, Any] | None = None,
) -> AsyncGroup:
    """Create a group.

    Parameters
    ----------
    store : Store or str
        Store or path to directory in file system.
    path : str, optional
        Group path within store.
    overwrite : bool, optional
        If True, pre-existing data at ``path`` will be deleted before
        creating the group.
    zarr_format : {2, 3, None}, optional
        The zarr format to use when saving.
        If no ``zarr_format`` is provided, the default format will be used.
        This default can be changed by modifying the value of ``default_zarr_format``
        in :mod:`zarr.core.config`.
    storage_options : dict
        If using an fsspec URL to create the store, these will be passed to
        the backend implementation. Ignored otherwise.

    Returns
    -------
    AsyncGroup
        The new group.
    """

    if zarr_format is None:
        zarr_format = _default_zarr_format()

    mode: Literal["a"] = "a"

    store_path = await make_store_path(store, path=path, mode=mode, storage_options=storage_options)

    return await AsyncGroup.from_store(
        store=store_path,
        zarr_format=zarr_format,
        overwrite=overwrite,
        attributes=attributes,
    )


async def open_group(
    store: StoreLike | None = None,
    *,  # Note: this is a change from v2
    mode: AccessModeLiteral = "a",
    cache_attrs: bool | None = None,  # not used, default changed
    synchronizer: Any = None,  # not used
    path: str | None = None,
    chunk_store: StoreLike | None = None,  # not used
    storage_options: dict[str, Any] | None = None,
    zarr_version: ZarrFormat | None = None,  # deprecated
    zarr_format: ZarrFormat | None = None,
    meta_array: Any | None = None,  # not used
    attributes: dict[str, JSON] | None = None,
    use_consolidated: bool | str | None = None,
) -> AsyncGroup:
    """Open a group using file-mode-like semantics.

    Parameters
    ----------
    store : Store, str, or mapping, optional
        Store or path to directory in file system or name of zip file.

        Strings are interpreted as paths on the local file system
        and used as the ``root`` argument to :class:`zarr.storage.LocalStore`.

        Dictionaries are used as the ``store_dict`` argument in
        :class:`zarr.storage.MemoryStore``.

        By default (``store=None``) a new :class:`zarr.storage.MemoryStore`
        is created.

    mode : {'r', 'r+', 'a', 'w', 'w-'}, optional
        Persistence mode: 'r' means read only (must exist); 'r+' means
        read/write (must exist); 'a' means read/write (create if doesn't
        exist); 'w' means create (overwrite if exists); 'w-' means create
        (fail if exists).
    cache_attrs : bool, optional
        If True (default), user attributes will be cached for attribute read
        operations. If False, user attributes are reloaded from the store prior
        to all attribute read operations.
    synchronizer : object, optional
        Array synchronizer.
    path : str, optional
        Group path within store.
    chunk_store : Store or str, optional
        Store or path to directory in file system or name of zip file.
    storage_options : dict
        If using an fsspec URL to create the store, these will be passed to
        the backend implementation. Ignored otherwise.
    meta_array : array-like, optional
        An array instance to use for determining arrays to create and return
        to users. Use `numpy.empty(())` by default.
    attributes : dict
        A dictionary of JSON-serializable values with user-defined attributes.
    use_consolidated : bool or str, default None
        Whether to use consolidated metadata.

        By default, consolidated metadata is used if it's present in the
        store (in the ``zarr.json`` for Zarr format 3 and in the ``.zmetadata`` file
        for Zarr format 2).

        To explicitly require consolidated metadata, set ``use_consolidated=True``,
        which will raise an exception if consolidated metadata is not found.

        To explicitly *not* use consolidated metadata, set ``use_consolidated=False``,
        which will fall back to using the regular, non consolidated metadata.

        Zarr format 2 allowed configuring the key storing the consolidated metadata
        (``.zmetadata`` by default). Specify the custom key as ``use_consolidated``
        to load consolidated metadata from a non-default key.

    Returns
    -------
    g : group
        The new group.
    """

    zarr_format = _handle_zarr_version_or_format(zarr_version=zarr_version, zarr_format=zarr_format)

    if cache_attrs is not None:
        warnings.warn("cache_attrs is not yet implemented", RuntimeWarning, stacklevel=2)
    if synchronizer is not None:
        warnings.warn("synchronizer is not yet implemented", RuntimeWarning, stacklevel=2)
    if meta_array is not None:
        warnings.warn("meta_array is not yet implemented", RuntimeWarning, stacklevel=2)
    if chunk_store is not None:
        warnings.warn("chunk_store is not yet implemented", RuntimeWarning, stacklevel=2)

    store_path = await make_store_path(store, mode=mode, storage_options=storage_options, path=path)

    if attributes is None:
        attributes = {}

    try:
        if mode in _READ_MODES:
            return await AsyncGroup.open(
                store_path, zarr_format=zarr_format, use_consolidated=use_consolidated
            )
    except (KeyError, FileNotFoundError):
        pass
    if mode in _CREATE_MODES:
        overwrite = _infer_overwrite(mode)
        _zarr_format = zarr_format or _default_zarr_format()
        return await AsyncGroup.from_store(
            store_path,
            zarr_format=_zarr_format,
            overwrite=overwrite,
            attributes=attributes,
        )
    raise FileNotFoundError(f"Unable to find group: {store_path}")


async def create(
    shape: ChunkCoords | int,
    *,  # Note: this is a change from v2
    chunks: ChunkCoords | int | None = None,  # TODO: v2 allowed chunks=True
    dtype: npt.DTypeLike | None = None,
    compressor: CompressorLike = "auto",
    fill_value: Any | None = 0,  # TODO: need type
    order: MemoryOrder | None = None,
    store: str | StoreLike | None = None,
    synchronizer: Any | None = None,
    overwrite: bool = False,
    path: PathLike | None = None,
    chunk_store: StoreLike | None = None,
    filters: list[dict[str, JSON]] | None = None,  # TODO: type has changed
    cache_metadata: bool | None = None,
    cache_attrs: bool | None = None,
    read_only: bool | None = None,
    object_codec: Codec | None = None,  # TODO: type has changed
    dimension_separator: Literal[".", "/"] | None = None,
    write_empty_chunks: bool | None = None,
    zarr_version: ZarrFormat | None = None,  # deprecated
    zarr_format: ZarrFormat | None = None,
    meta_array: Any | None = None,  # TODO: need type
    attributes: dict[str, JSON] | None = None,
    # v3 only
    chunk_shape: ChunkCoords | int | None = None,
    chunk_key_encoding: (
        ChunkKeyEncoding
        | tuple[Literal["default"], Literal[".", "/"]]
        | tuple[Literal["v2"], Literal[".", "/"]]
        | None
    ) = None,
    codecs: Iterable[Codec | dict[str, JSON]] | None = None,
    dimension_names: DimensionNames = None,
    storage_options: dict[str, Any] | None = None,
    config: ArrayConfigLike | None = None,
    **kwargs: Any,
) -> AsyncArray[ArrayV2Metadata] | AsyncArray[ArrayV3Metadata]:
    """Create an array.

    Parameters
    ----------
    shape : int or tuple of ints
        Array shape.
    chunks : int or tuple of ints, optional
        The shape of the array's chunks.
        Zarr format 2 only. Zarr format 3 arrays should use `chunk_shape` instead.
        If not specified, default values are guessed based on the shape and dtype.
    dtype : str or dtype, optional
        NumPy dtype.
    chunk_shape : int or tuple of ints, optional
        The shape of the Array's chunks (default is None).
        Zarr format 3 only. Zarr format 2 arrays should use `chunks` instead.
    chunk_key_encoding : ChunkKeyEncoding, optional
        A specification of how the chunk keys are represented in storage.
        Zarr format 3 only. Zarr format 2 arrays should use `dimension_separator` instead.
        Default is ``("default", "/")``.
    codecs : Sequence of Codecs or dicts, optional
        An iterable of Codec or dict serializations of Codecs. The elements of
        this collection specify the transformation from array values to stored bytes.
        Zarr format 3 only. Zarr format 2 arrays should use ``filters`` and ``compressor`` instead.

        If no codecs are provided, default codecs will be used:

        - For numeric arrays, the default is ``BytesCodec`` and ``ZstdCodec``.
        - For Unicode strings, the default is ``VLenUTF8Codec`` and ``ZstdCodec``.
        - For bytes or objects, the default is ``VLenBytesCodec`` and ``ZstdCodec``.

        These defaults can be changed by modifying the value of ``array.v3_default_filters``,
        ``array.v3_default_serializer`` and ``array.v3_default_compressors`` in :mod:`zarr.core.config`.
    compressor : Codec, optional
        Primary compressor to compress chunk data.
        Zarr format 2 only. Zarr format 3 arrays should use ``codecs`` instead.

        If neither ``compressor`` nor ``filters`` are provided, a default compressor will be used:

        - For numeric arrays, the default is ``ZstdCodec``.
        - For Unicode strings, the default is ``VLenUTF8Codec``.
        - For bytes or objects, the default is ``VLenBytesCodec``.

        These defaults can be changed by modifying the value of ``array.v2_default_compressor`` in :mod:`zarr.core.config`.
    fill_value : object
        Default value to use for uninitialized portions of the array.
    order : {'C', 'F'}, optional
        Deprecated in favor of the ``config`` keyword argument.
        Pass ``{'order': <value>}`` to ``create`` instead of using this parameter.
        Memory layout to be used within each chunk.
        If not specified, the ``array.order`` parameter in the global config will be used.
    store : Store or str
        Store or path to directory in file system or name of zip file.
    synchronizer : object, optional
        Array synchronizer.
    overwrite : bool, optional
        If True, delete all pre-existing data in `store` at `path` before
        creating the array.
    path : str, optional
        Path under which array is stored.
    chunk_store : MutableMapping, optional
        Separate storage for chunks. If not provided, `store` will be used
        for storage of both chunks and metadata.
    filters : sequence of Codecs, optional
        Sequence of filters to use to encode chunk data prior to compression.
        Zarr format 2 only. If no ``filters`` are provided, a default set of filters will be used.
        These defaults can be changed by modifying the value of ``array.v2_default_filters`` in :mod:`zarr.core.config`.
    cache_metadata : bool, optional
        If True, array configuration metadata will be cached for the
        lifetime of the object. If False, array metadata will be reloaded
        prior to all data access and modification operations (may incur
        overhead depending on storage and data access pattern).
    cache_attrs : bool, optional
        If True (default), user attributes will be cached for attribute read
        operations. If False, user attributes are reloaded from the store prior
        to all attribute read operations.
    read_only : bool, optional
        True if array should be protected against modification.
    object_codec : Codec, optional
        A codec to encode object arrays, only needed if dtype=object.
    dimension_separator : {'.', '/'}, optional
        Separator placed between the dimensions of a chunk.
        Zarr format 2 only. Zarr format 3 arrays should use ``chunk_key_encoding`` instead.
        Default is ".".
    write_empty_chunks : bool, optional
        Deprecated in favor of the ``config`` keyword argument.
        Pass ``{'write_empty_chunks': <value>}`` to ``create`` instead of using this parameter.
        If True, all chunks will be stored regardless of their
        contents. If False, each chunk is compared to the array's fill value
        prior to storing. If a chunk is uniformly equal to the fill value, then
        that chunk is not be stored, and the store entry for that chunk's key
        is deleted.
    zarr_format : {2, 3, None}, optional
        The zarr format to use when saving.
        Default is 3.
    meta_array : array-like, optional
        An array instance to use for determining arrays to create and return
        to users. Use `numpy.empty(())` by default.
    storage_options : dict
        If using an fsspec URL to create the store, these will be passed to
        the backend implementation. Ignored otherwise.
    config : ArrayConfig or ArrayConfigLike, optional
        Runtime configuration of the array. If provided, will override the
        default values from `zarr.config.array`.

    Returns
    -------
    z : array
        The array.
    """
    zarr_format = (
        _handle_zarr_version_or_format(zarr_version=zarr_version, zarr_format=zarr_format)
        or _default_zarr_format()
    )
    dtype_wrapped = get_data_type_from_native_dtype(dtype)
    if zarr_format == 2:
        if chunks is None:
            chunks = shape
<<<<<<< HEAD
        default_filters, default_compressor = _get_default_chunk_encoding_v2(dtype_wrapped)
        if filters is None:
            filters = default_filters  # type: ignore[assignment]
        if compressor is None:
            compressor = default_compressor
=======
        dtype = parse_dtype(dtype, zarr_format)
        if not filters:
            filters = _default_filters(dtype)
        if compressor == "auto":
            compressor = _default_compressor(dtype)
>>>>>>> d615783f
    elif zarr_format == 3 and chunk_shape is None:  # type: ignore[redundant-expr]
        if chunks is not None:
            chunk_shape = chunks
            chunks = None
        else:
            chunk_shape = shape

    if synchronizer is not None:
        warnings.warn("synchronizer is not yet implemented", RuntimeWarning, stacklevel=2)
    if chunk_store is not None:
        warnings.warn("chunk_store is not yet implemented", RuntimeWarning, stacklevel=2)
    if cache_metadata is not None:
        warnings.warn("cache_metadata is not yet implemented", RuntimeWarning, stacklevel=2)
    if cache_attrs is not None:
        warnings.warn("cache_attrs is not yet implemented", RuntimeWarning, stacklevel=2)
    if object_codec is not None:
        warnings.warn("object_codec is not yet implemented", RuntimeWarning, stacklevel=2)
    if read_only is not None:
        warnings.warn("read_only is not yet implemented", RuntimeWarning, stacklevel=2)
    if dimension_separator is not None and zarr_format == 3:
        raise ValueError(
            "dimension_separator is not supported for zarr format 3, use chunk_key_encoding instead"
        )

    if order is not None:
        _warn_order_kwarg()
    if write_empty_chunks is not None:
        _warn_write_empty_chunks_kwarg()

    if meta_array is not None:
        warnings.warn("meta_array is not yet implemented", RuntimeWarning, stacklevel=2)

    mode = kwargs.pop("mode", None)
    if mode is None:
        mode = "a"
    store_path = await make_store_path(store, path=path, mode=mode, storage_options=storage_options)

    config_dict: ArrayConfigParams = {}

    if write_empty_chunks is not None:
        if config is not None:
            msg = (
                "Both write_empty_chunks and config keyword arguments are set. "
                "This is redundant. When both are set, write_empty_chunks will be ignored and "
                "config will be used."
            )
            warnings.warn(UserWarning(msg), stacklevel=1)
        config_dict["write_empty_chunks"] = write_empty_chunks
    if order is not None and config is not None:
        msg = (
            "Both order and config keyword arguments are set. "
            "This is redundant. When both are set, order will be ignored and "
            "config will be used."
        )
        warnings.warn(UserWarning(msg), stacklevel=1)

    config_parsed = ArrayConfig.from_dict(config_dict)

    return await AsyncArray._create(
        store_path,
        shape=shape,
        chunks=chunks,
        dtype=dtype_wrapped,
        compressor=compressor,
        fill_value=fill_value,
        overwrite=overwrite,
        filters=filters,
        dimension_separator=dimension_separator,
        order=order,
        zarr_format=zarr_format,
        chunk_shape=chunk_shape,
        chunk_key_encoding=chunk_key_encoding,
        codecs=codecs,
        dimension_names=dimension_names,
        attributes=attributes,
        config=config_parsed,
        **kwargs,
    )


async def empty(
    shape: ChunkCoords, **kwargs: Any
) -> AsyncArray[ArrayV2Metadata] | AsyncArray[ArrayV3Metadata]:
    """Create an empty array with the specified shape. The contents will be filled with the
    array's fill value or zeros if no fill value is provided.

    Parameters
    ----------
    shape : int or tuple of int
        Shape of the empty array.
    **kwargs
        Keyword arguments passed to :func:`zarr.api.asynchronous.create`.

    Notes
    -----
    The contents of an empty Zarr array are not defined. On attempting to
    retrieve data from an empty Zarr array, any values may be returned,
    and these are not guaranteed to be stable from one access to the next.
    """

    return await create(shape=shape, fill_value=None, **kwargs)


async def empty_like(
    a: ArrayLike, **kwargs: Any
) -> AsyncArray[ArrayV2Metadata] | AsyncArray[ArrayV3Metadata]:
    """Create an empty array like `a`. The contents will be filled with the
    array's fill value or zeros if no fill value is provided.

    Parameters
    ----------
    a : array-like
        The array to create an empty array like.
    **kwargs
        Keyword arguments passed to :func:`zarr.api.asynchronous.create`.

    Returns
    -------
    Array
        The new array.

    Notes
    -----
    The contents of an empty Zarr array are not defined. On attempting to
    retrieve data from an empty Zarr array, any values may be returned,
    and these are not guaranteed to be stable from one access to the next.
    """
    like_kwargs = _like_args(a, kwargs)
    return await empty(**like_kwargs)


# TODO: add type annotations for fill_value and kwargs
async def full(
    shape: ChunkCoords, fill_value: Any, **kwargs: Any
) -> AsyncArray[ArrayV2Metadata] | AsyncArray[ArrayV3Metadata]:
    """Create an array, with `fill_value` being used as the default value for
    uninitialized portions of the array.

    Parameters
    ----------
    shape : int or tuple of int
        Shape of the empty array.
    fill_value : scalar
        Fill value.
    **kwargs
        Keyword arguments passed to :func:`zarr.api.asynchronous.create`.

    Returns
    -------
    Array
        The new array.
    """
    return await create(shape=shape, fill_value=fill_value, **kwargs)


# TODO: add type annotations for kwargs
async def full_like(
    a: ArrayLike, **kwargs: Any
) -> AsyncArray[ArrayV2Metadata] | AsyncArray[ArrayV3Metadata]:
    """Create a filled array like `a`.

    Parameters
    ----------
    a : array-like
        The array to create an empty array like.
    **kwargs
        Keyword arguments passed to :func:`zarr.api.asynchronous.create`.

    Returns
    -------
    Array
        The new array.
    """
    like_kwargs = _like_args(a, kwargs)
    if isinstance(a, AsyncArray):
        like_kwargs.setdefault("fill_value", a.metadata.fill_value)
    return await full(**like_kwargs)


async def ones(
    shape: ChunkCoords, **kwargs: Any
) -> AsyncArray[ArrayV2Metadata] | AsyncArray[ArrayV3Metadata]:
    """Create an array, with one being used as the default value for
    uninitialized portions of the array.

    Parameters
    ----------
    shape : int or tuple of int
        Shape of the empty array.
    **kwargs
        Keyword arguments passed to :func:`zarr.api.asynchronous.create`.

    Returns
    -------
    Array
        The new array.
    """
    return await create(shape=shape, fill_value=1, **kwargs)


async def ones_like(
    a: ArrayLike, **kwargs: Any
) -> AsyncArray[ArrayV2Metadata] | AsyncArray[ArrayV3Metadata]:
    """Create an array of ones like `a`.

    Parameters
    ----------
    a : array-like
        The array to create an empty array like.
    **kwargs
        Keyword arguments passed to :func:`zarr.api.asynchronous.create`.

    Returns
    -------
    Array
        The new array.
    """
    like_kwargs = _like_args(a, kwargs)
    return await ones(**like_kwargs)


async def open_array(
    *,  # note: this is a change from v2
    store: StoreLike | None = None,
    zarr_version: ZarrFormat | None = None,  # deprecated
    zarr_format: ZarrFormat | None = None,
    path: PathLike = "",
    storage_options: dict[str, Any] | None = None,
    **kwargs: Any,  # TODO: type kwargs as valid args to save
) -> AsyncArray[ArrayV2Metadata] | AsyncArray[ArrayV3Metadata]:
    """Open an array using file-mode-like semantics.

    Parameters
    ----------
    store : Store or str
        Store or path to directory in file system or name of zip file.
    zarr_version : {2, 3, None}, optional
        The zarr format to use when saving. Deprecated in favor of zarr_format.
    zarr_format : {2, 3, None}, optional
        The zarr format to use when saving.
    path : str, optional
        Path in store to array.
    storage_options : dict
        If using an fsspec URL to create the store, these will be passed to
        the backend implementation. Ignored otherwise.
    **kwargs
        Any keyword arguments to pass to :func:`create`.

    Returns
    -------
    AsyncArray
        The opened array.
    """

    mode = kwargs.pop("mode", None)
    store_path = await make_store_path(store, path=path, mode=mode, storage_options=storage_options)

    zarr_format = _handle_zarr_version_or_format(zarr_version=zarr_version, zarr_format=zarr_format)

    if "order" in kwargs:
        _warn_order_kwarg()
    if "write_empty_chunks" in kwargs:
        _warn_write_empty_chunks_kwarg()

    try:
        return await AsyncArray.open(store_path, zarr_format=zarr_format)
    except FileNotFoundError:
        if not store_path.read_only and mode in _CREATE_MODES:
            overwrite = _infer_overwrite(mode)
            _zarr_format = zarr_format or _default_zarr_format()
            return await create(
                store=store_path,
                zarr_format=_zarr_format,
                overwrite=overwrite,
                **kwargs,
            )
        raise


async def open_like(
    a: ArrayLike, path: str, **kwargs: Any
) -> AsyncArray[ArrayV3Metadata] | AsyncArray[ArrayV2Metadata]:
    """Open a persistent array like `a`.

    Parameters
    ----------
    a : Array
        The shape and data-type of a define these same attributes of the returned array.
    path : str
        The path to the new array.
    **kwargs
        Any keyword arguments to pass to the array constructor.

    Returns
    -------
    AsyncArray
        The opened array.
    """
    like_kwargs = _like_args(a, kwargs)
    if isinstance(a, (AsyncArray | Array)):
        kwargs.setdefault("fill_value", a.metadata.fill_value)
    return await open_array(path=path, **like_kwargs)


async def zeros(
    shape: ChunkCoords, **kwargs: Any
) -> AsyncArray[ArrayV2Metadata] | AsyncArray[ArrayV3Metadata]:
    """Create an array, with zero being used as the default value for
    uninitialized portions of the array.

    Parameters
    ----------
    shape : int or tuple of int
        Shape of the empty array.
    **kwargs
        Keyword arguments passed to :func:`zarr.api.asynchronous.create`.

    Returns
    -------
    Array
        The new array.
    """
    return await create(shape=shape, fill_value=0, **kwargs)


async def zeros_like(
    a: ArrayLike, **kwargs: Any
) -> AsyncArray[ArrayV2Metadata] | AsyncArray[ArrayV3Metadata]:
    """Create an array of zeros like `a`.

    Parameters
    ----------
    a : array-like
        The array to create an empty array like.
    **kwargs
        Keyword arguments passed to :func:`zarr.api.asynchronous.create`.

    Returns
    -------
    Array
        The new array.
    """
    like_kwargs = _like_args(a, kwargs)
    return await zeros(**like_kwargs)<|MERGE_RESOLUTION|>--- conflicted
+++ resolved
@@ -12,11 +12,8 @@
 from zarr.core.array import (
     Array,
     AsyncArray,
-<<<<<<< HEAD
+    CompressorLike,
     _get_default_chunk_encoding_v2,
-=======
-    CompressorLike,
->>>>>>> d615783f
     create_array,
     from_array,
     get_array_metadata,
@@ -998,19 +995,11 @@
     if zarr_format == 2:
         if chunks is None:
             chunks = shape
-<<<<<<< HEAD
         default_filters, default_compressor = _get_default_chunk_encoding_v2(dtype_wrapped)
-        if filters is None:
+        if not filters:
             filters = default_filters  # type: ignore[assignment]
-        if compressor is None:
+        if compressor == "auto":
             compressor = default_compressor
-=======
-        dtype = parse_dtype(dtype, zarr_format)
-        if not filters:
-            filters = _default_filters(dtype)
-        if compressor == "auto":
-            compressor = _default_compressor(dtype)
->>>>>>> d615783f
     elif zarr_format == 3 and chunk_shape is None:  # type: ignore[redundant-expr]
         if chunks is not None:
             chunk_shape = chunks
