--- conflicted
+++ resolved
@@ -2,7 +2,6 @@
 
 from abc import abstractmethod
 from collections.abc import Mapping
-<<<<<<< HEAD
 from typing import (
     TYPE_CHECKING,
     ClassVar,
@@ -20,15 +19,6 @@
 from zarr.abc.metadata import Metadata
 from zarr.core.buffer import Buffer, NDBuffer
 from zarr.core.common import ChunkCoords, NamedConfig, ZarrFormat, concurrent_map
-=======
-from typing import TYPE_CHECKING, Generic, TypeGuard, TypeVar
-
-from typing_extensions import ReadOnly, TypedDict
-
-from zarr.abc.metadata import Metadata
-from zarr.core.buffer import Buffer, NDBuffer
-from zarr.core.common import ChunkCoords, NamedConfig, concurrent_map
->>>>>>> c21d1f92
 from zarr.core.config import config
 
 if TYPE_CHECKING:
@@ -70,15 +60,6 @@
     return isinstance(data, Mapping) and "id" in data and isinstance(data["id"], str)
 
 
-<<<<<<< HEAD
-CodecConfig_V3 = NamedConfig[str, Mapping[str, object]]
-
-CodecJSON_V3 = str | CodecConfig_V3
-
-# The widest type we will accept for a codec JSON
-# This covers v2 and v3
-CodecJSON = str | Mapping[str, object]
-=======
 CodecJSON_V3 = str | NamedConfig[str, Mapping[str, object]]
 """The JSON representation of a codec for Zarr V3."""
 
@@ -86,7 +67,6 @@
 # This covers v2 and v3
 CodecJSON = str | Mapping[str, object]
 """The widest type of JSON-like input that could specify a codec."""
->>>>>>> c21d1f92
 
 
 class BaseCodec(Metadata, Generic[CodecInput, CodecOutput]):
