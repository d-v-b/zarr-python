--- conflicted
+++ resolved
@@ -431,7 +431,7 @@
         FileNotFoundError
             When the given key does not exist in the store.
         """
-        from zarr.core.buffer.core import default_buffer_prototype
+
         # Note to implementers: this default implementation is very inefficient since
         # it requires reading the entire object. Many systems will have ways to get the
         # size of an object without reading it.
@@ -477,10 +477,7 @@
         # would be in memory at once).
         from zarr.core.common import concurrent_map
         from zarr.core.config import config
-<<<<<<< HEAD
-=======
-
->>>>>>> cee4389f
+
         keys = [(x,) async for x in self.list_prefix(prefix)]
         limit = config.get("async.concurrency")
         sizes = await concurrent_map(keys, self.getsize, limit=limit)
