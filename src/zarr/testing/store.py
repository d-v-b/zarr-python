--- conflicted
+++ resolved
@@ -72,7 +72,6 @@
 
     @pytest.mark.parametrize("key", ["c/0", "foo/c/0.0", "foo/0/0"])
     @pytest.mark.parametrize("data", [b"\x01\x02\x03\x04", b""])
-<<<<<<< HEAD
     @pytest.mark.parametrize("byte_range", (None, (0, None), (1, None), (1, 2), (None, 1)))
     async def test_get(
         self, store: S, key: str, data: bytes, byte_range: None | tuple[int | None, int | None]
@@ -85,17 +84,9 @@
         assert observed == expected
 
     @pytest.mark.parametrize("key", ["zarr.json", "c/0", "foo/c/0.0", "foo/0/0"])
-=======
-    async def test_set_get_bytes_roundtrip(self, store: Store, key: str, data: bytes) -> None:
-        await store.set(key, Buffer.from_bytes(data))
-        assert_bytes_equal(await store.get(key), data)
-
-    @pytest.mark.parametrize("key", ["foo/c/0"])
->>>>>>> b1f4c509
     @pytest.mark.parametrize("data", [b"\x01\x02\x03\x04", b""])
     async def test_set(self, store: S, key: str, data: bytes) -> None:
         await store.set(key, Buffer.from_bytes(data))
-<<<<<<< HEAD
         assert self.get(store, key) == data
 
     @pytest.mark.parametrize(
@@ -113,16 +104,6 @@
         # put all of the data
         for key, _ in key_ranges:
             self.set(store, key, bytes(key, encoding="utf-8"))
-=======
-        # read back just part of it
-        vals = await store.get_partial_values([(key, (0, 2))])
-        assert_bytes_equal(vals[0], data[0:2])
-
-        # read back multiple parts of it at once
-        vals = await store.get_partial_values([(key, (0, 2)), (key, (2, 4))])
-        assert_bytes_equal(vals[0], data[0:2])
-        assert_bytes_equal(vals[1], data[2:4])
->>>>>>> b1f4c509
 
         # read back just part of it
         observed = await store.get_partial_values(key_ranges=key_ranges)
