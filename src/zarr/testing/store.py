--- conflicted
+++ resolved
@@ -2,8 +2,7 @@
 
 import asyncio
 import pickle
-<<<<<<< HEAD
-from typing import TYPE_CHECKING, Generic, TypeVar, cast
+from typing import TYPE_CHECKING, Generic, TypeVar
 
 from zarr.storage.wrapper import WrapperStore
 
@@ -15,14 +14,7 @@
 
 import pytest
 
-from zarr.abc.store import AccessMode, ByteRangeRequest, Store
-=======
-from typing import Any, Generic, TypeVar
-
-import pytest
-
-from zarr.abc.store import Store
->>>>>>> 76904eac
+from zarr.abc.store import ByteRangeRequest, Store
 from zarr.core.buffer import Buffer, default_buffer_prototype
 from zarr.core.sync import _collect_aiterator
 from zarr.storage._utils import _normalize_interval_index
@@ -338,7 +330,6 @@
         result = await store.get("k2", default_buffer_prototype())
         assert result == new
 
-<<<<<<< HEAD
 
 class LatencyStore(WrapperStore[Store]):
     """
@@ -378,28 +369,4 @@
         buffer : Buffer or None
         """
         await asyncio.sleep(self.get_latency)
-        return await self._store.get(key, prototype=prototype, byte_range=byte_range)
-=======
-    async def test_getsize(self, store: S) -> None:
-        key = "k"
-        data = self.buffer_cls.from_bytes(b"0" * 10)
-        await self.set(store, key, data)
-
-        result = await store.getsize(key)
-        assert isinstance(result, int)
-        assert result > 0
-
-    async def test_getsize_raises(self, store: S) -> None:
-        with pytest.raises(FileNotFoundError):
-            await store.getsize("not-a-real-key")
-
-    async def test_getsize_prefix(self, store: S) -> None:
-        prefix = "array/c/"
-        for i in range(10):
-            data = self.buffer_cls.from_bytes(b"0" * 10)
-            await self.set(store, f"{prefix}/{i}", data)
-
-        result = await store.getsize_prefix(prefix)
-        assert isinstance(result, int)
-        assert result > 0
->>>>>>> 76904eac
+        return await self._store.get(key, prototype=prototype, byte_range=byte_range)