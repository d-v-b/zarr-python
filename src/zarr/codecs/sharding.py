--- conflicted
+++ resolved
@@ -51,13 +51,8 @@
 )
 from zarr.core.chunk_grids import ChunkGrid, RegularChunkGrid
 from zarr.core.common import (
-<<<<<<< HEAD
-    ChunkCoords,
-    ChunkCoordsLike,
     NamedRequiredConfig,
-=======
     ShapeLike,
->>>>>>> 0864ee56
     parse_enum,
     parse_shapelike,
     product,
@@ -411,13 +406,9 @@
 class ShardingCodec(
     ArrayBytesCodec, ArrayBytesCodecPartialDecodeMixin, ArrayBytesCodecPartialEncodeMixin
 ):
-<<<<<<< HEAD
-    chunk_shape: ChunkCoords
-=======
     """Sharding codec"""
 
     chunk_shape: tuple[int, ...]
->>>>>>> 0864ee56
     codecs: tuple[Codec, ...]
     index_codecs: tuple[Codec, ...]
     index_location: ShardingCodecIndexLocation = ShardingCodecIndexLocation.end
