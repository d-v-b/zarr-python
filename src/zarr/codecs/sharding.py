--- conflicted
+++ resolved
@@ -37,10 +37,6 @@
     parse_shapelike,
     product,
 )
-<<<<<<< HEAD
-from zarr.indexing import BasicIndexer, SelectorTuple, c_order_iter, get_indexer, morton_order_iter
-from zarr.metadata.v3 import parse_codecs
-=======
 from zarr.core.indexing import (
     BasicIndexer,
     SelectorTuple,
@@ -48,8 +44,7 @@
     get_indexer,
     morton_order_iter,
 )
-from zarr.core.metadata import parse_codecs
->>>>>>> ac6c6a3c
+from zarr.core.metadata.v3 import parse_codecs
 from zarr.registry import get_ndbuffer_class, get_pipeline_class, register_codec
 
 if TYPE_CHECKING:
