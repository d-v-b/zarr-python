--- conflicted
+++ resolved
@@ -66,12 +66,8 @@
     morton_order_iter,
 )
 from zarr.core.metadata.v3 import parse_codecs
-<<<<<<< HEAD
 from zarr.errors import CodecValidationError
-from zarr.registry import get_ndbuffer_class, get_pipeline_class, register_codec
-=======
 from zarr.registry import get_ndbuffer_class, get_pipeline_class
->>>>>>> f023487a
 
 if TYPE_CHECKING:
     from collections.abc import Awaitable, Callable, Iterator
