--- conflicted
+++ resolved
@@ -8,12 +8,7 @@
 
 from zarr.abc.codec import ArrayBytesCodec, CodecJSON, CodecJSON_V2
 from zarr.core.buffer import Buffer, NDBuffer
-<<<<<<< HEAD
 from zarr.core.common import JSON, NamedConfig, ZarrFormat, parse_named_configuration
-from zarr.registry import register_codec
-=======
-from zarr.core.common import JSON, parse_named_configuration
->>>>>>> f023487a
 
 if TYPE_CHECKING:
     from typing import Self
