--- conflicted
+++ resolved
@@ -1,36 +1,19 @@
 from __future__ import annotations
 
 import asyncio
-from collections.abc import Mapping
 from dataclasses import dataclass, replace
+from enum import Enum
 from functools import cached_property
-from typing import (
-    TYPE_CHECKING,
-    Final,
-    Literal,
-    NotRequired,
-    TypedDict,
-    TypeGuard,
-    overload,
-)
+from typing import TYPE_CHECKING
 
 import numcodecs
 from numcodecs.blosc import Blosc
 from packaging.version import Version
-from typing_extensions import ReadOnly
-
-from zarr.abc.codec import BytesBytesCodec, CodecJSON
-from zarr.core.common import (
-    JSON,
-    NamedRequiredConfig,
-    ZarrFormat,
-)
+
+from zarr.abc.codec import BytesBytesCodec
+from zarr.core.buffer.cpu import as_numpy_array_wrapper
+from zarr.core.common import JSON, parse_enum, parse_named_configuration
 from zarr.core.dtype.common import HasItemSize
-<<<<<<< HEAD
-from zarr.errors import CodecValidationError
-from zarr.registry import register_codec
-=======
->>>>>>> f023487a
 
 if TYPE_CHECKING:
     from typing import Self
@@ -38,66 +21,39 @@
     from zarr.core.array_spec import ArraySpec
     from zarr.core.buffer import Buffer
 
-BloscShuffle = Literal["noshuffle", "shuffle", "bitshuffle"]
-BLOSC_SHUFFLE: Final = ("noshuffle", "shuffle", "bitshuffle")
-
-BloscCname = Literal["lz4", "lz4hc", "blosclz", "zstd", "snappy", "zlib"]
-BLOSC_CNAME: Final = ("lz4", "lz4hc", "blosclz", "zstd", "snappy", "zlib")
-
-
-class BloscConfigV2(TypedDict):
-    cname: BloscCname
-    clevel: int
-    shuffle: int
-    blocksize: int
-    typesize: NotRequired[int]
-
-
-class BloscConfigV3(TypedDict):
-    cname: BloscCname
-    clevel: int
-    shuffle: BloscShuffle
-    blocksize: int
-    typesize: int
-
-
-class BloscJSON_V2(BloscConfigV2):
-    """
-    The JSON form of the Blosc codec in Zarr V2.
-    """
-
-    id: ReadOnly[Literal["blosc"]]
-
-
-class BloscJSON_V3(NamedRequiredConfig[Literal["blosc"], BloscConfigV3]):
-    """
-    The JSON form of the Blosc codec in Zarr V3.
-    """
-
-
-def check_json_v2(data: CodecJSON) -> TypeGuard[BloscJSON_V2]:
-    return (
-        isinstance(data, Mapping)
-        and set(data.keys()) == {"id", "clevel", "cname", "shuffle", "blocksize"}
-        and data["id"] == "blosc"
-    )
-
-
-def check_json_v3(data: CodecJSON) -> TypeGuard[BloscJSON_V3]:
-    return (
-        isinstance(data, Mapping)
-        and set(data.keys()) == {"name", "configuration"}
-        and data["name"] == "blosc"
-        and isinstance(data["configuration"], Mapping)
-        and set(data["configuration"].keys())
-        == {"cname", "clevel", "shuffle", "blocksize", "typesize"}
-    )
-
-
-def parse_cname(value: object) -> BloscCname:
-    if value not in BLOSC_CNAME:
-        raise ValueError(f"Value must be one of {BLOSC_CNAME}. Got {value} instead.")
-    return value
+
+class BloscShuffle(Enum):
+    """
+    Enum for shuffle filter used by blosc.
+    """
+
+    noshuffle = "noshuffle"
+    shuffle = "shuffle"
+    bitshuffle = "bitshuffle"
+
+    @classmethod
+    def from_int(cls, num: int) -> BloscShuffle:
+        blosc_shuffle_int_to_str = {
+            0: "noshuffle",
+            1: "shuffle",
+            2: "bitshuffle",
+        }
+        if num not in blosc_shuffle_int_to_str:
+            raise ValueError(f"Value must be between 0 and 2. Got {num}.")
+        return BloscShuffle[blosc_shuffle_int_to_str[num]]
+
+
+class BloscCname(Enum):
+    """
+    Enum for compression library used by blosc.
+    """
+
+    lz4 = "lz4"
+    lz4hc = "lz4hc"
+    blosclz = "blosclz"
+    zstd = "zstd"
+    snappy = "snappy"
+    zlib = "zlib"
 
 
 # See https://zarr.readthedocs.io/en/stable/user-guide/performance.html#configuring-blosc
@@ -128,35 +84,31 @@
     raise TypeError(f"Value should be an int. Got {type(data)} instead.")
 
 
-def parse_shuffle(data: object) -> BloscShuffle:
-    if data in BLOSC_SHUFFLE:
-        return data  # type: ignore[return-value]
-    raise TypeError(f"Value must be one of {BLOSC_SHUFFLE}. Got {data} instead.")
-
-
 @dataclass(frozen=True)
 class BloscCodec(BytesBytesCodec):
+    """blosc codec"""
+
     is_fixed_size = False
 
     typesize: int | None
-    cname: BloscCname
-    clevel: int
-    shuffle: BloscShuffle | None
-    blocksize: int
+    cname: BloscCname = BloscCname.zstd
+    clevel: int = 5
+    shuffle: BloscShuffle | None = BloscShuffle.noshuffle
+    blocksize: int = 0
 
     def __init__(
         self,
         *,
         typesize: int | None = None,
-        cname: BloscCname = "zstd",
+        cname: BloscCname | str = BloscCname.zstd,
         clevel: int = 5,
-        shuffle: BloscShuffle | None = None,
+        shuffle: BloscShuffle | str | None = None,
         blocksize: int = 0,
     ) -> None:
         typesize_parsed = parse_typesize(typesize) if typesize is not None else None
-        cname_parsed = parse_cname(cname)
+        cname_parsed = parse_enum(cname, BloscCname)
         clevel_parsed = parse_clevel(clevel)
-        shuffle_parsed = parse_shuffle(shuffle) if shuffle is not None else None
+        shuffle_parsed = parse_enum(shuffle, BloscShuffle) if shuffle is not None else None
         blocksize_parsed = parse_blocksize(blocksize)
 
         object.__setattr__(self, "typesize", typesize_parsed)
@@ -167,74 +119,24 @@
 
     @classmethod
     def from_dict(cls, data: dict[str, JSON]) -> Self:
-        return cls.from_json(data, zarr_format=3)
+        _, configuration_parsed = parse_named_configuration(data, "blosc")
+        return cls(**configuration_parsed)  # type: ignore[arg-type]
 
     def to_dict(self) -> dict[str, JSON]:
-        return self.to_json(zarr_format=3)
-
-    @classmethod
-    def _from_json_v2(cls, data: CodecJSON) -> Self:
-        if check_json_v2(data):
-            return cls(
-                cname=data["cname"],
-                clevel=data["clevel"],
-                shuffle=BLOSC_SHUFFLE[data["shuffle"]],
-                blocksize=data["blocksize"],
-                typesize=data.get("typesize", None),
-            )
-        msg = (
-            "Invalid Zarr V2 JSON representation of the blosc codec. "
-            f"Got {data!r}, expected a Mapping with keys ('id', 'cname', 'clevel', 'shuffle', 'blocksize', 'typesize')"
-        )
-        raise CodecValidationError(msg)
-
-    @classmethod
-    def _from_json_v3(cls, data: CodecJSON) -> Self:
-        if check_json_v3(data):
-            return cls(
-                typesize=data["configuration"]["typesize"],
-                cname=data["configuration"]["cname"],
-                clevel=data["configuration"]["clevel"],
-                shuffle=data["configuration"]["shuffle"],
-                blocksize=data["configuration"]["blocksize"],
-            )
-        msg = (
-            "Invalid Zarr V3 JSON representation of the blosc codec. "
-            f"Got {data!r}, expected a Mapping with keys ('name', 'configuration')"
-            "Where the 'configuration' key is a Mapping with keys ('cname', 'clevel', 'shuffle', 'blocksize', 'typesize')"
-        )
-        raise CodecValidationError(msg)
-
-    @overload
-    def to_json(self, zarr_format: Literal[2]) -> BloscJSON_V2: ...
-    @overload
-    def to_json(self, zarr_format: Literal[3]) -> BloscJSON_V3: ...
-
-    def to_json(self, zarr_format: ZarrFormat) -> BloscJSON_V2 | BloscJSON_V3:
-        if self.typesize is None or self.shuffle is None:
-            raise ValueError("typesize and blocksize need to be set for encoding.")
-        if zarr_format == 2:
-            return {
-                "id": "blosc",
+        if self.typesize is None:
+            raise ValueError("`typesize` needs to be set for serialization.")
+        if self.shuffle is None:
+            raise ValueError("`shuffle` needs to be set for serialization.")
+        return {
+            "name": "blosc",
+            "configuration": {
+                "typesize": self.typesize,
+                "cname": self.cname.value,
                 "clevel": self.clevel,
-                "cname": self.cname,
-                "shuffle": BLOSC_SHUFFLE.index(self.shuffle),
+                "shuffle": self.shuffle.value,
                 "blocksize": self.blocksize,
-            }
-        elif zarr_format == 3:
-            return {
-                "name": "blosc",
-                "configuration": {
-                    "clevel": self.clevel,
-                    "cname": self.cname,
-                    "shuffle": self.shuffle,
-                    "typesize": self.typesize,
-                    "blocksize": self.blocksize,
-                },
-            }
-        raise ValueError(
-            f"Unsupported Zarr format {zarr_format}. Expected 2 or 3."
-        )  # pragma: no cover
+            },
+        }
 
     def evolve_from_array_spec(self, array_spec: ArraySpec) -> Self:
         item_size = 1
@@ -244,7 +146,10 @@
         if new_codec.typesize is None:
             new_codec = replace(new_codec, typesize=item_size)
         if new_codec.shuffle is None:
-            new_codec = replace(new_codec, shuffle="bitshuffle" if item_size == 1 else "shuffle")
+            new_codec = replace(
+                new_codec,
+                shuffle=(BloscShuffle.bitshuffle if item_size == 1 else BloscShuffle.shuffle),
+            )
 
         return new_codec
 
@@ -252,10 +157,15 @@
     def _blosc_codec(self) -> Blosc:
         if self.shuffle is None:
             raise ValueError("`shuffle` needs to be set for decoding and encoding.")
+        map_shuffle_str_to_int = {
+            BloscShuffle.noshuffle: 0,
+            BloscShuffle.shuffle: 1,
+            BloscShuffle.bitshuffle: 2,
+        }
         config_dict = {
-            "cname": self.cname,
+            "cname": self.cname.name,
             "clevel": self.clevel,
-            "shuffle": BLOSC_SHUFFLE.index(self.shuffle),
+            "shuffle": map_shuffle_str_to_int[self.shuffle],
             "blocksize": self.blocksize,
         }
         # See https://github.com/zarr-developers/numcodecs/pull/713
@@ -268,8 +178,6 @@
         chunk_bytes: Buffer,
         chunk_spec: ArraySpec,
     ) -> Buffer:
-        from zarr.core.buffer.cpu import as_numpy_array_wrapper
-
         return await asyncio.to_thread(
             as_numpy_array_wrapper, self._blosc_codec.decode, chunk_bytes, chunk_spec.prototype
         )
