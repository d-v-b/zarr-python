--- conflicted
+++ resolved
@@ -26,14 +26,11 @@
     'numpy>=1.24',
     'fasteners',
     'numcodecs>=0.10.0',
-<<<<<<< HEAD
-    'fsspec>2024'
-=======
+    'fsspec>2024',
     'crc32c',
     'zstandard',
     'typing_extensions',
     'donfig'
->>>>>>> fc7fa4f3
 ]
 dynamic = [
   "version",
