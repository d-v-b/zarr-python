--- conflicted
+++ resolved
@@ -34,14 +34,9 @@
 dependencies = [
     'packaging>=22.0',
     'numpy>=1.26',
-<<<<<<< HEAD
-    'numcodecs[crc32c]>=0.14',
-    'typing_extensions>=4.10.0',
-=======
     'numcodecs>=0.14',
     'google-crc32c>=1.5',
     'typing_extensions>=4.9',
->>>>>>> e3ee5912
     'donfig>=0.8',
 ]
 
