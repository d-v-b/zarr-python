import warnings
from typing import Literal

import numpy as np
import pytest
from numpy.testing import assert_array_equal

import zarr
import zarr.api.asynchronous
import zarr.core.group
from tests.conftest import as_immutable
from zarr import Array, Group
from zarr.abc.store import Store
from zarr.api.synchronous import (
    create,
    group,
    load,
    open,
    open_group,
    save,
    save_array,
    save_group,
)
from zarr.core.common import MemoryOrder, ZarrFormat
from zarr.core.sync import sync
from zarr.errors import MetadataValidationError
from zarr.storage._utils import normalize_path
from zarr.storage.memory import MemoryStore
from zarr.storage.zip import ZipStore


@pytest.mark.parametrize("store", ["local", "memory", "remote"], indirect=True)
def test_create_array(store: Store) -> None:
    # create array
    z = create(shape=100, store=store)
    assert isinstance(z, Array)
    assert z.shape == (100,)

    # create array, overwrite, specify chunk shape
    z = create(shape=200, chunk_shape=20, store=store, overwrite=True)
    assert isinstance(z, Array)
    assert z.shape == (200,)
    assert z.chunks == (20,)

    # create array, overwrite, specify chunk shape via chunks param
    z = create(shape=400, chunks=40, store=store, overwrite=True)
    assert isinstance(z, Array)
    assert z.shape == (400,)
    assert z.chunks == (40,)


@pytest.mark.parametrize("store", ["local", "memory", "remote", "zip"], indirect=True)
@pytest.mark.parametrize("path", ["foo", "/", "/foo", "///foo/bar"])
@pytest.mark.parametrize("node_type", ["array", "group"])
def test_open_normalized_path(
    store: Store, path: str, node_type: Literal["array", "group"]
) -> None:
    node: Group | Array
    if node_type == "group":
        node = group(store=store, path=path)
    elif node_type == "array":
        node = create(store=store, path=path, shape=(2,))

    assert node.path == normalize_path(path)


@pytest.mark.parametrize(
    "store",
    ["local", "memory", "remote", pytest.param("zip", marks=pytest.mark.xfail)],
    indirect=True,
)
async def test_open_array(store: Store, zarr_format: ZarrFormat) -> None:
    # open array, create if doesn't exist
    z = open(store=store, shape=100, zarr_format=zarr_format)
    assert isinstance(z, Array)
    assert z.shape == (100,)

    # invoke open again, with a different shape and mode w.
    # We expect the store to be wiped at the current path and new array to come out.
    z = open(store=store, shape=200, zarr_format=zarr_format, mode="w")
    assert isinstance(z, Array)
    assert z.shape == (200,)

    store_r = as_immutable(store)
    z = open(store=store_r, zarr_format=zarr_format, mode="r")
    assert isinstance(z, Array)
    assert z.shape == (200,)
    assert z.read_only


@pytest.mark.parametrize(
    "store",
    ["local", "memory", "remote", "zip"],
    indirect=True,
)
def test_open_path_not_found(store: Store, zarr_format: ZarrFormat) -> None:
    with pytest.raises(FileNotFoundError):
        open(store=store, path="doesnotexist", mode="r", zarr_format=zarr_format)


@pytest.mark.parametrize(
    "store",
    ["local", "memory", "remote", "zip"],
    indirect=True,
)
async def test_open_group(store: Store) -> None:
    # open group, create if doesn't exist
    g = open_group(store=store)
    g.create_group("foo")
    assert isinstance(g, Group)
    assert "foo" in g

    # open group, overwrite
    # g = open_group(store=store)
    # assert isinstance(g, Group)
    # assert "foo" not in g
    store_r = as_immutable(store)

    g = open_group(store=store_r, mode="r")
    assert isinstance(g, Group)

    if isinstance(store, ZipStore):
        store.close()


@pytest.mark.parametrize(
    "store",
    ["local", "memory", "remote", "zip"],
    indirect=True,
)
async def test_open_array_or_group(zarr_format: ZarrFormat, store: Store) -> None:
    # create a group and an array
    grp_attrs = {"foo": "bar"}
    grp_w = group(store=store, path="group", zarr_format=zarr_format, attributes=grp_attrs)
    arr_w = grp_w.create_array(name="foo", shape=(1,))

    store_2: Store

    if isinstance(store, ZipStore):
        store.close()
        store_2 = await ZipStore.open(store.path, mode="r")
    else:
        store_2 = store

    grp_r = open(store=store_2, path="group", mode="r", zarr_format=zarr_format)
    assert isinstance(grp_r, Group)
    assert grp_r.attrs == grp_attrs

    arr_r = open(store=store_2, path="group/foo", mode="r", zarr_format=zarr_format)
    assert isinstance(arr_r, Array)
    assert arr_r.shape == arr_w.shape


@pytest.mark.parametrize(
    "store",
    ["local", "memory", "remote", "zip"],
    indirect=True,
)
@pytest.mark.parametrize("zarr_format", [None, 2, 3])
async def test_open_group_unspecified_version(store: Store, zarr_format: ZarrFormat) -> None:
    """Regression test for https://github.com/zarr-developers/zarr-python/issues/2175"""

    # create a group with specified zarr format (could be 2, 3, or None)
    _ = await zarr.api.asynchronous.open_group(
        store=store, mode="a", zarr_format=zarr_format, attributes={"foo": "bar"}
    )
    store_2: Store
    if isinstance(store, ZipStore):
        store.close()
        store_2 = await ZipStore.open(store.path, mode="r")
    else:
        store_2 = store

    # now open that group without specifying the format
    g2 = await zarr.api.asynchronous.open_group(store=store_2, mode="r")

    assert g2.attrs == {"foo": "bar"}

    if zarr_format is not None:
        assert g2.metadata.zarr_format == zarr_format


@pytest.mark.parametrize("store", ["local", "memory", "zip"], indirect=["store"])
@pytest.mark.parametrize("n_args", [10, 1, 0])
@pytest.mark.parametrize("n_kwargs", [10, 1, 0])
def test_save(store: Store, n_args: int, n_kwargs: int) -> None:
    data = np.arange(10)
    args = [np.arange(10) for _ in range(n_args)]
    kwargs = {f"arg_{i}": data for i in range(n_kwargs)}

    if n_kwargs == 0 and n_args == 0:
        with pytest.raises(ValueError):
            save(store)
    elif n_args == 1 and n_kwargs == 0:
        save(store, *args)
        array = open(store)
        assert isinstance(array, Array)
        assert_array_equal(array[:], data)
    else:
        save(store, *args, **kwargs)  # type: ignore[arg-type]
        group = open(store)
        assert isinstance(group, Group)
        for array in group.array_values():
            assert_array_equal(array[:], data)
        for k in kwargs:
            assert k in group
        assert group.nmembers() == n_args + n_kwargs


def test_save_errors() -> None:
    with pytest.raises(ValueError):
        # no arrays provided
        save_group("data/group.zarr")
    with pytest.raises(TypeError):
        # no array provided
        save_array("data/group.zarr")
    with pytest.raises(ValueError):
        # no arrays provided
        save("data/group.zarr")
    with pytest.raises(TypeError):
        # mode is no valid argument and would get handled as an array
        a = np.arange(10)
        zarr.save("data/example.zarr", a, mode="w")


@pytest.mark.parametrize(
    "store",
    ["local", "memory", "remote", pytest.param("zip", marks=pytest.mark.xfail)],
    indirect=True,
)
def test_open_with_mode_r(store: Store) -> None:
    # 'r' means read only (must exist)
    with pytest.raises(FileNotFoundError):
        zarr.open(store=store, mode="r")

    z1 = zarr.ones(store=store, shape=(3, 3))
    assert z1.fill_value == 1

    z2 = zarr.open(store=store, mode="r")
    assert isinstance(z2, Array)
    assert z2.fill_value == 1
    assert (z2[:] == 1).all()
    with pytest.raises(ValueError):
        z2[:] = 3


@pytest.mark.parametrize(
    "store",
    ["local", "memory", "remote", "zip"],
    indirect=True,
)
def test_open_with_mode_r_plus(store: Store) -> None:
    # 'r+' means read/write (must exist)
    with pytest.raises(FileNotFoundError):
        zarr.open(store=store, mode="r+")
    zarr.ones(store=store, shape=(3, 3))
    z2 = zarr.open(store=store, mode="r+")
    assert isinstance(z2, Array)
    assert (z2[:] == 1).all()
    z2[:] = 3


@pytest.mark.parametrize(
    "store",
    ["local", "memory", "remote", pytest.param("zip", marks=pytest.mark.xfail)],
    indirect=True,
)
async def test_open_with_mode_a(store: Store) -> None:
    # Open without shape argument should default to group
    g = zarr.open(store=store, mode="a")
    assert isinstance(g, Group)
    # this causes an exception for remotestore if it is awaited. no clue why.
    sync(store.delete("zarr.json"))

    # 'a' means read/write (create if doesn't exist)
    arr = zarr.open(store=store, mode="a", shape=(3, 3))
    assert isinstance(arr, Array)
    arr[...] = 1
    z2 = zarr.open(store=store, mode="a")
    assert isinstance(z2, Array)
    assert (z2[:] == 1).all()
    z2[:] = 3


@pytest.mark.parametrize(
    "store",
    ["local", "memory", "remote", pytest.param("zip", marks=pytest.mark.xfail)],
    indirect=True,
)
def test_open_with_mode_w(store: Store) -> None:
    # 'w' means create (overwrite if exists);
    arr = zarr.open(store=store, mode="w", shape=(3, 3))
    assert isinstance(arr, Array)

    arr[...] = 3
    z2 = zarr.open(store=store, mode="w", shape=(3, 3))
    assert isinstance(z2, Array)
    assert not (z2[:] == 3).all()
    z2[:] = 3


@pytest.mark.parametrize(
    "store",
    ["local", "memory", "remote", "zip"],
    indirect=True,
)
def test_open_with_mode_w_minus(store: Store) -> None:
    # 'w-' means create  (fail if exists)
    arr = zarr.open(store=store, mode="w-", shape=(3, 3))
    assert isinstance(arr, Array)
    arr[...] = 1
    with pytest.raises(FileExistsError):
        zarr.open(store=store, mode="w-")


@pytest.mark.parametrize("order", ["C", "F", None])
@pytest.mark.parametrize("zarr_format", [2, 3])
def test_array_order(order: MemoryOrder | None, zarr_format: ZarrFormat) -> None:
    arr = zarr.ones(shape=(2, 2), order=order, zarr_format=zarr_format)
    expected = order or zarr.config.get("array.order")
    assert arr.order == expected

    vals = np.asarray(arr)
    if expected == "C":
        assert vals.flags.c_contiguous
    elif expected == "F":
        assert vals.flags.f_contiguous
    else:
        raise AssertionError


# def test_lazy_loader():
#     foo = np.arange(100)
#     bar = np.arange(100, 0, -1)
#     store = "data/group.zarr"
#     save(store, foo=foo, bar=bar)
#     loader = load(store)
#     assert "foo" in loader
#     assert "bar" in loader
#     assert "baz" not in loader
#     assert len(loader) == 2
#     assert sorted(loader) == ["bar", "foo"]
#     assert_array_equal(foo, loader["foo"])
#     assert_array_equal(bar, loader["bar"])
#     assert "LazyLoader: " in repr(loader)


@pytest.mark.parametrize("store", ["local", "memory", "remote", "zip"], indirect=True)
def test_load_array(store: Store) -> None:
    foo = np.arange(100)
    bar = np.arange(100, 0, -1)
    save(store, foo=foo, bar=bar)

    # can also load arrays directly into a numpy array
    for array_name in ["foo", "bar"]:
        array = load(store, path=array_name)
        assert isinstance(array, np.ndarray)
        if array_name == "foo":
            assert_array_equal(foo, array)
        else:
            assert_array_equal(bar, array)


def test_tree() -> None:
    g1 = zarr.group()
    g1.create_group("foo")
    g3 = g1.create_group("bar")
    g3.create_group("baz")
    g5 = g3.create_group("qux")
    g5.create_array("baz", shape=100, chunks=10)
    # TODO: complete after tree has been reimplemented
    # assert repr(zarr.tree(g1)) == repr(g1.tree())
    # assert str(zarr.tree(g1)) == str(g1.tree())


# @pytest.mark.parametrize("stores_from_path", [False, True])
# @pytest.mark.parametrize(
#     "with_chunk_store,listable",
#     [(False, True), (True, True), (False, False)],
#     ids=["default-listable", "with_chunk_store-listable", "default-unlistable"],
# )
# def test_consolidate_metadata(with_chunk_store, listable, monkeypatch, stores_from_path):
#     # setup initial data
#     if stores_from_path:
#         store = tempfile.mkdtemp()
#         atexit.register(atexit_rmtree, store)
#         if with_chunk_store:
#             chunk_store = tempfile.mkdtemp()
#             atexit.register(atexit_rmtree, chunk_store)
#         else:
#             chunk_store = None
#     else:
#         store = MemoryStore()
#         chunk_store = MemoryStore() if with_chunk_store else None
#     path = None
#     z = group(store, chunk_store=chunk_store, path=path)

#     # Reload the actual store implementation in case str
#     store_to_copy = z.store

#     z.create_group("g1")
#     g2 = z.create_group("g2")
#     g2.attrs["hello"] = "world"
#     arr = g2.create_array("arr", shape=(20, 20), chunks=(5, 5), dtype="f8")
#     assert 16 == arr.nchunks
#     assert 0 == arr.nchunks_initialized
#     arr.attrs["data"] = 1
#     arr[:] = 1.0
#     assert 16 == arr.nchunks_initialized

#     if stores_from_path:
#         # get the actual store class for use with consolidate_metadata
#         store_class = z._store
#     else:
#         store_class = store

#     # perform consolidation
#     out = consolidate_metadata(store_class, path=path)
#     assert isinstance(out, Group)
#     assert ["g1", "g2"] == list(out)
#     if not stores_from_path:
#         assert isinstance(out._store, ConsolidatedMetadataStore)
#         assert ".zmetadata" in store
#         meta_keys = [
#             ".zgroup",
#             "g1/.zgroup",
#             "g2/.zgroup",
#             "g2/.zattrs",
#             "g2/arr/.zarray",
#             "g2/arr/.zattrs",
#         ]

#         for key in meta_keys:
#             del store[key]

#     # https://github.com/zarr-developers/zarr-python/issues/993
#     # Make sure we can still open consolidated on an unlistable store:
#     if not listable:
#         fs_memory = pytest.importorskip("fsspec.implementations.memory")
#         monkeypatch.setattr(fs_memory.MemoryFileSystem, "isdir", lambda x, y: False)
#         monkeypatch.delattr(fs_memory.MemoryFileSystem, "ls")
#         fs = fs_memory.MemoryFileSystem()
#         store_to_open = FSStore("", fs=fs)
#         # copy original store to new unlistable store
#         store_to_open.update(store_to_copy)

#     else:
#         store_to_open = store

#     # open consolidated
#     z2 = open_consolidated(store_to_open, chunk_store=chunk_store, path=path)
#     assert ["g1", "g2"] == list(z2)
#     assert "world" == z2.g2.attrs["hello"]
#     assert 1 == z2.g2.arr.attrs["data"]
#     assert (z2.g2.arr[:] == 1.0).all()
#     assert 16 == z2.g2.arr.nchunks
#     if listable:
#         assert 16 == z2.g2.arr.nchunks_initialized
#     else:
#         with pytest.raises(NotImplementedError):
#             _ = z2.g2.arr.nchunks_initialized

#     if stores_from_path:
#         # path string is note a BaseStore subclass so cannot be used to
#         # initialize a ConsolidatedMetadataStore.

#         with pytest.raises(ValueError):
#             cmd = ConsolidatedMetadataStore(store)
#     else:
#         # tests del/write on the store

#         cmd = ConsolidatedMetadataStore(store)
#         with pytest.raises(PermissionError):
#             del cmd[".zgroup"]
#         with pytest.raises(PermissionError):
#             cmd[".zgroup"] = None

#         # test getsize on the store
#         assert isinstance(getsize(cmd), Integral)

#     # test new metadata are not writeable
#     with pytest.raises(PermissionError):
#         z2.create_group("g3")
#     with pytest.raises(PermissionError):
#         z2.create_dataset("spam", shape=42, chunks=7, dtype="i4")
#     with pytest.raises(PermissionError):
#         del z2["g2"]

#     # test consolidated metadata are not writeable
#     with pytest.raises(PermissionError):
#         z2.g2.attrs["hello"] = "universe"
#     with pytest.raises(PermissionError):
#         z2.g2.arr.attrs["foo"] = "bar"

#     # test the data are writeable
#     z2.g2.arr[:] = 2
#     assert (z2.g2.arr[:] == 2).all()

#     # test invalid modes
#     with pytest.raises(ValueError):
#         open_consolidated(store, chunk_store=chunk_store, mode="a", path=path)
#     with pytest.raises(ValueError):
#         open_consolidated(store, chunk_store=chunk_store, mode="w", path=path)
#     with pytest.raises(ValueError):
#         open_consolidated(store, chunk_store=chunk_store, mode="w-", path=path)

#     # make sure keyword arguments are passed through without error
#     open_consolidated(
#         store,
#         chunk_store=chunk_store,
#         path=path,
#         cache_attrs=True,
#         synchronizer=None,
#     )


# @pytest.mark.parametrize(
#     "options",
#     (
#         {"dimension_separator": "/"},
#         {"dimension_separator": "."},
#         {"dimension_separator": None},
#     ),
# )
# def test_save_array_separator(tmpdir, options):
#     data = np.arange(6).reshape((3, 2))
#     url = tmpdir.join("test.zarr")
#     save_array(url, data, **options)


# class TestCopyStore(unittest.TestCase):
#     _version = 2

#     def setUp(self):
#         source = dict()
#         source["foo"] = b"xxx"
#         source["bar/baz"] = b"yyy"
#         source["bar/qux"] = b"zzz"
#         self.source = source

#     def _get_dest_store(self):
#         return dict()

#     def test_no_paths(self):
#         source = self.source
#         dest = self._get_dest_store()
#         copy_store(source, dest)
#         assert len(source) == len(dest)
#         for key in source:
#             assert source[key] == dest[key]

#     def test_source_path(self):
#         source = self.source
#         # paths should be normalized
#         for source_path in "bar", "bar/", "/bar", "/bar/":
#             dest = self._get_dest_store()
#             copy_store(source, dest, source_path=source_path)
#             assert 2 == len(dest)
#             for key in source:
#                 if key.startswith("bar/"):
#                     dest_key = key.split("bar/")[1]
#                     assert source[key] == dest[dest_key]
#                 else:
#                     assert key not in dest

#     def test_dest_path(self):
#         source = self.source
#         # paths should be normalized
#         for dest_path in "new", "new/", "/new", "/new/":
#             dest = self._get_dest_store()
#             copy_store(source, dest, dest_path=dest_path)
#             assert len(source) == len(dest)
#             for key in source:
#                 if self._version == 3:
#                     dest_key = key[:10] + "new/" + key[10:]
#                 else:
#                     dest_key = "new/" + key
#                 assert source[key] == dest[dest_key]

#     def test_source_dest_path(self):
#         source = self.source
#         # paths should be normalized
#         for source_path in "bar", "bar/", "/bar", "/bar/":
#             for dest_path in "new", "new/", "/new", "/new/":
#                 dest = self._get_dest_store()
#                 copy_store(source, dest, source_path=source_path, dest_path=dest_path)
#                 assert 2 == len(dest)
#                 for key in source:
#                     if key.startswith("bar/"):
#                         dest_key = "new/" + key.split("bar/")[1]
#                         assert source[key] == dest[dest_key]
#                     else:
#                         assert key not in dest
#                         assert ("new/" + key) not in dest

#     def test_excludes_includes(self):
#         source = self.source

#         # single excludes
#         dest = self._get_dest_store()
#         excludes = "f.*"
#         copy_store(source, dest, excludes=excludes)
#         assert len(dest) == 2

#         root = ""
#         assert root + "foo" not in dest

#         # multiple excludes
#         dest = self._get_dest_store()
#         excludes = "b.z", ".*x"
#         copy_store(source, dest, excludes=excludes)
#         assert len(dest) == 1
#         assert root + "foo" in dest
#         assert root + "bar/baz" not in dest
#         assert root + "bar/qux" not in dest

#         # excludes and includes
#         dest = self._get_dest_store()
#         excludes = "b.*"
#         includes = ".*x"
#         copy_store(source, dest, excludes=excludes, includes=includes)
#         assert len(dest) == 2
#         assert root + "foo" in dest
#         assert root + "bar/baz" not in dest
#         assert root + "bar/qux" in dest

#     def test_dry_run(self):
#         source = self.source
#         dest = self._get_dest_store()
#         copy_store(source, dest, dry_run=True)
#         assert 0 == len(dest)

#     def test_if_exists(self):
#         source = self.source
#         dest = self._get_dest_store()
#         root = ""
#         dest[root + "bar/baz"] = b"mmm"

#         # default ('raise')
#         with pytest.raises(CopyError):
#             copy_store(source, dest)

#         # explicit 'raise'
#         with pytest.raises(CopyError):
#             copy_store(source, dest, if_exists="raise")

#         # skip
#         copy_store(source, dest, if_exists="skip")
#         assert 3 == len(dest)
#         assert dest[root + "foo"] == b"xxx"
#         assert dest[root + "bar/baz"] == b"mmm"
#         assert dest[root + "bar/qux"] == b"zzz"

#         # replace
#         copy_store(source, dest, if_exists="replace")
#         assert 3 == len(dest)
#         assert dest[root + "foo"] == b"xxx"
#         assert dest[root + "bar/baz"] == b"yyy"
#         assert dest[root + "bar/qux"] == b"zzz"

#         # invalid option
#         with pytest.raises(ValueError):
#             copy_store(source, dest, if_exists="foobar")


# def check_copied_array(original, copied, without_attrs=False, expect_props=None):
#     # setup
#     source_h5py = original.__module__.startswith("h5py.")
#     dest_h5py = copied.__module__.startswith("h5py.")
#     zarr_to_zarr = not (source_h5py or dest_h5py)
#     h5py_to_h5py = source_h5py and dest_h5py
#     zarr_to_h5py = not source_h5py and dest_h5py
#     h5py_to_zarr = source_h5py and not dest_h5py
#     if expect_props is None:
#         expect_props = dict()
#     else:
#         expect_props = expect_props.copy()

#     # common properties in zarr and h5py
#     for p in "dtype", "shape", "chunks":
#         expect_props.setdefault(p, getattr(original, p))

#     # zarr-specific properties
#     if zarr_to_zarr:
#         for p in "compressor", "filters", "order", "fill_value":
#             expect_props.setdefault(p, getattr(original, p))

#     # h5py-specific properties
#     if h5py_to_h5py:
#         for p in (
#             "maxshape",
#             "compression",
#             "compression_opts",
#             "shuffle",
#             "scaleoffset",
#             "fletcher32",
#             "fillvalue",
#         ):
#             expect_props.setdefault(p, getattr(original, p))

#     # common properties with some name differences
#     if h5py_to_zarr:
#         expect_props.setdefault("fill_value", original.fillvalue)
#     if zarr_to_h5py:
#         expect_props.setdefault("fillvalue", original.fill_value)

#     # compare properties
#     for k, v in expect_props.items():
#         assert v == getattr(copied, k)

#     # compare data
#     assert_array_equal(original[:], copied[:])

#     # compare attrs
#     if without_attrs:
#         for k in original.attrs.keys():
#             assert k not in copied.attrs
#     else:
#         if dest_h5py and "filters" in original.attrs:
#             # special case in v3 (storing filters metadata under attributes)
#             # we explicitly do not copy this info over to HDF5
#             original_attrs = original.attrs.asdict().copy()
#             original_attrs.pop("filters")
#         else:
#             original_attrs = original.attrs
#         assert sorted(original_attrs.items()) == sorted(copied.attrs.items())


# def check_copied_group(original, copied, without_attrs=False, expect_props=None, shallow=False):
#     # setup
#     if expect_props is None:
#         expect_props = dict()
#     else:
#         expect_props = expect_props.copy()

#     # compare children
#     for k, v in original.items():
#         if hasattr(v, "shape"):
#             assert k in copied
#             check_copied_array(v, copied[k], without_attrs=without_attrs, expect_props=expect_props)
#         elif shallow:
#             assert k not in copied
#         else:
#             assert k in copied
#             check_copied_group(
#                 v,
#                 copied[k],
#                 without_attrs=without_attrs,
#                 shallow=shallow,
#                 expect_props=expect_props,
#             )

#     # compare attrs
#     if without_attrs:
#         for k in original.attrs.keys():
#             assert k not in copied.attrs
#     else:
#         assert sorted(original.attrs.items()) == sorted(copied.attrs.items())


# def test_copy_all():
#     """
#     https://github.com/zarr-developers/zarr-python/issues/269

#     copy_all used to not copy attributes as `.keys()` does not return hidden `.zattrs`.

#     """
#     original_group = zarr.group(store=MemoryStore(), overwrite=True)
#     original_group.attrs["info"] = "group attrs"
#     original_subgroup = original_group.create_group("subgroup")
#     original_subgroup.attrs["info"] = "sub attrs"

#     destination_group = zarr.group(store=MemoryStore(), overwrite=True)

#     # copy from memory to directory store
#     copy_all(
#         original_group,
#         destination_group,
#         dry_run=False,
#     )

#     assert "subgroup" in destination_group
#     assert destination_group.attrs["info"] == "group attrs"
#     assert destination_group.subgroup.attrs["info"] == "sub attrs"


# class TestCopy:
#     @pytest.fixture(params=[False, True], ids=["zarr", "hdf5"])
#     def source(self, request, tmpdir):
#         def prep_source(source):
#             foo = source.create_group("foo")
#             foo.attrs["experiment"] = "weird science"
#             baz = foo.create_dataset("bar/baz", data=np.arange(100), chunks=(50,))
#             baz.attrs["units"] = "metres"
#             if request.param:
#                 extra_kws = dict(
#                     compression="gzip",
#                     compression_opts=3,
#                     fillvalue=84,
#                     shuffle=True,
#                     fletcher32=True,
#                 )
#             else:
#                 extra_kws = dict(compressor=Zlib(3), order="F", fill_value=42, filters=[Adler32()])
#             source.create_dataset(
#                 "spam",
#                 data=np.arange(100, 200).reshape(20, 5),
#                 chunks=(10, 2),
#                 dtype="i2",
#                 **extra_kws,
#             )
#             return source

#         if request.param:
#             h5py = pytest.importorskip("h5py")
#             fn = tmpdir.join("source.h5")
#             with h5py.File(str(fn), mode="w") as h5f:
#                 yield prep_source(h5f)
#         else:
#             yield prep_source(group())

#     @pytest.fixture(params=[False, True], ids=["zarr", "hdf5"])
#     def dest(self, request, tmpdir):
#         if request.param:
#             h5py = pytest.importorskip("h5py")
#             fn = tmpdir.join("dest.h5")
#             with h5py.File(str(fn), mode="w") as h5f:
#                 yield h5f
#         else:
#             yield group()

#     def test_copy_array(self, source, dest):
#         # copy array with default options
#         copy(source["foo/bar/baz"], dest)
#         check_copied_array(source["foo/bar/baz"], dest["baz"])
#         copy(source["spam"], dest)
#         check_copied_array(source["spam"], dest["spam"])

#     def test_copy_bad_dest(self, source, dest):
#         # try to copy to an array, dest must be a group
#         dest = dest.create_dataset("eggs", shape=(100,))
#         with pytest.raises(ValueError):
#             copy(source["foo/bar/baz"], dest)

#     def test_copy_array_name(self, source, dest):
#         # copy array with name
#         copy(source["foo/bar/baz"], dest, name="qux")
#         assert "baz" not in dest
#         check_copied_array(source["foo/bar/baz"], dest["qux"])

#     def test_copy_array_create_options(self, source, dest):
#         dest_h5py = dest.__module__.startswith("h5py.")

#         # copy array, provide creation options
#         compressor = Zlib(9)
#         create_kws = dict(chunks=(10,))
#         if dest_h5py:
#             create_kws.update(
#                 compression="gzip", compression_opts=9, shuffle=True, fletcher32=True, fillvalue=42
#             )
#         else:
#             create_kws.update(compressor=compressor, fill_value=42, order="F", filters=[Adler32()])
#         copy(source["foo/bar/baz"], dest, without_attrs=True, **create_kws)
#         check_copied_array(
#             source["foo/bar/baz"], dest["baz"], without_attrs=True, expect_props=create_kws
#         )

#     def test_copy_array_exists_array(self, source, dest):
#         # copy array, dest array in the way
#         dest.create_dataset("baz", shape=(10,))

#         # raise
#         with pytest.raises(CopyError):
#             # should raise by default
#             copy(source["foo/bar/baz"], dest)
#         assert (10,) == dest["baz"].shape
#         with pytest.raises(CopyError):
#             copy(source["foo/bar/baz"], dest, if_exists="raise")
#         assert (10,) == dest["baz"].shape

#         # skip
#         copy(source["foo/bar/baz"], dest, if_exists="skip")
#         assert (10,) == dest["baz"].shape

#         # replace
#         copy(source["foo/bar/baz"], dest, if_exists="replace")
#         check_copied_array(source["foo/bar/baz"], dest["baz"])

#         # invalid option
#         with pytest.raises(ValueError):
#             copy(source["foo/bar/baz"], dest, if_exists="foobar")

#     def test_copy_array_exists_group(self, source, dest):
#         # copy array, dest group in the way
#         dest.create_group("baz")

#         # raise
#         with pytest.raises(CopyError):
#             copy(source["foo/bar/baz"], dest)
#         assert not hasattr(dest["baz"], "shape")
#         with pytest.raises(CopyError):
#             copy(source["foo/bar/baz"], dest, if_exists="raise")
#         assert not hasattr(dest["baz"], "shape")

#         # skip
#         copy(source["foo/bar/baz"], dest, if_exists="skip")
#         assert not hasattr(dest["baz"], "shape")

#         # replace
#         copy(source["foo/bar/baz"], dest, if_exists="replace")
#         check_copied_array(source["foo/bar/baz"], dest["baz"])

#     def test_copy_array_skip_initialized(self, source, dest):
#         dest_h5py = dest.__module__.startswith("h5py.")

#         dest.create_dataset("baz", shape=(100,), chunks=(10,), dtype="i8")
#         assert not np.all(source["foo/bar/baz"][:] == dest["baz"][:])

#         if dest_h5py:
#             with pytest.raises(ValueError):
#                 # not available with copy to h5py
#                 copy(source["foo/bar/baz"], dest, if_exists="skip_initialized")

#         else:
#             # copy array, dest array exists but not yet initialized
#             copy(source["foo/bar/baz"], dest, if_exists="skip_initialized")
#             check_copied_array(source["foo/bar/baz"], dest["baz"])

#             # copy array, dest array exists and initialized, will be skipped
#             dest["baz"][:] = np.arange(100, 200)
#             copy(source["foo/bar/baz"], dest, if_exists="skip_initialized")
#             assert_array_equal(np.arange(100, 200), dest["baz"][:])
#             assert not np.all(source["foo/bar/baz"][:] == dest["baz"][:])

#     def test_copy_group(self, source, dest):
#         # copy group, default options
#         copy(source["foo"], dest)
#         check_copied_group(source["foo"], dest["foo"])

#     def test_copy_group_no_name(self, source, dest):
#         with pytest.raises(TypeError):
#             # need a name if copy root
#             copy(source, dest)

#         copy(source, dest, name="root")
#         check_copied_group(source, dest["root"])

#     def test_copy_group_options(self, source, dest):
#         # copy group, non-default options
#         copy(source["foo"], dest, name="qux", without_attrs=True)
#         assert "foo" not in dest
#         check_copied_group(source["foo"], dest["qux"], without_attrs=True)

#     def test_copy_group_shallow(self, source, dest):
#         # copy group, shallow
#         copy(source, dest, name="eggs", shallow=True)
#         check_copied_group(source, dest["eggs"], shallow=True)

#     def test_copy_group_exists_group(self, source, dest):
#         # copy group, dest groups exist
#         dest.create_group("foo/bar")
#         copy(source["foo"], dest)
#         check_copied_group(source["foo"], dest["foo"])

#     def test_copy_group_exists_array(self, source, dest):
#         # copy group, dest array in the way
#         dest.create_dataset("foo/bar", shape=(10,))

#         # raise
#         with pytest.raises(CopyError):
#             copy(source["foo"], dest)
#         assert dest["foo/bar"].shape == (10,)
#         with pytest.raises(CopyError):
#             copy(source["foo"], dest, if_exists="raise")
#         assert dest["foo/bar"].shape == (10,)

#         # skip
#         copy(source["foo"], dest, if_exists="skip")
#         assert dest["foo/bar"].shape == (10,)

#         # replace
#         copy(source["foo"], dest, if_exists="replace")
#         check_copied_group(source["foo"], dest["foo"])

#     def test_copy_group_dry_run(self, source, dest):
#         # dry run, empty destination
#         n_copied, n_skipped, n_bytes_copied = copy(
#             source["foo"], dest, dry_run=True, return_stats=True
#         )
#         assert 0 == len(dest)
#         assert 3 == n_copied
#         assert 0 == n_skipped
#         assert 0 == n_bytes_copied

#         # dry run, array exists in destination
#         baz = np.arange(100, 200)
#         dest.create_dataset("foo/bar/baz", data=baz)
#         assert not np.all(source["foo/bar/baz"][:] == dest["foo/bar/baz"][:])
#         assert 1 == len(dest)

#         # raise
#         with pytest.raises(CopyError):
#             copy(source["foo"], dest, dry_run=True)
#         assert 1 == len(dest)

#         # skip
#         n_copied, n_skipped, n_bytes_copied = copy(
#             source["foo"], dest, dry_run=True, if_exists="skip", return_stats=True
#         )
#         assert 1 == len(dest)
#         assert 2 == n_copied
#         assert 1 == n_skipped
#         assert 0 == n_bytes_copied
#         assert_array_equal(baz, dest["foo/bar/baz"])

#         # replace
#         n_copied, n_skipped, n_bytes_copied = copy(
#             source["foo"], dest, dry_run=True, if_exists="replace", return_stats=True
#         )
#         assert 1 == len(dest)
#         assert 3 == n_copied
#         assert 0 == n_skipped
#         assert 0 == n_bytes_copied
#         assert_array_equal(baz, dest["foo/bar/baz"])

#     def test_logging(self, source, dest, tmpdir):
#         # callable log
#         copy(source["foo"], dest, dry_run=True, log=print)

#         # file name
#         fn = str(tmpdir.join("log_name"))
#         copy(source["foo"], dest, dry_run=True, log=fn)

#         # file
#         with tmpdir.join("log_file").open(mode="w") as f:
#             copy(source["foo"], dest, dry_run=True, log=f)

#         # bad option
#         with pytest.raises(TypeError):
#             copy(source["foo"], dest, dry_run=True, log=True)


@pytest.mark.parametrize("store", ["memory"], indirect=True)
def test_open_positional_args_deprecated(store: MemoryStore) -> None:
    with pytest.warns(FutureWarning, match="pass"):
        open(store, "w", shape=(1,))


@pytest.mark.parametrize("store", ["memory"], indirect=True)
def test_save_array_positional_args_deprecated(store: MemoryStore) -> None:
    store = MemoryStore()
    with warnings.catch_warnings():
        warnings.filterwarnings(
            "ignore", message="zarr_version is deprecated", category=DeprecationWarning
        )
        with pytest.warns(FutureWarning, match="pass"):
            save_array(
                store,
                np.ones(
                    1,
                ),
                3,
            )


@pytest.mark.parametrize("store", ["memory"], indirect=True)
def test_group_positional_args_deprecated(store: MemoryStore) -> None:
    with pytest.warns(FutureWarning, match="pass"):
        group(store, True)


@pytest.mark.parametrize("store", ["memory"], indirect=True)
def test_open_group_positional_args_deprecated(store: MemoryStore) -> None:
    with pytest.warns(FutureWarning, match="pass"):
        open_group(store, "w")


@pytest.mark.parametrize("store", ["local", "memory", "remote", "zip"], indirect=True)
def test_open_falls_back_to_open_group(store: Store) -> None:
    # https://github.com/zarr-developers/zarr-python/issues/2309
    zarr.open_group(store, attributes={"key": "value"})

    group = zarr.open(store)
    assert isinstance(group, Group)
    assert group.attrs == {"key": "value"}


@pytest.mark.parametrize("store", ["local", "memory", "remote", "zip"], indirect=True)
async def test_open_falls_back_to_open_group_async(store: Store) -> None:
    # https://github.com/zarr-developers/zarr-python/issues/2309
    await zarr.api.asynchronous.open_group(store, attributes={"key": "value"})

    group = await zarr.api.asynchronous.open(store=store)
    assert isinstance(group, zarr.core.group.AsyncGroup)
    assert group.attrs == {"key": "value"}


async def test_metadata_validation_error() -> None:
    with pytest.raises(
        MetadataValidationError,
        match="Invalid value for 'zarr_format'. Expected '2, 3, or None'. Got '3.0'.",
    ):
        await zarr.api.asynchronous.open_group(zarr_format="3.0")  # type: ignore[arg-type]

    with pytest.raises(
        MetadataValidationError,
        match="Invalid value for 'zarr_format'. Expected '2, 3, or None'. Got '3.0'.",
    ):
        await zarr.api.asynchronous.open_array(shape=(1,), zarr_format="3.0")  # type: ignore[arg-type]


@pytest.mark.parametrize(
    "store",
<<<<<<< HEAD
    ["local", "memory", "remote", "zip"],
=======
    ["local", "memory", "zip"],
>>>>>>> d087e9b9
    indirect=True,
)
def test_open_array_with_mode_r_plus(store: Store) -> None:
    # 'r+' means read/write (must exist)
    with pytest.raises(FileNotFoundError):
        zarr.open_array(store=store, mode="r+")
    zarr.ones(store=store, shape=(3, 3))
<<<<<<< HEAD
    z2 = zarr.open(store=store, mode="r+")
=======
    z2 = zarr.open_array(store=store, mode="r+")
>>>>>>> d087e9b9
    assert isinstance(z2, Array)
    assert (z2[:] == 1).all()
    z2[:] = 3<|MERGE_RESOLUTION|>--- conflicted
+++ resolved
@@ -1111,11 +1111,7 @@
 
 @pytest.mark.parametrize(
     "store",
-<<<<<<< HEAD
-    ["local", "memory", "remote", "zip"],
-=======
-    ["local", "memory", "zip"],
->>>>>>> d087e9b9
+    ["local", "memory", "zip", "remote"],
     indirect=True,
 )
 def test_open_array_with_mode_r_plus(store: Store) -> None:
@@ -1123,11 +1119,7 @@
     with pytest.raises(FileNotFoundError):
         zarr.open_array(store=store, mode="r+")
     zarr.ones(store=store, shape=(3, 3))
-<<<<<<< HEAD
-    z2 = zarr.open(store=store, mode="r+")
-=======
     z2 = zarr.open_array(store=store, mode="r+")
->>>>>>> d087e9b9
     assert isinstance(z2, Array)
     assert (z2[:] == 1).all()
     z2[:] = 3