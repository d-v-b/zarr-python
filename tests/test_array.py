--- conflicted
+++ resolved
@@ -418,44 +418,7 @@
     assert arr2.attrs["foo"] == "bar"
 
 
-<<<<<<< HEAD
-@pytest.mark.parametrize("store", ["memory_a"], indirect=True)
-=======
-class TestInfo:
-    def test_info_v2(self) -> None:
-        arr = zarr.create(shape=(4, 4), chunks=(2, 2), zarr_format=2)
-        result = arr.info
-        expected = ArrayInfo(
-            _zarr_format=2,
-            _data_type=np.dtype("float64"),
-            _shape=(4, 4),
-            _chunk_shape=(2, 2),
-            _order="C",
-            _read_only=False,
-            _store_type="MemoryStore",
-            _count_bytes=128,
-        )
-        assert result == expected
-
-    def test_info_v3(self) -> None:
-        arr = zarr.create(shape=(4, 4), chunks=(2, 2), zarr_format=3)
-        result = arr.info
-        expected = ArrayInfo(
-            _zarr_format=3,
-            _data_type=DataType.parse("float64"),
-            _shape=(4, 4),
-            _chunk_shape=(2, 2),
-            _order="C",
-            _read_only=False,
-            _store_type="MemoryStore",
-            _codecs=[BytesCodec()],
-            _count_bytes=128,
-        )
-        assert result == expected
-
-
-@pytest.mark.parametrize("store", ["memory"], indirect=True)
->>>>>>> e49647b9
+@pytest.mark.parametrize("store", ["memory_a"], indirect=True)
 @pytest.mark.parametrize("zarr_format", [2, 3])
 def test_resize_1d(store: MemoryStore, zarr_format: int) -> None:
     z = zarr.create(
