from __future__ import annotations

import json

import fsspec
import pytest
from upath import UPath

import zarr.api.asynchronous
from zarr.core.buffer import Buffer, cpu, default_buffer_prototype
from zarr.core.sync import _collect_aiterator
from zarr.storage import RemoteStore
from zarr.testing.store import StoreTests

from ..conftest import test_bucket_name


async def test_basic(s3_base) -> None:
    store = RemoteStore.from_url(
        f"s3://{test_bucket_name}/foo/spam/",
<<<<<<< HEAD
        mode="w",
        storage_options={"endpoint_url": s3_base, "anon": False},
=======
        storage_options={"endpoint_url": endpoint_url, "anon": False},
>>>>>>> e49647b9
    )
    assert store.fs.asynchronous
    assert store.path == f"{test_bucket_name}/foo/spam"
    assert await _collect_aiterator(store.list()) == ()
    assert not await store.exists("foo")
    data = b"hello"
    await store.set("foo", cpu.Buffer.from_bytes(data))
    assert await store.exists("foo")
    assert (await store.get("foo", prototype=default_buffer_prototype())).to_bytes() == data
    out = await store.get_partial_values(
        prototype=default_buffer_prototype(), key_ranges=[("foo", (1, None))]
    )
    assert out[0].to_bytes() == data[1:]


class TestRemoteStoreS3(StoreTests[RemoteStore, cpu.Buffer]):
    store_cls = RemoteStore
    buffer_cls = cpu.Buffer

    @pytest.fixture
    def store_kwargs(self, request, s3_base) -> dict[str, str | bool]:
        fs, path = fsspec.url_to_fs(
            f"s3://{test_bucket_name}", endpoint_url=s3_base, anon=False, asynchronous=True
        )
        return {"fs": fs, "path": path}

    @pytest.fixture
    def store(self, store_kwargs: dict[str, str | bool]) -> RemoteStore:
        return self.store_cls(**store_kwargs)

    async def get(self, store: RemoteStore, key: str) -> Buffer:
        #  make a new, synchronous instance of the filesystem because this test is run in sync code
        new_fs = fsspec.filesystem(
            "s3", endpoint_url=store.fs.endpoint_url, anon=store.fs.anon, asynchronous=False
        )
        return self.buffer_cls.from_bytes(new_fs.cat(f"{store.path}/{key}"))

    async def set(self, store: RemoteStore, key: str, value: Buffer) -> None:
        #  make a new, synchronous instance of the filesystem because this test is run in sync code
        new_fs = fsspec.filesystem(
            "s3", endpoint_url=store.fs.endpoint_url, anon=store.fs.anon, asynchronous=False
        )
        new_fs.write_bytes(f"{store.path}/{key}", value.to_bytes())

    def test_store_repr(self, store: RemoteStore) -> None:
        assert str(store) == "<RemoteStore(S3FileSystem, test)>"

    def test_store_supports_writes(self, store: RemoteStore) -> None:
        assert store.supports_writes

    def test_store_supports_partial_writes(self, store: RemoteStore) -> None:
        assert not store.supports_partial_writes

    def test_store_supports_listing(self, store: RemoteStore) -> None:
        assert store.supports_listing

    async def test_remote_store_from_uri(self, store: RemoteStore, s3_base):
        storage_options = {
            "endpoint_url": s3_base,
            "anon": False,
        }

        meta = {"attributes": {"key": "value"}, "zarr_format": 3, "node_type": "group"}

        await store.set(
            "zarr.json",
            self.buffer_cls.from_bytes(json.dumps(meta).encode()),
        )
        group = await zarr.api.asynchronous.open_group(
            store=f"s3://{test_bucket_name}", storage_options=storage_options
        )
        assert dict(group.attrs) == {"key": "value"}

        meta["attributes"]["key"] = "value-2"
        await store.set(
            "directory-2/zarr.json",
            self.buffer_cls.from_bytes(json.dumps(meta).encode()),
        )
        group = await zarr.api.asynchronous.open_group(
            store=f"s3://{test_bucket_name}/directory-2", storage_options=storage_options
        )
        assert dict(group.attrs) == {"key": "value-2"}

        meta["attributes"]["key"] = "value-3"
        await store.set(
            "directory-3/zarr.json",
            self.buffer_cls.from_bytes(json.dumps(meta).encode()),
        )
        group = await zarr.api.asynchronous.open_group(
            store=f"s3://{test_bucket_name}", path="directory-3", storage_options=storage_options
        )
        assert dict(group.attrs) == {"key": "value-3"}

    def test_from_upath(self, s3_base) -> None:
        path = UPath(
            f"s3://{test_bucket_name}/foo/bar/",
            endpoint_url=s3_base,
            anon=False,
            asynchronous=True,
        )
        result = RemoteStore.from_upath(path)
        assert result.fs.endpoint_url == s3_base
        assert result.fs.asynchronous
        assert result.path == f"{test_bucket_name}/foo/bar"

    def test_init_raises_if_path_has_scheme(self, store_kwargs) -> None:
        # regression test for https://github.com/zarr-developers/zarr-python/issues/2342
        store_kwargs["path"] = "s3://" + store_kwargs["path"]
        with pytest.raises(
            ValueError, match="path argument to RemoteStore must not include scheme .*"
        ):
            self.store_cls(**store_kwargs)

    def test_init_warns_if_fs_asynchronous_is_false(self, s3_base) -> None:
        fs, path = fsspec.url_to_fs(
            f"s3://{test_bucket_name}", endpoint_url=s3_base, anon=False, asynchronous=False
        )
        store_kwargs = {"fs": fs, "path": path}
        with pytest.warns(UserWarning, match=r".* was not created with `asynchronous=True`.*"):
            self.store_cls(**store_kwargs)

    async def test_empty_nonexistent_path(self, store_kwargs) -> None:
        # regression test for https://github.com/zarr-developers/zarr-python/pull/2343
        store_kwargs["path"] += "/abc"
        store = await self.store_cls.open(**store_kwargs)
        assert await store.is_empty("")<|MERGE_RESOLUTION|>--- conflicted
+++ resolved
@@ -18,12 +18,8 @@
 async def test_basic(s3_base) -> None:
     store = RemoteStore.from_url(
         f"s3://{test_bucket_name}/foo/spam/",
-<<<<<<< HEAD
         mode="w",
         storage_options={"endpoint_url": s3_base, "anon": False},
-=======
-        storage_options={"endpoint_url": endpoint_url, "anon": False},
->>>>>>> e49647b9
     )
     assert store.fs.asynchronous
     assert store.path == f"{test_bucket_name}/foo/spam"
