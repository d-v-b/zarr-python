--- conflicted
+++ resolved
@@ -1428,7 +1428,6 @@
         g1["0/0"]
 
 
-<<<<<<< HEAD
 @pytest.mark.parametrize("store", ["memory"], indirect=True)
 async def test_create_nodes(store: Store) -> None:
     """
@@ -1437,8 +1436,7 @@
     arrays = {str(idx): meta_from_array_v2(np.arange(idx)) for idx in range(1, 5)}
     spath = await make_store_path(store, path="foo")
     results = [a async for a in create_nodes(store_path=spath, nodes=arrays)]
-    breakpoint()
-=======
+
 @pytest.mark.parametrize("store", ["local", "memory"], indirect=["store"])
 def test_deprecated_compressor(store: Store) -> None:
     g = zarr.group(store=store, zarr_format=2)
@@ -1446,5 +1444,4 @@
         a = g.create_array(
             "foo", shape=(100,), chunks=(10,), dtype="i4", compressor={"id": "blosc"}
         )
-        assert a.metadata.compressor.codec_id == "blosc"
->>>>>>> 38953e36
+        assert a.metadata.compressor.codec_id == "blosc"