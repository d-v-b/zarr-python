from __future__ import annotations

import contextlib
import operator
import pickle
import time
import warnings
from pathlib import PosixPath
from typing import TYPE_CHECKING, Any, Literal

import numpy as np
import pytest
from numcodecs import Zstd

import zarr
import zarr.api.asynchronous
import zarr.api.synchronous
import zarr.storage
from zarr import Array, AsyncArray, AsyncGroup, Group
from zarr.abc.store import Store
from zarr.core._info import GroupInfo
from zarr.core.buffer import default_buffer_prototype
from zarr.core.group import ConsolidatedMetadata, GroupMetadata, create_hierarchy, create_nodes
from zarr.core.sync import sync
from zarr.errors import ContainsArrayError, ContainsGroupError
from zarr.storage import LocalStore, MemoryStore, StorePath, ZipStore, make_store_path
from zarr.testing.store import LatencyStore

from .conftest import meta_from_array, parse_store

if TYPE_CHECKING:
    from _pytest.compat import LEGACY_PATH

    from zarr.core.common import JSON, ZarrFormat


@pytest.fixture(params=["local", "memory", "zip"])
async def store(request: pytest.FixtureRequest, tmpdir: LEGACY_PATH) -> Store:
    result = await parse_store(request.param, str(tmpdir))
    if not isinstance(result, Store):
        raise TypeError("Wrong store class returned by test fixture! got " + result + " instead")
    return result


@pytest.fixture(params=[True, False])
def overwrite(request: pytest.FixtureRequest) -> bool:
    result = request.param
    if not isinstance(result, bool):
        raise TypeError("Wrong type returned by test fixture.")
    return result


def test_group_init(store: Store, zarr_format: ZarrFormat) -> None:
    """
    Test that initializing a group from an asyncgroup works.
    """
    agroup = sync(AsyncGroup.from_store(store=store, zarr_format=zarr_format))
    group = Group(agroup)
    assert group._async_group == agroup


async def test_create_creates_parents(store: Store, zarr_format: ZarrFormat) -> None:
    # prepare a root node, with some data set
    await zarr.api.asynchronous.open_group(
        store=store, path="a", zarr_format=zarr_format, attributes={"key": "value"}
    )
    objs = {x async for x in store.list()}
    if zarr_format == 2:
        assert objs == {".zgroup", ".zattrs", "a/.zgroup", "a/.zattrs"}
    else:
        assert objs == {"zarr.json", "a/zarr.json"}

    # test that root group node was created
    root = await zarr.api.asynchronous.open_group(
        store=store,
    )
    agroup = await root.getitem("a")
    assert agroup.attrs == {"key": "value"}

    # create a child node with a couple intermediates
    await zarr.api.asynchronous.open_group(store=store, path="a/b/c/d", zarr_format=zarr_format)
    parts = ["a", "a/b", "a/b/c"]

    if zarr_format == 2:
        files = [".zattrs", ".zgroup"]
    else:
        files = ["zarr.json"]

    expected = [f"{part}/{file}" for file in files for part in parts]

    if zarr_format == 2:
        expected.extend([".zgroup", ".zattrs", "a/b/c/d/.zgroup", "a/b/c/d/.zattrs"])
    else:
        expected.extend(["zarr.json", "a/b/c/d/zarr.json"])

    expected = sorted(expected)

    result = sorted([x async for x in store.list_prefix("")])

    assert result == expected

    paths = ["a", "a/b", "a/b/c"]
    for path in paths:
        g = await zarr.api.asynchronous.open_group(store=store, path=path)
        assert isinstance(g, AsyncGroup)

        if path == "a":
            # ensure we didn't overwrite the root attributes
            assert g.attrs == {"key": "value"}
        else:
            assert g.attrs == {}


def test_group_name_properties(store: Store, zarr_format: ZarrFormat) -> None:
    """
    Test basic properties of groups
    """
    root = Group.from_store(store=store, zarr_format=zarr_format)
    assert root.path == ""
    assert root.name == "/"
    assert root.basename == ""

    foo = root.create_group("foo")
    assert foo.path == "foo"
    assert foo.name == "/foo"
    assert foo.basename == "foo"

    bar = root.create_group("foo/bar")
    assert bar.path == "foo/bar"
    assert bar.name == "/foo/bar"
    assert bar.basename == "bar"


@pytest.mark.parametrize("consolidated_metadata", [True, False])
def test_group_members(store: Store, zarr_format: ZarrFormat, consolidated_metadata: bool) -> None:
    """
    Test that `Group.members` returns correct values, i.e. the arrays and groups
    (explicit and implicit) contained in that group.
    """
    # group/
    #   subgroup/
    #     subsubgroup/
    #       subsubsubgroup
    #   subarray

    path = "group"
    group = Group.from_store(
        store=store,
        zarr_format=zarr_format,
    )
    members_expected: dict[str, Array | Group] = {}

    members_expected["subgroup"] = group.create_group("subgroup")
    # make a sub-sub-subgroup, to ensure that the children calculation doesn't go
    # too deep in the hierarchy
    subsubgroup = members_expected["subgroup"].create_group("subsubgroup")
    subsubsubgroup = subsubgroup.create_group("subsubsubgroup")

    members_expected["subarray"] = group.create_array(
        "subarray", shape=(100,), dtype="uint8", chunks=(10,), overwrite=True
    )
    # add an extra object to the domain of the group.
    # the list of children should ignore this object.
    sync(
        store.set(
            f"{path}/extra_object-1",
            default_buffer_prototype().buffer.from_bytes(b"000000"),
        )
    )
    # add an extra object under a directory-like prefix in the domain of the group.
    # this creates a directory with a random key in it
    # this should not show up as a member
    sync(
        store.set(
            f"{path}/extra_directory/extra_object-2",
            default_buffer_prototype().buffer.from_bytes(b"000000"),
        )
    )

    # this warning shows up when extra objects show up in the hierarchy
    warn_context = pytest.warns(
        UserWarning, match=r"Object at .* is not recognized as a component of a Zarr hierarchy."
    )
    if consolidated_metadata:
        with warn_context:
            zarr.consolidate_metadata(store=store, zarr_format=zarr_format)
        # now that we've consolidated the store, we shouldn't get the warnings from the unrecognized objects anymore
        # we use a nullcontext to handle these cases
        warn_context = contextlib.nullcontext()
        group = zarr.open_consolidated(store=store, zarr_format=zarr_format)

    with warn_context:
        members_observed = group.members()
    # members are not guaranteed to be ordered, so sort before comparing
    assert sorted(dict(members_observed)) == sorted(members_expected)

    # partial
    with warn_context:
        members_observed = group.members(max_depth=1)
    members_expected["subgroup/subsubgroup"] = subsubgroup
    # members are not guaranteed to be ordered, so sort before comparing
    assert sorted(dict(members_observed)) == sorted(members_expected)

    # total
    with warn_context:
        members_observed = group.members(max_depth=None)
    members_expected["subgroup/subsubgroup/subsubsubgroup"] = subsubsubgroup
    # members are not guaranteed to be ordered, so sort before comparing
    assert sorted(dict(members_observed)) == sorted(members_expected)

    with pytest.raises(ValueError, match="max_depth"):
        members_observed = group.members(max_depth=-1)


def test_group(store: Store, zarr_format: ZarrFormat) -> None:
    """
    Test basic Group routines.
    """
    store_path = StorePath(store)
    agroup = AsyncGroup(metadata=GroupMetadata(zarr_format=zarr_format), store_path=store_path)
    group = Group(agroup)
    assert agroup.metadata is group.metadata
    assert agroup.store_path == group.store_path == store_path

    # create two groups
    foo = group.create_group("foo")
    bar = foo.create_group("bar", attributes={"baz": "qux"})

    # create an array from the "bar" group
    data = np.arange(0, 4 * 4, dtype="uint16").reshape((4, 4))
    arr = bar.create_array("baz", shape=data.shape, dtype=data.dtype, chunks=(2, 2), overwrite=True)
    arr[:] = data

    # check the array
    assert arr == bar["baz"]
    assert arr.shape == data.shape
    assert arr.dtype == data.dtype

    # TODO: update this once the array api settles down
    assert arr.chunks == (2, 2)

    bar2 = foo["bar"]
    assert dict(bar2.attrs) == {"baz": "qux"}

    # update a group's attributes
    bar2.attrs.update({"name": "bar"})
    # bar.attrs was modified in-place
    assert dict(bar2.attrs) == {"baz": "qux", "name": "bar"}

    # and the attrs were modified in the store
    bar3 = foo["bar"]
    assert dict(bar3.attrs) == {"baz": "qux", "name": "bar"}


def test_group_create(store: Store, overwrite: bool, zarr_format: ZarrFormat) -> None:
    """
    Test that `Group.from_store` works as expected.
    """
    attributes = {"foo": 100}
    group = Group.from_store(
        store, attributes=attributes, zarr_format=zarr_format, overwrite=overwrite
    )

    assert group.attrs == attributes

    if not overwrite:
        with pytest.raises(ContainsGroupError):
            _ = Group.from_store(store, overwrite=overwrite, zarr_format=zarr_format)


def test_group_open(store: Store, zarr_format: ZarrFormat, overwrite: bool) -> None:
    """
    Test the `Group.open` method.
    """
    spath = StorePath(store)
    # attempt to open a group that does not exist
    with pytest.raises(FileNotFoundError):
        Group.open(store)

    # create the group
    attrs = {"path": "foo"}
    group_created = Group.from_store(
        store, attributes=attrs, zarr_format=zarr_format, overwrite=overwrite
    )
    assert group_created.attrs == attrs
    assert group_created.metadata.zarr_format == zarr_format
    assert group_created.store_path == spath

    # attempt to create a new group in place, to test overwrite
    new_attrs = {"path": "bar"}
    if not overwrite:
        with pytest.raises(ContainsGroupError):
            Group.from_store(store, attributes=attrs, zarr_format=zarr_format, overwrite=overwrite)
    else:
        if not store.supports_deletes:
            pytest.skip(
                "Store does not support deletes but `overwrite` is True, requiring deletes to override a group"
            )
        group_created_again = Group.from_store(
            store, attributes=new_attrs, zarr_format=zarr_format, overwrite=overwrite
        )
        assert group_created_again.attrs == new_attrs
        assert group_created_again.metadata.zarr_format == zarr_format
        assert group_created_again.store_path == spath


@pytest.mark.parametrize("consolidated", [True, False])
def test_group_getitem(store: Store, zarr_format: ZarrFormat, consolidated: bool) -> None:
    """
    Test the `Group.__getitem__` method.
    """

    group = Group.from_store(store, zarr_format=zarr_format)
    subgroup = group.create_group(name="subgroup")
    subarray = group.create_array(name="subarray", shape=(10,), chunks=(10,), dtype="uint8")
    subsubarray = subgroup.create_array(name="subarray", shape=(10,), chunks=(10,), dtype="uint8")

    if consolidated:
        group = zarr.api.synchronous.consolidate_metadata(store=store, zarr_format=zarr_format)
        # we're going to assume that `group.metadata` is correct, and reuse that to focus
        # on indexing in this test. Other tests verify the correctness of group.metadata
        object.__setattr__(
            subgroup.metadata,
            "consolidated_metadata",
            ConsolidatedMetadata(
                metadata={"subarray": group.metadata.consolidated_metadata.metadata["subarray"]}
            ),
        )

    assert group["subgroup"] == subgroup
    assert group["subarray"] == subarray
    assert group["subgroup"]["subarray"] == subsubarray
    assert group["subgroup/subarray"] == subsubarray

    with pytest.raises(KeyError):
        group["nope"]

    with pytest.raises(KeyError, match="subarray/subsubarray"):
        group["subarray/subsubarray"]

    # Now test the mixed case
    if consolidated:
        object.__setattr__(
            group.metadata.consolidated_metadata.metadata["subgroup"],
            "consolidated_metadata",
            None,
        )

        # test the implementation directly
        with pytest.raises(KeyError):
            group._async_group._getitem_consolidated(
                group.store_path, "subgroup/subarray", prefix="/"
            )

        with pytest.raises(KeyError):
            # We've chosen to trust the consolidted metadata, which doesn't
            # contain this array
            group["subgroup/subarray"]

        with pytest.raises(KeyError, match="subarray/subsubarray"):
            group["subarray/subsubarray"]


def test_group_get_with_default(store: Store, zarr_format: ZarrFormat) -> None:
    group = Group.from_store(store, zarr_format=zarr_format)

    # default behavior
    result = group.get("subgroup")
    assert result is None

    # custom default
    result = group.get("subgroup", 8)
    assert result == 8

    # now with a group
    subgroup = group.require_group("subgroup")
    subgroup.attrs["foo"] = "bar"

    result = group.get("subgroup", 8)
    assert result.attrs["foo"] == "bar"


@pytest.mark.parametrize("consolidated", [True, False])
def test_group_delitem(store: Store, zarr_format: ZarrFormat, consolidated: bool) -> None:
    """
    Test the `Group.__delitem__` method.
    """
    if not store.supports_deletes:
        pytest.skip("store does not support deletes")

    group = Group.from_store(store, zarr_format=zarr_format)
    subgroup = group.create_group(name="subgroup")
    subarray = group.create_array(name="subarray", shape=(10,), chunks=(10,), dtype="uint8")

    if consolidated:
        group = zarr.api.synchronous.consolidate_metadata(store=store, zarr_format=zarr_format)
        object.__setattr__(
            subgroup.metadata, "consolidated_metadata", ConsolidatedMetadata(metadata={})
        )

    assert group["subgroup"] == subgroup
    assert group["subarray"] == subarray

    del group["subgroup"]
    with pytest.raises(KeyError):
        group["subgroup"]

    del group["subarray"]
    with pytest.raises(KeyError):
        group["subarray"]


def test_group_iter(store: Store, zarr_format: ZarrFormat) -> None:
    """
    Test the `Group.__iter__` method.
    """

    group = Group.from_store(store, zarr_format=zarr_format)
    assert list(group) == []


def test_group_len(store: Store, zarr_format: ZarrFormat) -> None:
    """
    Test the `Group.__len__` method.
    """

    group = Group.from_store(store, zarr_format=zarr_format)
    assert len(group) == 0


def test_group_setitem(store: Store, zarr_format: ZarrFormat) -> None:
    """
    Test the `Group.__setitem__` method.
    """
    group = Group.from_store(store, zarr_format=zarr_format)
    arr = np.ones((2, 4))
    group["key"] = arr
    assert list(group.array_keys()) == ["key"]
    assert group["key"].shape == (2, 4)
    np.testing.assert_array_equal(group["key"][:], arr)

    if store.supports_deletes:
        key = "key"
    else:
        # overwriting with another array requires deletes
        # for stores that don't support this, we just use a new key
        key = "key2"

    # overwrite with another array
    arr = np.zeros((3, 5))
    group[key] = arr
    assert key in list(group.array_keys())
    assert group[key].shape == (3, 5)
    np.testing.assert_array_equal(group[key], arr)


def test_group_contains(store: Store, zarr_format: ZarrFormat) -> None:
    """
    Test the `Group.__contains__` method
    """
    group = Group.from_store(store, zarr_format=zarr_format)
    assert "foo" not in group
    _ = group.create_group(name="foo")
    assert "foo" in group


@pytest.mark.parametrize("consolidate", [True, False])
def test_group_child_iterators(store: Store, zarr_format: ZarrFormat, consolidate: bool):
    group = Group.from_store(store, zarr_format=zarr_format)
    expected_group_keys = ["g0", "g1"]
    expected_group_values = [group.create_group(name=name) for name in expected_group_keys]
    expected_groups = list(zip(expected_group_keys, expected_group_values, strict=False))

    fill_value = 3
    dtype = "uint8"

    expected_group_values[0].create_group("subgroup")
    expected_group_values[0].create_array(
        "subarray", shape=(1,), dtype=dtype, fill_value=fill_value
    )

    expected_array_keys = ["a0", "a1"]

    expected_array_values = [
        group.create_array(name=name, shape=(1,), dtype=dtype, fill_value=fill_value)
        for name in expected_array_keys
    ]
    expected_arrays = list(zip(expected_array_keys, expected_array_values, strict=False))

    if consolidate:
        group = zarr.consolidate_metadata(store)
        if zarr_format == 2:
            metadata = {
                "subarray": {
                    "attributes": {},
                    "dtype": dtype,
                    "fill_value": fill_value,
                    "shape": (1,),
                    "chunks": (1,),
                    "order": "C",
                    "filters": None,
                    "compressor": Zstd(level=0),
                    "zarr_format": zarr_format,
                },
                "subgroup": {
                    "attributes": {},
                    "consolidated_metadata": {
                        "metadata": {},
                        "kind": "inline",
                        "must_understand": False,
                    },
                    "node_type": "group",
                    "zarr_format": zarr_format,
                },
            }
        else:
            metadata = {
                "subarray": {
                    "attributes": {},
                    "chunk_grid": {
                        "configuration": {"chunk_shape": (1,)},
                        "name": "regular",
                    },
                    "chunk_key_encoding": {
                        "configuration": {"separator": "/"},
                        "name": "default",
                    },
                    "codecs": (
                        {"configuration": {"endian": "little"}, "name": "bytes"},
                        {"configuration": {}, "name": "zstd"},
                    ),
                    "data_type": dtype,
                    "fill_value": fill_value,
                    "node_type": "array",
                    "shape": (1,),
                    "zarr_format": zarr_format,
                },
                "subgroup": {
                    "attributes": {},
                    "consolidated_metadata": {
                        "metadata": {},
                        "kind": "inline",
                        "must_understand": False,
                    },
                    "node_type": "group",
                    "zarr_format": zarr_format,
                },
            }

        object.__setattr__(
            expected_group_values[0].metadata,
            "consolidated_metadata",
            ConsolidatedMetadata.from_dict(
                {
                    "kind": "inline",
                    "metadata": metadata,
                    "must_understand": False,
                }
            ),
        )
        object.__setattr__(
            expected_group_values[1].metadata,
            "consolidated_metadata",
            ConsolidatedMetadata(metadata={}),
        )

    result = sorted(group.groups(), key=operator.itemgetter(0))
    assert result == expected_groups

    assert sorted(group.groups(), key=operator.itemgetter(0)) == expected_groups
    assert sorted(group.group_keys()) == expected_group_keys
    assert sorted(group.group_values(), key=lambda x: x.name) == expected_group_values

    assert sorted(group.arrays(), key=operator.itemgetter(0)) == expected_arrays
    assert sorted(group.array_keys()) == expected_array_keys
    assert sorted(group.array_values(), key=lambda x: x.name) == expected_array_values


def test_group_update_attributes(store: Store, zarr_format: ZarrFormat) -> None:
    """
    Test the behavior of `Group.update_attributes`
    """
    attrs = {"foo": 100}
    group = Group.from_store(store, zarr_format=zarr_format, attributes=attrs)
    assert group.attrs == attrs
    new_attrs = {"bar": 100}
    new_group = group.update_attributes(new_attrs)
    assert new_group.attrs == new_attrs


async def test_group_update_attributes_async(store: Store, zarr_format: ZarrFormat) -> None:
    """
    Test the behavior of `Group.update_attributes_async`
    """
    attrs = {"foo": 100}
    group = Group.from_store(store, zarr_format=zarr_format, attributes=attrs)
    assert group.attrs == attrs
    new_attrs = {"bar": 100}
    new_group = await group.update_attributes_async(new_attrs)
    assert new_group.attrs == new_attrs


@pytest.mark.parametrize("method", ["create_array", "array"])
def test_group_create_array(
    store: Store,
    zarr_format: ZarrFormat,
    overwrite: bool,
    method: Literal["create_array", "array"],
) -> None:
    """
    Test `Group.from_store`
    """
    group = Group.from_store(store, zarr_format=zarr_format)
    shape = (10, 10)
    dtype = "uint8"
    data = np.arange(np.prod(shape)).reshape(shape).astype(dtype)

    if method == "create_array":
        array = group.create_array(name="array", shape=shape, dtype=dtype)
        array[:] = data
    elif method == "array":
        with pytest.warns(DeprecationWarning):
            array = group.array(name="array", shape=shape, dtype=dtype)
            array[:] = data
    else:
        raise AssertionError

    if not overwrite:
        if method == "create_array":
            with pytest.raises(ContainsArrayError):
                a = group.create_array(name="array", shape=shape, dtype=dtype)
                a[:] = data
        elif method == "array":
            with pytest.raises(ContainsArrayError), pytest.warns(DeprecationWarning):
                a = group.array(name="array", shape=shape, dtype=dtype)
                a[:] = data
    assert array.shape == shape
    assert array.dtype == np.dtype(dtype)
    assert np.array_equal(array[:], data)


def test_group_array_creation(
    store: Store,
    zarr_format: ZarrFormat,
):
    group = Group.from_store(store, zarr_format=zarr_format)
    shape = (10, 10)
    empty_array = group.empty(name="empty", shape=shape)
    assert isinstance(empty_array, Array)
    assert empty_array.fill_value == 0
    assert empty_array.shape == shape
    assert empty_array.store_path.store == store
    assert empty_array.store_path.path == "empty"

    empty_like_array = group.empty_like(name="empty_like", data=empty_array)
    assert isinstance(empty_like_array, Array)
    assert empty_like_array.fill_value == 0
    assert empty_like_array.shape == shape
    assert empty_like_array.store_path.store == store

    empty_array_bool = group.empty(name="empty_bool", shape=shape, dtype=np.dtype("bool"))
    assert isinstance(empty_array_bool, Array)
    assert not empty_array_bool.fill_value
    assert empty_array_bool.shape == shape
    assert empty_array_bool.store_path.store == store

    empty_like_array_bool = group.empty_like(name="empty_like_bool", data=empty_array_bool)
    assert isinstance(empty_like_array_bool, Array)
    assert not empty_like_array_bool.fill_value
    assert empty_like_array_bool.shape == shape
    assert empty_like_array_bool.store_path.store == store

    zeros_array = group.zeros(name="zeros", shape=shape)
    assert isinstance(zeros_array, Array)
    assert zeros_array.fill_value == 0
    assert zeros_array.shape == shape
    assert zeros_array.store_path.store == store

    zeros_like_array = group.zeros_like(name="zeros_like", data=zeros_array)
    assert isinstance(zeros_like_array, Array)
    assert zeros_like_array.fill_value == 0
    assert zeros_like_array.shape == shape
    assert zeros_like_array.store_path.store == store

    ones_array = group.ones(name="ones", shape=shape)
    assert isinstance(ones_array, Array)
    assert ones_array.fill_value == 1
    assert ones_array.shape == shape
    assert ones_array.store_path.store == store

    ones_like_array = group.ones_like(name="ones_like", data=ones_array)
    assert isinstance(ones_like_array, Array)
    assert ones_like_array.fill_value == 1
    assert ones_like_array.shape == shape
    assert ones_like_array.store_path.store == store

    full_array = group.full(name="full", shape=shape, fill_value=42)
    assert isinstance(full_array, Array)
    assert full_array.fill_value == 42
    assert full_array.shape == shape
    assert full_array.store_path.store == store

    full_like_array = group.full_like(name="full_like", data=full_array, fill_value=43)
    assert isinstance(full_like_array, Array)
    assert full_like_array.fill_value == 43
    assert full_like_array.shape == shape
    assert full_like_array.store_path.store == store


@pytest.mark.parametrize("store", ["local", "memory", "zip"], indirect=["store"])
@pytest.mark.parametrize("zarr_format", [2, 3])
@pytest.mark.parametrize("overwrite", [True, False])
@pytest.mark.parametrize("extant_node", ["array", "group"])
def test_group_creation_existing_node(
    store: Store,
    zarr_format: ZarrFormat,
    overwrite: bool,
    extant_node: Literal["array", "group"],
) -> None:
    """
    Check that an existing array or group is handled as expected during group creation.
    """
    spath = StorePath(store)
    group = Group.from_store(spath, zarr_format=zarr_format)
    expected_exception: type[ContainsArrayError | ContainsGroupError]
    attributes: dict[str, JSON] = {"old": True}

    if extant_node == "array":
        expected_exception = ContainsArrayError
        _ = group.create_array("extant", shape=(10,), dtype="uint8", attributes=attributes)
    elif extant_node == "group":
        expected_exception = ContainsGroupError
        _ = group.create_group("extant", attributes=attributes)
    else:
        raise AssertionError

    new_attributes = {"new": True}

    if overwrite:
        if not store.supports_deletes:
            pytest.skip("store does not support deletes but overwrite is True")
        node_new = Group.from_store(
            spath / "extant",
            attributes=new_attributes,
            zarr_format=zarr_format,
            overwrite=overwrite,
        )
        assert node_new.attrs == new_attributes
    else:
        with pytest.raises(expected_exception):
            node_new = Group.from_store(
                spath / "extant",
                attributes=new_attributes,
                zarr_format=zarr_format,
                overwrite=overwrite,
            )


async def test_asyncgroup_create(
    store: Store,
    overwrite: bool,
    zarr_format: ZarrFormat,
) -> None:
    """
    Test that `AsyncGroup.from_store` works as expected.
    """
    spath = StorePath(store=store)
    attributes = {"foo": 100}
    agroup = await AsyncGroup.from_store(
        store,
        attributes=attributes,
        overwrite=overwrite,
        zarr_format=zarr_format,
    )

    assert agroup.metadata == GroupMetadata(zarr_format=zarr_format, attributes=attributes)
    assert agroup.store_path == await make_store_path(store)

    if not overwrite:
        with pytest.raises(ContainsGroupError):
            agroup = await AsyncGroup.from_store(
                spath,
                attributes=attributes,
                overwrite=overwrite,
                zarr_format=zarr_format,
            )
        # create an array at our target path
        collision_name = "foo"
        _ = await zarr.api.asynchronous.create_array(
            spath / collision_name, shape=(10,), dtype="uint8", zarr_format=zarr_format
        )
        with pytest.raises(ContainsArrayError):
            _ = await AsyncGroup.from_store(
                StorePath(store=store) / collision_name,
                attributes=attributes,
                overwrite=overwrite,
                zarr_format=zarr_format,
            )


async def test_asyncgroup_attrs(store: Store, zarr_format: ZarrFormat) -> None:
    attributes = {"foo": 100}
    agroup = await AsyncGroup.from_store(store, zarr_format=zarr_format, attributes=attributes)

    assert agroup.attrs == agroup.metadata.attributes == attributes


async def test_asyncgroup_open(
    store: Store,
    zarr_format: ZarrFormat,
) -> None:
    """
    Create an `AsyncGroup`, then ensure that we can open it using `AsyncGroup.open`
    """
    attributes = {"foo": 100}
    group_w = await AsyncGroup.from_store(
        store=store,
        attributes=attributes,
        overwrite=False,
        zarr_format=zarr_format,
    )

    group_r = await AsyncGroup.open(store=store, zarr_format=zarr_format)

    assert group_w.attrs == group_w.attrs == attributes
    assert group_w == group_r


async def test_asyncgroup_open_wrong_format(
    store: Store,
    zarr_format: ZarrFormat,
) -> None:
    _ = await AsyncGroup.from_store(store=store, overwrite=False, zarr_format=zarr_format)
    zarr_format_wrong: ZarrFormat
    # try opening with the wrong zarr format
    if zarr_format == 3:
        zarr_format_wrong = 2
    elif zarr_format == 2:
        zarr_format_wrong = 3
    else:
        raise AssertionError

    with pytest.raises(FileNotFoundError):
        await AsyncGroup.open(store=store, zarr_format=zarr_format_wrong)


# todo: replace the dict[str, Any] type with something a bit more specific
# should this be async?
@pytest.mark.parametrize(
    "data",
    [
        {"zarr_format": 3, "node_type": "group", "attributes": {"foo": 100}},
        {"zarr_format": 2, "attributes": {"foo": 100}},
    ],
)
def test_asyncgroup_from_dict(store: Store, data: dict[str, Any]) -> None:
    """
    Test that we can create an AsyncGroup from a dict
    """
    path = "test"
    store_path = StorePath(store=store, path=path)
    group = AsyncGroup.from_dict(store_path, data=data)

    assert group.metadata.zarr_format == data["zarr_format"]
    assert group.metadata.attributes == data["attributes"]


# todo: replace this with a declarative API where we model a full hierarchy


async def test_asyncgroup_getitem(store: Store, zarr_format: ZarrFormat) -> None:
    """
    Create an `AsyncGroup`, then create members of that group, and ensure that we can access those
    members via the `AsyncGroup.getitem` method.
    """
    agroup = await AsyncGroup.from_store(store=store, zarr_format=zarr_format)

    array_name = "sub_array"
    sub_array = await agroup.create_array(name=array_name, shape=(10,), dtype="uint8", chunks=(2,))
    assert await agroup.getitem(array_name) == sub_array

    sub_group_path = "sub_group"
    sub_group = await agroup.create_group(sub_group_path, attributes={"foo": 100})
    assert await agroup.getitem(sub_group_path) == sub_group

    # check that asking for a nonexistent key raises KeyError
    with pytest.raises(KeyError):
        await agroup.getitem("foo")


async def test_asyncgroup_delitem(store: Store, zarr_format: ZarrFormat) -> None:
    if not store.supports_deletes:
        pytest.skip("store does not support deletes")

    agroup = await AsyncGroup.from_store(store=store, zarr_format=zarr_format)
    array_name = "sub_array"
    _ = await agroup.create_array(
        name=array_name,
        shape=(10,),
        dtype="uint8",
        chunks=(2,),
        attributes={"foo": 100},
    )
    await agroup.delitem(array_name)

    #  todo: clean up the code duplication here
    if zarr_format == 2:
        assert not await agroup.store_path.store.exists(array_name + "/" + ".zarray")
        assert not await agroup.store_path.store.exists(array_name + "/" + ".zattrs")
    elif zarr_format == 3:
        assert not await agroup.store_path.store.exists(array_name + "/" + "zarr.json")
    else:
        raise AssertionError

    sub_group_path = "sub_group"
    _ = await agroup.create_group(sub_group_path, attributes={"foo": 100})
    await agroup.delitem(sub_group_path)
    if zarr_format == 2:
        assert not await agroup.store_path.store.exists(array_name + "/" + ".zgroup")
        assert not await agroup.store_path.store.exists(array_name + "/" + ".zattrs")
    elif zarr_format == 3:
        assert not await agroup.store_path.store.exists(array_name + "/" + "zarr.json")
    else:
        raise AssertionError


async def test_asyncgroup_create_group(
    store: Store,
    zarr_format: ZarrFormat,
) -> None:
    agroup = await AsyncGroup.from_store(store=store, zarr_format=zarr_format)
    sub_node_path = "sub_group"
    attributes = {"foo": 999}
    subnode = await agroup.create_group(name=sub_node_path, attributes=attributes)

    assert isinstance(subnode, AsyncGroup)
    assert subnode.attrs == attributes
    assert subnode.store_path.path == sub_node_path
    assert subnode.store_path.store == store
    assert subnode.metadata.zarr_format == zarr_format


async def test_asyncgroup_create_array(
    store: Store, zarr_format: ZarrFormat, overwrite: bool
) -> None:
    """
    Test that the AsyncGroup.create_array method works correctly. We ensure that array properties
    specified in create_array are present on the resulting array.
    """

    agroup = await AsyncGroup.from_store(store=store, zarr_format=zarr_format)

    if not overwrite:
        with pytest.raises(ContainsGroupError):
            agroup = await AsyncGroup.from_store(store=store, zarr_format=zarr_format)

    shape = (10,)
    dtype = "uint8"
    chunk_shape = (4,)
    attributes: dict[str, JSON] = {"foo": 100}

    sub_node_path = "sub_array"
    subnode = await agroup.create_array(
        name=sub_node_path,
        shape=shape,
        dtype=dtype,
        chunks=chunk_shape,
        attributes=attributes,
    )
    assert isinstance(subnode, AsyncArray)
    assert subnode.attrs == attributes
    assert subnode.store_path.path == sub_node_path
    assert subnode.store_path.store == store
    assert subnode.shape == shape
    assert subnode.dtype == dtype
    # todo: fix the type annotation of array.metadata.chunk_grid so that we get some autocomplete
    # here.
    assert subnode.metadata.chunk_grid.chunk_shape == chunk_shape
    assert subnode.metadata.zarr_format == zarr_format


async def test_asyncgroup_update_attributes(store: Store, zarr_format: ZarrFormat) -> None:
    """
    Test that the AsyncGroup.update_attributes method works correctly.
    """
    attributes_old = {"foo": 10}
    attributes_new = {"baz": "new"}
    agroup = await AsyncGroup.from_store(
        store=store, zarr_format=zarr_format, attributes=attributes_old
    )

    agroup_new_attributes = await agroup.update_attributes(attributes_new)
    assert agroup_new_attributes.attrs == attributes_new


@pytest.mark.parametrize("store", ["local"], indirect=["store"])
@pytest.mark.parametrize("zarr_format", [2, 3])
async def test_serializable_async_group(store: LocalStore, zarr_format: ZarrFormat) -> None:
    expected = await AsyncGroup.from_store(
        store=store, attributes={"foo": 999}, zarr_format=zarr_format
    )
    p = pickle.dumps(expected)
    actual = pickle.loads(p)
    assert actual == expected


@pytest.mark.parametrize("store", ["local"], indirect=["store"])
@pytest.mark.parametrize("zarr_format", [2, 3])
def test_serializable_sync_group(store: LocalStore, zarr_format: ZarrFormat) -> None:
    expected = Group.from_store(store=store, attributes={"foo": 999}, zarr_format=zarr_format)
    p = pickle.dumps(expected)
    actual = pickle.loads(p)
    assert actual == expected


@pytest.mark.parametrize("consolidated_metadata", [True, False])
async def test_group_members_async(store: Store, consolidated_metadata: bool) -> None:
    group = await AsyncGroup.from_store(
        store=store,
    )
    a0 = await group.create_array("a0", shape=(1,), dtype="uint8")
    g0 = await group.create_group("g0")
    a1 = await g0.create_array("a1", shape=(1,), dtype="uint8")
    g1 = await g0.create_group("g1")
    a2 = await g1.create_array("a2", shape=(1,), dtype="uint8")
    g2 = await g1.create_group("g2")

    # immediate children
    children = sorted([x async for x in group.members()], key=operator.itemgetter(0))
    assert children == [
        ("a0", a0),
        ("g0", g0),
    ]

    nmembers = await group.nmembers()
    assert nmembers == 2

    # partial
    children = sorted([x async for x in group.members(max_depth=1)], key=operator.itemgetter(0))
    expected = [
        ("a0", a0),
        ("g0", g0),
        ("g0/a1", a1),
        ("g0/g1", g1),
    ]
    assert children == expected
    nmembers = await group.nmembers(max_depth=1)
    assert nmembers == 4

    # all children
    all_children = sorted(
        [x async for x in group.members(max_depth=None)], key=operator.itemgetter(0)
    )
    expected = [
        ("a0", a0),
        ("g0", g0),
        ("g0/a1", a1),
        ("g0/g1", g1),
        ("g0/g1/a2", a2),
        ("g0/g1/g2", g2),
    ]
    assert all_children == expected

    if consolidated_metadata:
        await zarr.api.asynchronous.consolidate_metadata(store=store)
        group = await zarr.api.asynchronous.open_group(store=store)

    nmembers = await group.nmembers(max_depth=None)
    assert nmembers == 6

    with pytest.raises(ValueError, match="max_depth"):
        [x async for x in group.members(max_depth=-1)]

    if consolidated_metadata:
        # test for mixed known and unknown metadata.
        # For now, we trust the consolidated metadata.
        object.__setattr__(
            group.metadata.consolidated_metadata.metadata["g0"].consolidated_metadata.metadata[
                "g1"
            ],
            "consolidated_metadata",
            None,
        )
        all_children = sorted(
            [x async for x in group.members(max_depth=None)], key=operator.itemgetter(0)
        )
        assert len(all_children) == 4
        nmembers = await group.nmembers(max_depth=None)
        assert nmembers == 4


async def test_require_group(store: LocalStore | MemoryStore, zarr_format: ZarrFormat) -> None:
    root = await AsyncGroup.from_store(store=store, zarr_format=zarr_format)

    # create foo group
    _ = await root.create_group("foo", attributes={"foo": 100})

    # test that we can get the group using require_group
    foo_group = await root.require_group("foo")
    assert foo_group.attrs == {"foo": 100}

    # test that we can get the group using require_group and overwrite=True
    if store.supports_deletes:
        foo_group = await root.require_group("foo", overwrite=True)
        assert foo_group.attrs == {}

    _ = await foo_group.create_array(
        "bar", shape=(10,), dtype="uint8", chunks=(2,), attributes={"foo": 100}
    )

    # test that overwriting a group w/ children fails
    # TODO: figure out why ensure_no_existing_node is not catching the foo.bar array
    #
    # with pytest.raises(ContainsArrayError):
    #     await root.require_group("foo", overwrite=True)

    # test that requiring a group where an array is fails
    with pytest.raises(TypeError):
        await foo_group.require_group("bar")


async def test_require_groups(store: LocalStore | MemoryStore, zarr_format: ZarrFormat) -> None:
    root = await AsyncGroup.from_store(store=store, zarr_format=zarr_format)
    # create foo group
    _ = await root.create_group("foo", attributes={"foo": 100})
    # create bar group
    _ = await root.create_group("bar", attributes={"bar": 200})

    foo_group, bar_group = await root.require_groups("foo", "bar")
    assert foo_group.attrs == {"foo": 100}
    assert bar_group.attrs == {"bar": 200}

    # get a mix of existing and new groups
    foo_group, spam_group = await root.require_groups("foo", "spam")
    assert foo_group.attrs == {"foo": 100}
    assert spam_group.attrs == {}

    # no names
    no_group = await root.require_groups()
    assert no_group == ()


def test_create_dataset_with_data(store: Store, zarr_format: ZarrFormat) -> None:
    """Check that deprecated create_dataset method allows input data.

    See https://github.com/zarr-developers/zarr-python/issues/2631.
    """
    root = Group.from_store(store=store, zarr_format=zarr_format)
    arr = np.random.random((5, 5))
    with pytest.warns(DeprecationWarning):
        data = root.create_dataset("random", data=arr, shape=arr.shape)
    np.testing.assert_array_equal(np.asarray(data), arr)


async def test_create_dataset(store: Store, zarr_format: ZarrFormat) -> None:
    root = await AsyncGroup.from_store(store=store, zarr_format=zarr_format)
    with pytest.warns(DeprecationWarning):
        foo = await root.create_dataset("foo", shape=(10,), dtype="uint8")
    assert foo.shape == (10,)

    with pytest.raises(ContainsArrayError), pytest.warns(DeprecationWarning):
        await root.create_dataset("foo", shape=(100,), dtype="int8")

    _ = await root.create_group("bar")
    with pytest.raises(ContainsGroupError), pytest.warns(DeprecationWarning):
        await root.create_dataset("bar", shape=(100,), dtype="int8")


async def test_require_array(store: Store, zarr_format: ZarrFormat) -> None:
    root = await AsyncGroup.from_store(store=store, zarr_format=zarr_format)
    foo1 = await root.require_array("foo", shape=(10,), dtype="i8", attributes={"foo": 101})
    assert foo1.attrs == {"foo": 101}
    foo2 = await root.require_array("foo", shape=(10,), dtype="i8")
    assert foo2.attrs == {"foo": 101}

    # exact = False
    _ = await root.require_array("foo", shape=10, dtype="f8")

    # errors w/ exact True
    with pytest.raises(TypeError, match="Incompatible dtype"):
        await root.require_array("foo", shape=(10,), dtype="f8", exact=True)

    with pytest.raises(TypeError, match="Incompatible shape"):
        await root.require_array("foo", shape=(100, 100), dtype="i8")

    with pytest.raises(TypeError, match="Incompatible dtype"):
        await root.require_array("foo", shape=(10,), dtype="f4")

    _ = await root.create_group("bar")
    with pytest.raises(TypeError, match="Incompatible object"):
        await root.require_array("bar", shape=(10,), dtype="int8")


@pytest.mark.parametrize("consolidate", [True, False])
async def test_members_name(store: Store, consolidate: bool, zarr_format: ZarrFormat):
    group = Group.from_store(store=store, zarr_format=zarr_format)
    a = group.create_group(name="a")
    a.create_array("array", shape=(1,), dtype="uint8")
    b = a.create_group(name="b")
    b.create_array("array", shape=(1,), dtype="uint8")

    if consolidate:
        group = zarr.api.synchronous.consolidate_metadata(store)

    result = group["a"]["b"]
    assert result.name == "/a/b"

    paths = sorted(x.name for _, x in group.members(max_depth=None))
    expected = ["/a", "/a/array", "/a/b", "/a/b/array"]
    assert paths == expected

    # regression test for https://github.com/zarr-developers/zarr-python/pull/2356
    g = zarr.open_group(store, use_consolidated=False)
    with warnings.catch_warnings():
        warnings.simplefilter("error")
        assert list(g)


async def test_open_mutable_mapping():
    group = await zarr.api.asynchronous.open_group(
        store={},
    )
    assert isinstance(group.store_path.store, MemoryStore)


def test_open_mutable_mapping_sync():
    group = zarr.open_group(
        store={},
    )
    assert isinstance(group.store_path.store, MemoryStore)


class TestConsolidated:
    async def test_group_getitem_consolidated(self, store: Store) -> None:
        root = await AsyncGroup.from_store(store=store)
        # Set up the test structure with
        # /
        #  g0/      # group /g0
        #    g1/    # group /g0/g1
        #      g2/  # group /g0/g1/g2
        #  x1/      # group /x0
        #    x2/    # group /x0/x1
        #      x3/  # group /x0/x1/x2

        g0 = await root.create_group("g0")
        g1 = await g0.create_group("g1")
        await g1.create_group("g2")

        x0 = await root.create_group("x0")
        x1 = await x0.create_group("x1")
        await x1.create_group("x2")

        await zarr.api.asynchronous.consolidate_metadata(store)

        # On disk, we've consolidated all the metadata in the root zarr.json
        group = await zarr.api.asynchronous.open(store=store)
        rg0 = await group.getitem("g0")

        expected = ConsolidatedMetadata(
            metadata={
                "g1": GroupMetadata(
                    attributes={},
                    zarr_format=3,
                    consolidated_metadata=ConsolidatedMetadata(
                        metadata={
                            "g2": GroupMetadata(
                                attributes={},
                                zarr_format=3,
                                consolidated_metadata=ConsolidatedMetadata(metadata={}),
                            )
                        }
                    ),
                ),
            }
        )
        assert rg0.metadata.consolidated_metadata == expected

        rg1 = await rg0.getitem("g1")
        assert rg1.metadata.consolidated_metadata == expected.metadata["g1"].consolidated_metadata

        rg2 = await rg1.getitem("g2")
        assert rg2.metadata.consolidated_metadata == ConsolidatedMetadata(metadata={})

    async def test_group_delitem_consolidated(self, store: Store) -> None:
        if isinstance(store, ZipStore):
            raise pytest.skip("Not implemented")

        root = await AsyncGroup.from_store(store=store)
        # Set up the test structure with
        # /
        #  g0/         # group /g0
        #    g1/       # group /g0/g1
        #      g2/     # group /g0/g1/g2
        #        data  # array
        #  x1/         # group /x0
        #    x2/       # group /x0/x1
        #      x3/     # group /x0/x1/x2
        #        data  # array

        g0 = await root.create_group("g0")
        g1 = await g0.create_group("g1")
        g2 = await g1.create_group("g2")
        await g2.create_array("data", shape=(1,), dtype="uint8")

        x0 = await root.create_group("x0")
        x1 = await x0.create_group("x1")
        x2 = await x1.create_group("x2")
        await x2.create_array("data", shape=(1,), dtype="uint8")

        await zarr.api.asynchronous.consolidate_metadata(store)

        group = await zarr.api.asynchronous.open_consolidated(store=store)
        assert len(group.metadata.consolidated_metadata.metadata) == 2
        assert "g0" in group.metadata.consolidated_metadata.metadata

        await group.delitem("g0")
        assert len(group.metadata.consolidated_metadata.metadata) == 1
        assert "g0" not in group.metadata.consolidated_metadata.metadata

    def test_open_consolidated_raises(self, store: Store) -> None:
        if isinstance(store, ZipStore):
            raise pytest.skip("Not implemented")

        root = Group.from_store(store=store)

        # fine to be missing by default
        zarr.open_group(store=store)

        with pytest.raises(ValueError, match="Consolidated metadata requested."):
            zarr.open_group(store=store, use_consolidated=True)

        # Now create consolidated metadata...
        root.create_group("g0")
        zarr.consolidate_metadata(store)

        # and explicitly ignore it.
        group = zarr.open_group(store=store, use_consolidated=False)
        assert group.metadata.consolidated_metadata is None

    async def test_open_consolidated_raises_async(self, store: Store) -> None:
        if isinstance(store, ZipStore):
            raise pytest.skip("Not implemented")

        root = await AsyncGroup.from_store(store=store)

        # fine to be missing by default
        await zarr.api.asynchronous.open_group(store=store)

        with pytest.raises(ValueError, match="Consolidated metadata requested."):
            await zarr.api.asynchronous.open_group(store=store, use_consolidated=True)

        # Now create consolidated metadata...
        await root.create_group("g0")
        await zarr.api.asynchronous.consolidate_metadata(store)

        # and explicitly ignore it.
        group = await zarr.api.asynchronous.open_group(store=store, use_consolidated=False)
        assert group.metadata.consolidated_metadata is None


class TestGroupMetadata:
    def test_from_dict_extra_fields(self):
        data = {
            "attributes": {"key": "value"},
            "_nczarr_superblock": {"version": "2.0.0"},
            "zarr_format": 2,
        }
        result = GroupMetadata.from_dict(data)
        expected = GroupMetadata(attributes={"key": "value"}, zarr_format=2)
        assert result == expected


class TestInfo:
    def test_info(self):
        store = zarr.storage.MemoryStore()
        A = zarr.group(store=store, path="A")
        B = A.create_group(name="B")

        B.create_array(name="x", shape=(1,), dtype="uint8")
        B.create_array(name="y", shape=(2,), dtype="uint8")

        result = A.info
        expected = GroupInfo(
            _name="A",
            _read_only=False,
            _store_type="MemoryStore",
            _zarr_format=3,
        )
        assert result == expected

        result = A.info_complete()
        expected = GroupInfo(
            _name="A",
            _read_only=False,
            _store_type="MemoryStore",
            _zarr_format=3,
            _count_members=3,
            _count_arrays=2,
            _count_groups=1,
        )
        assert result == expected


def test_update_attrs() -> None:
    # regression test for https://github.com/zarr-developers/zarr-python/issues/2328
    root = Group.from_store(
        MemoryStore(),
    )
    root.attrs["foo"] = "bar"
    assert root.attrs["foo"] == "bar"


@pytest.mark.parametrize("method", ["empty", "zeros", "ones", "full"])
def test_group_deprecated_positional_args(method: str) -> None:
    if method == "full":
        kwargs = {"fill_value": 0}
    else:
        kwargs = {}

    root = zarr.group()
    with pytest.warns(FutureWarning, match=r"Pass name=.* as keyword args."):
        arr = getattr(root, method)("foo", shape=1, **kwargs)
        assert arr.shape == (1,)

    method += "_like"
    data = np.ones(1)

    with pytest.warns(FutureWarning, match=r"Pass name=.*, data=.* as keyword args."):
        arr = getattr(root, method)("foo_like", data, **kwargs)
        assert arr.shape == data.shape


@pytest.mark.parametrize("store", ["local", "memory"], indirect=["store"])
def test_delitem_removes_children(store: Store, zarr_format: ZarrFormat) -> None:
    # https://github.com/zarr-developers/zarr-python/issues/2191
    g1 = zarr.group(store=store, zarr_format=zarr_format)
    g1.create_group("0")
    g1.create_group("0/0")
    arr = g1.create_array("0/0/0", shape=(1,), dtype="uint8")
    arr[:] = 1
    del g1["0"]
    with pytest.raises(KeyError):
        g1["0/0"]


@pytest.mark.parametrize("store", ["memory"], indirect=True)
<<<<<<< HEAD
async def test_create_nodes(store: Store, zarr_format: ZarrFormat) -> None:
    """
    Ensure that ``create_nodes`` can create a zarr hierarchy from a model of that
    hierarchy in dict form. Note that this creates an incomplete Zarr hierarchy.
    """
    path = "foo"
    expected_meta = {
        "group": GroupMetadata(attributes={"foo": 10}),
        "group/array_0": meta_from_array(np.arange(3), zarr_format=zarr_format),
        "group/array_1": meta_from_array(np.arange(4), zarr_format=zarr_format),
        "group/subgroup/array_0": meta_from_array(np.arange(4), zarr_format=zarr_format),
        "group/subgroup/array_1": meta_from_array(np.arange(5), zarr_format=zarr_format),
    }
    spath = await make_store_path(store, path="foo")
    observed_nodes = {
        str(PosixPath(a.name).relative_to("/" + path)): a
        async for a in create_nodes(store_path=spath, nodes=expected_meta)
    }
    assert expected_meta == {k: v.metadata for k, v in observed_nodes.items()}


@pytest.mark.parametrize("store", ["memory"], indirect=True)
async def test_create_hierarchy(store: Store, zarr_format: ZarrFormat) -> None:
    """
    Test that ``create_hierarchy`` can create a complete Zarr hierarchy, even if the input describes
    an incomplete one.
    """
    path = "foo"
    hierarchy_spec = {
        "group": GroupMetadata(attributes={"foo": 10}),
        "group/array_0": meta_from_array(np.arange(3), zarr_format=zarr_format),
        "group/array_1": meta_from_array(np.arange(4), zarr_format=zarr_format),
        "group/subgroup/array_0": meta_from_array(np.arange(4), zarr_format=zarr_format),
        "group/subgroup/array_1": meta_from_array(np.arange(5), zarr_format=zarr_format),
    }
    expected_meta = hierarchy_spec | {"group/subgroup": GroupMetadata(zarr_format=zarr_format)}
    spath = await make_store_path(store, path="foo")
    observed_nodes = {
        str(PosixPath(a.name).relative_to("/" + path)): a
        async for a in create_hierarchy(store_path=spath, nodes=expected_meta)
    }
    assert expected_meta == {k: v.metadata for k, v in observed_nodes.items()}
=======
def test_group_members_performance(store: MemoryStore) -> None:
    """
    Test that the execution time of Group.members is less than the number of members times the
    latency for accessing each member.
    """
    get_latency = 0.1

    # use the input store to create some groups
    group_create = zarr.group(store=store)
    num_groups = 10

    # Create some groups
    for i in range(num_groups):
        group_create.create_group(f"group{i}")

    latency_store = LatencyStore(store, get_latency=get_latency)
    # create a group with some latency on get operations
    group_read = zarr.group(store=latency_store)

    # check how long it takes to iterate over the groups
    # if .members is sensitive to IO latency,
    # this should take (num_groups * get_latency) seconds
    # otherwise, it should take only marginally more than get_latency seconds
    start = time.time()
    _ = group_read.members()
    elapsed = time.time() - start

    assert elapsed < (num_groups * get_latency)


@pytest.mark.parametrize("store", ["memory"], indirect=True)
def test_group_members_concurrency_limit(store: MemoryStore) -> None:
    """
    Test that the execution time of Group.members can be constrained by the async concurrency
    configuration setting.
    """
    get_latency = 0.02

    # use the input store to create some groups
    group_create = zarr.group(store=store)
    num_groups = 10

    # Create some groups
    for i in range(num_groups):
        group_create.create_group(f"group{i}")

    latency_store = LatencyStore(store, get_latency=get_latency)
    # create a group with some latency on get operations
    group_read = zarr.group(store=latency_store)

    # check how long it takes to iterate over the groups
    # if .members is sensitive to IO latency,
    # this should take (num_groups * get_latency) seconds
    # otherwise, it should take only marginally more than get_latency seconds
    from zarr.core.config import config

    with config.set({"async.concurrency": 1}):
        start = time.time()
        _ = group_read.members()
        elapsed = time.time() - start

        assert elapsed > num_groups * get_latency
>>>>>>> bc5877be


@pytest.mark.parametrize("store", ["local", "memory"], indirect=["store"])
def test_deprecated_compressor(store: Store) -> None:
    g = zarr.group(store=store, zarr_format=2)
    with pytest.warns(UserWarning, match="The `compressor` argument is deprecated.*"):
        a = g.create_array(
            "foo", shape=(100,), chunks=(10,), dtype="i4", compressor={"id": "blosc"}
        )
        assert a.metadata.compressor.codec_id == "blosc"<|MERGE_RESOLUTION|>--- conflicted
+++ resolved
@@ -1444,7 +1444,6 @@
 
 
 @pytest.mark.parametrize("store", ["memory"], indirect=True)
-<<<<<<< HEAD
 async def test_create_nodes(store: Store, zarr_format: ZarrFormat) -> None:
     """
     Ensure that ``create_nodes`` can create a zarr hierarchy from a model of that
@@ -1487,7 +1486,8 @@
         async for a in create_hierarchy(store_path=spath, nodes=expected_meta)
     }
     assert expected_meta == {k: v.metadata for k, v in observed_nodes.items()}
-=======
+
+
 def test_group_members_performance(store: MemoryStore) -> None:
     """
     Test that the execution time of Group.members is less than the number of members times the
@@ -1550,7 +1550,6 @@
         elapsed = time.time() - start
 
         assert elapsed > num_groups * get_latency
->>>>>>> bc5877be
 
 
 @pytest.mark.parametrize("store", ["local", "memory"], indirect=["store"])
