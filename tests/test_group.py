--- conflicted
+++ resolved
@@ -25,12 +25,9 @@
     ConsolidatedMetadata,
     GroupMetadata,
     _from_flat,
-<<<<<<< HEAD
     _join_paths,
-=======
     _normalize_path_keys,
     _normalize_paths,
->>>>>>> 787d6bf4
     create_hierarchy,
     create_nodes,
 )
