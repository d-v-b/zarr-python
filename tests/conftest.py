from __future__ import annotations

import os
import pathlib
from dataclasses import dataclass, field
from typing import TYPE_CHECKING

import numpy as np
import numpy.typing as npt
import pytest
from botocore.session import Session
from hypothesis import HealthCheck, Verbosity, settings

from zarr import AsyncGroup, config
from zarr.abc.store import Store
from zarr.core.sync import sync
from zarr.storage import LocalStore, MemoryStore, StorePath, ZipStore
from zarr.storage.remote import RemoteStore

if TYPE_CHECKING:
    from collections.abc import Generator
    from typing import Any, Literal

    import botocore
    from _pytest.compat import LEGACY_PATH

    from zarr.core.common import ChunkCoords, MemoryOrder, ZarrFormat

s3fs = pytest.importorskip("s3fs")
requests = pytest.importorskip("requests")
moto_server = pytest.importorskip("moto.moto_server.threaded_moto_server")
moto = pytest.importorskip("moto")

# ### amended from s3fs ### #
test_bucket_name = "test"
secure_bucket_name = "test-secure"


async def parse_store(
    store: str,
    path: str,
    s3: s3fs.S3FileSystem,  # type: ignore[name-defined]
) -> LocalStore | MemoryStore | RemoteStore | ZipStore:
<<<<<<< HEAD
    """
    Take a string representation of a store + access mode, e.g. 'local_a', which would encode
    LocalStore + access mode `a`, and convert that string representation into the appropriate store object,
    which is then returned.
    """
    store_parsed = store.split("_")

    if len(store_parsed) == 1:
        store_type = store_parsed[0]
        # the default mode for testing is a
        mode = "a"
    elif len(store_parsed) == 2:
        store_type, mode = store_parsed
    else:
        raise ValueError(f"Invalid store specification: {store}")

    match store_type:
        case "local":
            return await LocalStore.open(path, mode=mode)
        case "memory":
            return await MemoryStore.open(mode=mode)
        case "remote":
            return await RemoteStore.open(fs=s3, path=test_bucket_name, mode=mode)
        case "zip":
            return await ZipStore.open(path + "/zarr.zip", mode=mode)
=======
    if store == "local":
        return await LocalStore.open(path)
    if store == "memory":
        return await MemoryStore.open()
    if store == "remote":
        return await RemoteStore.open(url=path)
    if store == "zip":
        return await ZipStore.open(path + "/zarr.zip", mode="w")
>>>>>>> e49647b9
    raise AssertionError


@pytest.fixture(params=[str, pathlib.Path])
def path_type(request: pytest.FixtureRequest) -> Any:
    return request.param


# todo: harmonize this with local_store fixture
@pytest.fixture
async def store_path(tmpdir: LEGACY_PATH) -> StorePath:
    store = await LocalStore.open(str(tmpdir))
    return StorePath(store)


@pytest.fixture
<<<<<<< HEAD
async def store(
    request: pytest.FixtureRequest,
    tmpdir: LEGACY_PATH,
    s3: s3fs.S3FileSystem,  # type: ignore[name-defined]
) -> Store:
=======
async def local_store(tmpdir: LEGACY_PATH) -> LocalStore:
    return await LocalStore.open(str(tmpdir))


@pytest.fixture
async def remote_store(url: str) -> RemoteStore:
    return await RemoteStore.open(url)


@pytest.fixture
async def memory_store() -> MemoryStore:
    return await MemoryStore.open()


@pytest.fixture
async def zip_store(tmpdir: LEGACY_PATH) -> ZipStore:
    return await ZipStore.open(str(tmpdir / "zarr.zip"), mode="w")


@pytest.fixture
async def store(request: pytest.FixtureRequest, tmpdir: LEGACY_PATH) -> Store:
>>>>>>> e49647b9
    param = request.param
    return await parse_store(param, str(tmpdir), s3)


@pytest.fixture(params=["local", "memory", "zip"])
def sync_store(request: pytest.FixtureRequest, tmp_path: LEGACY_PATH, s3_base: str) -> Store:
    result = sync(parse_store(request.param, str(tmp_path), s3_base))
    if not isinstance(result, Store):
        raise TypeError("Wrong store class returned by test fixture! got " + result + " instead")
    return result


@dataclass
class AsyncGroupRequest:
    zarr_format: ZarrFormat
    store: Literal["local", "remote", "memory", "zip"]
    attributes: dict[str, Any] = field(default_factory=dict)


@pytest.fixture
async def async_group(
    request: pytest.FixtureRequest, tmpdir: LEGACY_PATH, s3_base: str
) -> AsyncGroup:
    param: AsyncGroupRequest = request.param

    store = await parse_store(param.store, str(tmpdir), s3_base)
    return await AsyncGroup.from_store(
        store,
        attributes=param.attributes,
        zarr_format=param.zarr_format,
        exists_ok=False,
    )


@pytest.fixture(params=["numpy", "cupy"])
def xp(request: pytest.FixtureRequest) -> Any:
    """Fixture to parametrize over numpy-like libraries"""

    if request.param == "cupy":
        request.node.add_marker(pytest.mark.gpu)

    return pytest.importorskip(request.param)


@pytest.fixture(autouse=True)
def reset_config() -> Generator[None, None, None]:
    config.reset()
    yield
    config.reset()


@dataclass
class ArrayRequest:
    shape: ChunkCoords
    dtype: str
    order: MemoryOrder


@pytest.fixture
def array_fixture(request: pytest.FixtureRequest) -> npt.NDArray[Any]:
    array_request: ArrayRequest = request.param
    return (
        np.arange(np.prod(array_request.shape))
        .reshape(array_request.shape, order=array_request.order)
        .astype(array_request.dtype)
    )


@pytest.fixture(params=(2, 3), ids=["zarr2", "zarr3"])
def zarr_format(request: pytest.FixtureRequest) -> ZarrFormat:
    if request.param == 2:
        return 2
    elif request.param == 3:
        return 3
    msg = f"Invalid zarr format requested. Got {request.param}, expected on of (2,3)."
    raise ValueError(msg)


@pytest.fixture(scope="module")
def s3_base() -> Generator[str, None, None]:
    # writable local S3 system
    from moto.server import ThreadedMotoServer

    if "AWS_SECRET_ACCESS_KEY" not in os.environ:
        os.environ["AWS_SECRET_ACCESS_KEY"] = "foo"
    if "AWS_ACCESS_KEY_ID" not in os.environ:
        os.environ["AWS_ACCESS_KEY_ID"] = "foo"
    server = ThreadedMotoServer(ip_address="127.0.0.1", port=0)
    server.start()
    host, port = server._server.server_address
    endpoint_url = f"http://{host}:{port}"

    yield endpoint_url
    server.stop()


def get_boto3_client(endpoint_url: str) -> botocore.client.BaseClient:
    # NB: we use the sync botocore client for setup
    session = Session()
    return session.create_client("s3", endpoint_url=endpoint_url, region_name="us-east-1")


@pytest.fixture(autouse=True)
def s3(s3_base: str) -> Generator[s3fs.S3FileSystem, None, None]:  # type: ignore[name-defined]
    """
    Quoting Martin Durant:
    pytest-asyncio creates a new event loop for each async test.
    When an async-mode s3fs instance is made from async, it will be assigned to the loop from
    which it is made. That means that if you use s3fs again from a subsequent test,
    you will have the same identical instance, but be running on a different loop - which fails.

    For the rest: it's very convenient to clean up the state of the store between tests,
    make sure we start off blank each time.

    https://github.com/zarr-developers/zarr-python/pull/1785#discussion_r1634856207
    """
    client = get_boto3_client(s3_base)
    client.create_bucket(Bucket=test_bucket_name, ACL="public-read")
    s3fs.S3FileSystem.clear_instance_cache()
    s3 = s3fs.S3FileSystem(anon=False, client_kwargs={"endpoint_url": s3_base}, asynchronous=True)
    session = sync(s3.set_session())
    s3.invalidate_cache()
    yield s3
    requests.post(f"{s3_base}/moto-api/reset")
    client.close()
    sync(session.close())


settings.register_profile(
    "ci",
    max_examples=1000,
    deadline=None,
    suppress_health_check=[HealthCheck.filter_too_much, HealthCheck.too_slow],
)
settings.register_profile(
    "local",
    max_examples=300,
    suppress_health_check=[HealthCheck.filter_too_much, HealthCheck.too_slow],
    verbosity=Verbosity.verbose,
)<|MERGE_RESOLUTION|>--- conflicted
+++ resolved
@@ -41,7 +41,6 @@
     path: str,
     s3: s3fs.S3FileSystem,  # type: ignore[name-defined]
 ) -> LocalStore | MemoryStore | RemoteStore | ZipStore:
-<<<<<<< HEAD
     """
     Take a string representation of a store + access mode, e.g. 'local_a', which would encode
     LocalStore + access mode `a`, and convert that string representation into the appropriate store object,
@@ -67,16 +66,6 @@
             return await RemoteStore.open(fs=s3, path=test_bucket_name, mode=mode)
         case "zip":
             return await ZipStore.open(path + "/zarr.zip", mode=mode)
-=======
-    if store == "local":
-        return await LocalStore.open(path)
-    if store == "memory":
-        return await MemoryStore.open()
-    if store == "remote":
-        return await RemoteStore.open(url=path)
-    if store == "zip":
-        return await ZipStore.open(path + "/zarr.zip", mode="w")
->>>>>>> e49647b9
     raise AssertionError
 
 
@@ -93,35 +82,11 @@
 
 
 @pytest.fixture
-<<<<<<< HEAD
 async def store(
     request: pytest.FixtureRequest,
     tmpdir: LEGACY_PATH,
     s3: s3fs.S3FileSystem,  # type: ignore[name-defined]
 ) -> Store:
-=======
-async def local_store(tmpdir: LEGACY_PATH) -> LocalStore:
-    return await LocalStore.open(str(tmpdir))
-
-
-@pytest.fixture
-async def remote_store(url: str) -> RemoteStore:
-    return await RemoteStore.open(url)
-
-
-@pytest.fixture
-async def memory_store() -> MemoryStore:
-    return await MemoryStore.open()
-
-
-@pytest.fixture
-async def zip_store(tmpdir: LEGACY_PATH) -> ZipStore:
-    return await ZipStore.open(str(tmpdir / "zarr.zip"), mode="w")
-
-
-@pytest.fixture
-async def store(request: pytest.FixtureRequest, tmpdir: LEGACY_PATH) -> Store:
->>>>>>> e49647b9
     param = request.param
     return await parse_store(param, str(tmpdir), s3)
 
